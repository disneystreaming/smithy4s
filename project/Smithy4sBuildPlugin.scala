import scalafix.sbt.ScalafixPlugin.autoImport._
import xerial.sbt.Sonatype.SonatypeKeys._
import de.heikoseeberger.sbtheader.HeaderPlugin.autoImport._

import sbt._
import sbt.Keys._
import com.jsuereth.sbtpgp.PgpKeys._
import sbt.internal.LogManager
import sbt.internal.util.BufferedAppender
import java.io.PrintStream
import sbt.internal.ProjectMatrix
import sbtprojectmatrix.ProjectMatrixPlugin.autoImport.virtualAxes
import org.scalajs.sbtplugin.ScalaJSPlugin
import scala.scalanative.sbtplugin.ScalaNativePlugin
import org.scalajs.sbtplugin.ScalaJSPlugin.autoImport.scalaJSLinkerConfig
import org.scalajs.linker.interface.ModuleKind
import org.scalajs.jsenv.nodejs.NodeJSEnv

sealed trait Platform
case object JSPlatform extends Platform
case object NativePlatform extends Platform
case object JVMPlatform extends Platform

case class CatsEffectAxis(idSuffix: String, directorySuffix: String)
    extends VirtualAxis.WeakAxis

object Smithy4sBuildPlugin extends AutoPlugin {
  val CatsEffect3Axis = CatsEffectAxis("_CE3", "ce3")
  val CatsEffect2Axis = CatsEffectAxis("_CE2", "ce2")

  val Scala212 = "2.12.17"
  val Scala213 = "2.13.10"
  val Scala3 = "3.2.1"

  object autoImport {
    // format: off
    val smithySpecs              = SettingKey[Seq[File]]("smithySpecs")
    val genSmithyOutput          = SettingKey[File]("genSmithyOutput")
    val genSmithyResourcesOutput = SettingKey[File]("genSmithyResourcesOutput")
    val allowedNamespaces        = SettingKey[Seq[String]]("allowedNamespaces")
    val smithy4sDependencies     = SettingKey[Seq[ModuleID]]("smithy4sDependencies")
    val smithy4sSkip             = SettingKey[Seq[String]]("smithy4sSkip")
    val isCE3 = settingKey[Boolean]("Is the current build using CE3?")
    // format: on
  }
  import autoImport._

  implicit class ProjectMatrixOps(val pm: ProjectMatrix) extends AnyVal {
    def http4sJvmPlatform(
        scalaVersions: Seq[String],
        settings: Seq[Setting[_]]
    ) = {
      pm
        .defaultAxes(
          VirtualAxis.jvm,
          VirtualAxis.scalaPartialVersion(Scala213),
          CatsEffect3Axis
        )
        .customRow(
          scalaVersions = scalaVersions,
          axisValues = Seq(VirtualAxis.jvm, CatsEffect3Axis),
          settings = settings
        )
        .customRow(
          scalaVersions = scalaVersions.filterNot(_.startsWith("3")),
          axisValues = Seq(VirtualAxis.jvm, CatsEffect2Axis),
          settings = settings
        )
    }

    def http4sPlatform(
        scalaVersions: Seq[String],
        settings: Seq[Setting[_]]
    ) = {
      http4sJvmPlatform(scalaVersions, settings)
        .customRow(
          scalaVersions = scalaVersions.filterNot(_.startsWith("2.12")),
          axisValues = Seq(VirtualAxis.js, CatsEffect3Axis),
          configureScalaJSProject(_)
        )
        .customRow(
          scalaVersions = scalaVersions.filter(_.startsWith("3")),
          axisValues = Seq(VirtualAxis.native, CatsEffect3Axis),
          _.enablePlugins(ScalaNativePlugin).settings(simpleNativeLayout)
        )
    }
  }

  override def requires = plugins.JvmPlugin
  override def trigger = allRequirements

  override def buildSettings: Seq[Setting[_]] = Seq(
    smithySpecs := Seq.empty,
    smithy4sDependencies := Seq(Dependencies.Alloy.core)
  )

  override val globalSettings = Seq(
    excludeLintKeys ++= Set(
      logManager,
      publishMavenStyle
    )
  )

  /** @see [[sbt.AutoPlugin]] */
  override val projectSettings = Seq(
    moduleName := s"smithy4s-${name.value}",
    scalacOptions ++= compilerOptions(scalaVersion.value),
    // Turning off fatal warnings for ScalaDoc, otherwise we can't release.
    Compile / doc / scalacOptions ~= (_ filterNot (_ == "-Xfatal-warnings")),
    // ScalaDoc settings
    autoAPIMappings := true,
    // ThisBuild / scalacOptions ++= Seq(
    //   // Note, this is used by the doc-source-url feature to determine the
    //   // relative path of a given source file. If it's not a prefix of a the
    //   // absolute path of the source file, the absolute path of that file
    //   // will be put into the FILE_SOURCE variable, which is
    //   // definitely not what we want.
    //   "-sourcepath",
    //   file(".").getAbsolutePath.replaceAll("[.]$", "")
    // ),
    // https://github.com/sbt/sbt/issues/2654
    incOptions := incOptions.value.withLogRecompileOnMacro(false),
    // https://scalacenter.github.io/scalafix/docs/users/installation.html
    semanticdbEnabled := true,
    semanticdbVersion := scalafixSemanticdb.revision,
    testFrameworks += new TestFramework("weaver.framework.CatsEffect"),
    Test / fork := virtualAxes.?.value.forall(_.contains(VirtualAxis.jvm)),
    Test / javaOptions += s"-Duser.dir=${sys.props("user.dir")}",
<<<<<<< HEAD
    Compile / packageBin / packageOptions += {
      // This piece of logic aims at tracking the dependencies that Smithy4s used to generate
      // code at build time, in the manifest of the jar. This helps automatically pulling
      // the corresponding jars and prevents the users from having to search
      import java.util.jar.Manifest
      val manifest = new Manifest
      val scalaBin = scalaBinaryVersion.?.value
      val maybeDeps = smithy4sDependencies.?.value.map {
        _.flatMap(moduleIdEncode(_, scalaBin))
          .mkString(",")
      }
      maybeDeps.foreach { deps =>
        manifest
          .getMainAttributes()
          .put(new java.util.jar.Attributes.Name("smithy4sDependencies"), deps)
      }
      Package.JarManifest(manifest)
    }
=======
    // Ignores warnings in code using the deprecated Enum trait.
    scalacOptions ++= Seq(
      "-Wconf:msg=object Enum in package api is deprecated:silent",
      "-Wconf:msg=type Enum in package api is deprecated:silent",
      // for Scala 3
      "-Wconf:msg=object Enum in package smithy.api is deprecated:silent",
      "-Wconf:msg=type Enum in package smithy.api is deprecated:silent"
    )
>>>>>>> fcec90bb
  ) ++ publishSettings ++ loggingSettings ++ compilerPlugins ++ headerSettings

  lazy val compilerPlugins = Seq(
    libraryDependencies ++= {
      if (scalaVersion.value.startsWith("2."))
        Seq(
          compilerPlugin("com.olegpy" %% "better-monadic-for" % "0.3.1"),
          compilerPlugin(
            "org.typelevel" % "kind-projector" % "0.13.2" cross CrossVersion.full
          )
        )
      else Seq.empty
    }
  )

  lazy val loggingSettings = Seq(
    logManager := LogManager.defaultManager(
      ConsoleOut.printStreamOut(new PrintStream(System.out) {
        val project = thisProjectRef.value.project

        override def println(str: String): Unit = {
          val (lvl, msg) = str.span(_ != ']')
          super.println(s"$lvl] [$project$msg")
        }
      })
    )
  )

  def artifactName(nm: String, axes: Seq[VirtualAxis]) = {
    nm + axes
      .sortBy[Int] {
        case _: VirtualAxis.ScalaVersionAxis => 0
        case _: VirtualAxis.PlatformAxis     => 1
        case _: VirtualAxis.StrongAxis       => 2
        case _: VirtualAxis.WeakAxis         => 3
      }
      .map(_.idSuffix)
      .mkString("-", "-", "")
  }

  lazy val remoteCacheSettings = Seq(
    pushRemoteCacheTo := Some(
      MavenCache("local-cache", file("/tmp/remote-cache"))
    ),
    Compile / packageCache / moduleName := artifactName(
      moduleName.value,
      virtualAxes.value
    )
  )

  def compilerOptions(scalaVersion: String) = {
    val base =
      if (scalaVersion.startsWith("3."))
        filterScala3Options(commonCompilerOptions)
      else
        commonCompilerOptions
    // ++ Seq(
    //   "-Xsource:3",
    //   "-P:kind-projector:underscore-placeholders"
    // )

    base ++ targetScalacOptions(scalaVersion) ++ {
      if (priorTo2_13(scalaVersion)) compilerOptions2_12_Only
      else Seq.empty
    }
  }

  def targetScalacOptions(scalaVersion: String) =
    if (scalaVersion.startsWith("2.12")) Seq("-target:jvm-1.8", "-release", "8")
    else if (scalaVersion.startsWith("2.13")) Seq("-release", "8")
    else if (scalaVersion.startsWith("3.")) Seq("-release", "8")
    else Seq.empty // when we get Scala 4...

  def filterScala3Options(opts: Seq[String]) =
    ("-Ykind-projector" +: opts)
      .filterNot(_.startsWith("-Xlint"))
      .filterNot(_.startsWith("-Ywarn-"))
      .filterNot(_ == "-explaintypes")
      .filterNot(_ == "-Xcheckinit")

  def priorTo2_13(scalaVersion: String): Boolean =
    CrossVersion.partialVersion(scalaVersion) match {
      case Some((2, minor)) if minor < 13 => true
      case _                              => false
    }

  lazy val commonCompilerOptions = Seq(
    "-deprecation", // Emit warning and location for usages of deprecated APIs.
    "-encoding",
    "utf-8", // Specify character encoding used by source files.
    "-explaintypes", // Explain type errors in more detail.
    "-feature", // Emit warning and location for usages of features that should be imported explicitly.
    "-language:existentials", // Existential types (besides wildcard types) can be written and inferred
    "-language:experimental.macros", // Allow macro definition (besides implementation and application)
    "-language:higherKinds", // Allow higher-kinded types
    "-language:implicitConversions", // Allow definition of implicit functions called views
    "-unchecked", // Enable additional warnings where generated code depends on assumptions.
    "-Xcheckinit", // Wrap field accessors to throw an exception on uninitialized access.
    "-Xlint:adapted-args", // Warn if an argument list is modified to match the receiver.
    "-Xlint:constant", // Evaluation of a constant arithmetic expression results in an error.
    "-Xlint:delayedinit-select", // Selecting member of DelayedInit.
    "-Xlint:doc-detached", // A Scaladoc comment appears to be detached from its element.
    "-Xlint:inaccessible", // Warn about inaccessible types in method signatures.
    "-Xlint:infer-any", // Warn when a type argument is inferred to be `Any`.
    "-Xlint:missing-interpolator", // A string literal appears to be missing an interpolator id.
    "-Xlint:nullary-unit", // Warn when nullary methods return Unit.
    "-Xlint:option-implicit", // Option.apply used implicit view.
    "-Xlint:package-object-classes", // Class or object defined in package object.
    "-Xlint:poly-implicit-overload", // Parameterized overloaded implicit methods are not visible as view bounds.
    "-Xlint:private-shadow", // A private field (or class parameter) shadows a superclass field.
    "-Xlint:stars-align", // Pattern sequence wildcard must align with sequence component.
    "-Xlint:type-parameter-shadow", // A local type parameter shadows a type already in scope.
    "-Ywarn-dead-code", // Warn when dead code is identified.
    "-Ywarn-extra-implicit", // Warn when more than one implicit parameter section is defined.
    "-Ywarn-numeric-widen", // Warn when numerics are widened.
    "-Ywarn-unused:implicits", // Warn if an implicit parameter is unused.
    "-Ywarn-unused:imports", // Warn if an import selector is not referenced.
    "-Ywarn-unused:locals", // Warn if a local definition is unused.
    "-Ywarn-unused:patvars", // Warn if a variable bound in a pattern is unused.
    "-Ywarn-unused:privates", // Warn if a private member is unused.
    "-Ywarn-value-discard", // Warn when non-Unit expression results are unused.
    "-Xfatal-warnings" // Fail the compilation if there are any warnings.
  )

  lazy val compilerOptions2_12_Only =
    // These are unrecognized for Scala 2.13.
    Seq(
      "-Xfuture", // Turn on future language features.
      "-Xlint:by-name-right-associative", // By-name parameter of right associative operator.
      "-Xlint:nullary-override", // Warn when non-nullary `def f()' overrides nullary `def f'.
      "-Xlint:unsound-match", // Pattern match may not be typesafe.
      "-Yno-adapted-args", // Do not adapt an argument list (either by inserting () or creating a tuple) to match the receiver.
      "-Ypartial-unification", // Enable partial unification in type constructor inference
      "-Ywarn-inaccessible", // Warn about inaccessible types in method signatures.
      "-Ywarn-infer-any", // Warn when a type argument is inferred to be `Any`.
      "-Ywarn-nullary-override", // Warn when non-nullary `def f()' overrides nullary `def f'.
      "-Ywarn-nullary-unit" // Warn when nullary methods return Unit.
    )

  lazy val doNotPublishArtifact = Seq(
    publish / skip := true,
    publish := {},
    publishArtifact := false,
    Compile / packageDoc / publishArtifact := false,
    Compile / packageSrc / publishArtifact := false,
    Compile / packageBin / publishArtifact := false
  )

  lazy val headerSettings = Seq(
    headerLicense := Some(
      HeaderLicense.Custom(
        """| Copyright 2021-2022 Disney Streaming
           |
           | Licensed under the Tomorrow Open Source Technology License, Version 1.0 (the "License");
           | you may not use this file except in compliance with the License.
           | You may obtain a copy of the License at
           |
           |    https://disneystreaming.github.io/TOST-1.0.txt
           |
           | Unless required by applicable law or agreed to in writing, software
           | distributed under the License is distributed on an "AS IS" BASIS,
           | WITHOUT WARRANTIES OR CONDITIONS OF ANY KIND, either express or implied.
           | See the License for the specific language governing permissions and
           | limitations under the License.
           |""".stripMargin
      )
    )
  )

  // Mill-like simple layout
  def simpleLayout(
      platform: Platform,
      catsEffect: Boolean = false
  ): Seq[Setting[_]] = {

    val baseDir = Def.setting {
      sourceDirectory.value.getParentFile
    }

    val platformSuffix = Def.setting {
      platform match {
        case JVMPlatform    => Seq("-jvm", "-jvm-native", "-jvm-js")
        case JSPlatform     => Seq("-js", "-jvm-js", "-js-native")
        case NativePlatform => Seq("-native", "-jvm-native", "-js-native")
      }
    }

    val scalaVersionSuffix = Def
      .setting {
        scalaBinaryVersion.value match {
          case "2.11" => Seq("-2", "-2.11")
          case "2.12" => Seq("-2", "-2.12")
          case "2.13" => Seq("-2", "-2.13")
          case _      => Seq("-3")
        }
      }

    val catsEffectSuffix = Def.setting {
      val ce = virtualAxes.value.collectFirst { case ax: CatsEffectAxis =>
        ax
      }

      ce match {
        case Some(CatsEffect2Axis) => Seq("-ce2")
        case Some(CatsEffect3Axis) => Seq("-ce3")
        case _                     => Seq.empty
      }
    }

    val crossCompilationDirs = Def.setting {
      val empty = Seq("")

      // god forbid we ever have to put files in these folders
      val crissCross = for {
        platform <- platformSuffix.value ++ empty
        version <- scalaVersionSuffix.value ++ empty
        ce <- catsEffectSuffix.value ++ empty
      } yield s"src$platform$version$ce"
      crissCross
    }

    Seq(
      Compile / unmanagedSourceDirectories := Seq(
        baseDir.value / "src"
      ) ++ crossCompilationDirs.value.map(baseDir.value / _),
      Compile / unmanagedResourceDirectories := Seq(
        baseDir.value / "resources"
      ),
      Test / unmanagedSourceDirectories := Seq(
        baseDir.value / "test" / "src"
      ) ++ crossCompilationDirs.value.map(baseDir.value / "test" / _),
      Test / unmanagedResourceDirectories := Seq(
        baseDir.value / "test" / "resources"
      )
    ) ++ remoteCacheSettings
  }

  lazy val jsDimSettings = simpleJSLayout ++ Seq(
    Test / scalaJSLinkerConfig ~= {
      _.withModuleKind(ModuleKind.CommonJSModule)
    },
    Test / fork := false
  ) ++ {
    // on CI, use linker's batch mode:
    // https://github.com/scala-js/scala-js/blob/6622d0b8f99bec4dbe1b29c125d111fdea246d34/linker-interface/shared/src/main/scala/org/scalajs/linker/interface/StandardConfig.scala#L51
    // When you run a lot of linkers in parallel
    // they will retain intermediate state (in case you want incremental compilation)
    // on CI we don't want that
    if (sys.env.contains("CI")) Seq(scalaJSLinkerConfig ~= {
      _.withBatchMode(true)
    })
    else Seq.empty
  }

  lazy val jvmDimSettings = simpleJVMLayout
  lazy val nativeDimSettings = simpleNativeLayout ++ Seq(Test / fork := false)

  lazy val simpleJSLayout = simpleLayout(JSPlatform)
  lazy val simpleJVMLayout = simpleLayout(JVMPlatform)
  lazy val simpleNativeLayout = simpleLayout(NativePlatform)

  lazy val publishSettings = Seq(
    organization := "com.disneystreaming.smithy4s",
    sonatypeProfileName := "com.disneystreaming",
    version := sys.env
      .get("GITHUB_REF")
      .filter(_.startsWith("refs/tags/v"))
      .map(_.drop("refs/tags/v".length))
      .getOrElse(version.value),
    publishTo := sonatypePublishToBundle.value,
    sonatypeCredentialHost := "s01.oss.sonatype.org",
    publishMavenStyle := true,
    publishLocal / publishMavenStyle := false,
    homepage := Some(url("https://github.com/disneystreaming")),
    scmInfo := Some(
      ScmInfo(
        url("https://github.com/disneystreaming/smithy4s"),
        "scm:git@github.com:disneystreaming/smithy4s.git"
      )
    ),
    developers := List(
      Developer(
        id = "baccata",
        name = "Olivier Mélois",
        email = "baccata64@gmail.com",
        url = url("https://github.com/baccata")
      ),
      Developer(
        id = "keynmol",
        name = "Anton Sviridov",
        email = "keynmol@gmail.com",
        url = url("https://github.com/keynmol")
      ),
      Developer(
        id = "lewisjkl",
        name = "Jeff Lewis",
        email = "lewisjkl@me.com",
        url = url("https://github.com/lewisjkl")
      ),
      Developer(
        id = "kubukoz",
        name = "Jakub Kozłowski",
        email = "kubukoz@gmail.com",
        url = url("https://github.com/kubukoz")
      )
    ),
    credentials ++=
      sys.env
        .get("SONATYPE_USERNAME")
        .zip(sys.env.get("SONATYPE_PASSWORD"))
        .map { case (username, password) =>
          Credentials(
            "Sonatype Nexus Repository Manager",
            "oss.sonatype.org",
            username,
            password
          )
        }
        .toSeq
  )

  def createBuildCommands(projects: Seq[ProjectReference]) = {
    case class Triplet(ce: String, scala: String, platform: String)

    val scala3Suffix = VirtualAxis.scalaABIVersion(Scala3).idSuffix
    val scala213Suffix = VirtualAxis.scalaABIVersion(Scala213).idSuffix
    val scala212Suffix = VirtualAxis.scalaABIVersion(Scala212).idSuffix
    val jsSuffix = VirtualAxis.js.idSuffix
    val nativeSuffix = VirtualAxis.native.idSuffix
    val ce3Suffix = CatsEffect3Axis.idSuffix
    val ce2Suffix = CatsEffect2Axis.idSuffix

    val all: List[(Triplet, Seq[String])] =
      projects
        .collect { case lp: LocalProject =>
          var projectId = lp.project

          val scalaAxis =
            if (
              projectId.endsWith(scala3Suffix) && !projectId.endsWith(ce3Suffix)
            ) {
              projectId = projectId.dropRight(scala3Suffix.length)
              "3_0"
            } else if (projectId.endsWith(scala212Suffix)) {
              projectId = projectId.dropRight(scala212Suffix.length)
              "2_12"
            } else
              "2_13"

          val platformAxis =
            if (projectId.endsWith(jsSuffix)) {
              projectId = projectId.dropRight(jsSuffix.length)
              "js"
            } else if (projectId.endsWith(nativeSuffix)) {
              projectId = projectId.dropRight(nativeSuffix.length)
              "native"
            } else {
              "jvm"
            }

          val ceAxis =
            if (projectId.endsWith(ce2Suffix)) {
              projectId = projectId.dropRight(ce2Suffix.length)
              "CE2"
            } else {
              "default"
            }

          Triplet(ceAxis, scalaAxis, platformAxis) -> lp.project
        }
        .groupBy(_._1)
        .mapValues(_.map(_._2))
        .toList

    // some commands, like test and compile, are setup for all modules
    val any = (t: Triplet) => true
    // things like scalafix and scalafmt are only enabled on jvm 2.13 projects
    val jvm2_13 = (t: Triplet) => t.scala == "2_13" && t.platform == "jvm"

    val jvm = (t: Triplet) => t.platform == "jvm"

    val desiredCommands: Map[String, (String, Triplet => Boolean)] = Map(
      "test" -> ("test", any),
      "compile" -> ("compile", any),
      "publishLocal" -> ("publishLocal", any),
      "pushRemoteCache" -> ("pushRemoteCache", any),
      "scalafix" -> ("scalafix --check", jvm2_13),
      "scalafixTests" -> ("Test/scalafix --check", jvm2_13),
      "scalafmt" -> ("scalafmtCheckAll", jvm2_13),
      "mimaReportBinaryIssuesIfRelevant" -> ("mimaReportBinaryIssuesIfRelevant", jvm)
    )

    val cmds = all.flatMap { case (triplet, projects) =>
      desiredCommands.filter(_._2._2(triplet)).map { case (name, (cmd, _)) =>
        Command.command(
          s"${name}_${triplet.ce}_${triplet.scala}_${triplet.platform}"
        ) { state =>
          projects.foldLeft(state) { case (st, proj) =>
            s"$proj/$cmd" :: st
          }
        }
      }
    }

    cmds
  }

  def configureScalaJSProject(proj: Project): Project = {
    proj
      .enablePlugins(ScalaJSPlugin)
      .settings(jsDimSettings)
  }

  def millPlatform(millVersion: String): String = millVersion match {
    case mv if mv.startsWith("0.10") => "0.10"
    case _                           => sys.error("Unsupported mill platform.")
  }

  private def moduleIdEncode(
      moduleId: ModuleID,
      scalaBinaryVersion: Option[String]
  ): List[String] = {
    (moduleId.crossVersion, scalaBinaryVersion) match {
      case (Disabled, _) =>
        List(s"${moduleId.organization}:${moduleId.name}:${moduleId.revision}")
      case (_: Binary, Some(sbv)) =>
        List(
          s"${moduleId.organization}:${moduleId.name}_${sbv}:${moduleId.revision}"
        )
      case (_, _) => Nil
    }
  }

}<|MERGE_RESOLUTION|>--- conflicted
+++ resolved
@@ -126,7 +126,6 @@
     testFrameworks += new TestFramework("weaver.framework.CatsEffect"),
     Test / fork := virtualAxes.?.value.forall(_.contains(VirtualAxis.jvm)),
     Test / javaOptions += s"-Duser.dir=${sys.props("user.dir")}",
-<<<<<<< HEAD
     Compile / packageBin / packageOptions += {
       // This piece of logic aims at tracking the dependencies that Smithy4s used to generate
       // code at build time, in the manifest of the jar. This helps automatically pulling
@@ -144,8 +143,7 @@
           .put(new java.util.jar.Attributes.Name("smithy4sDependencies"), deps)
       }
       Package.JarManifest(manifest)
-    }
-=======
+    },
     // Ignores warnings in code using the deprecated Enum trait.
     scalacOptions ++= Seq(
       "-Wconf:msg=object Enum in package api is deprecated:silent",
@@ -154,7 +152,6 @@
       "-Wconf:msg=object Enum in package smithy.api is deprecated:silent",
       "-Wconf:msg=type Enum in package smithy.api is deprecated:silent"
     )
->>>>>>> fcec90bb
   ) ++ publishSettings ++ loggingSettings ++ compilerPlugins ++ headerSettings
 
   lazy val compilerPlugins = Seq(
