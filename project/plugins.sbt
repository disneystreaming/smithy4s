--- conflicted
+++ resolved
@@ -11,11 +11,7 @@
 addSbtPlugin("com.eed3si9n"         % "sbt-projectmatrix"             % "0.9.0")
 addSbtPlugin("pl.project13.scala"   % "sbt-jmh"                       % "0.4.3")
 addSbtPlugin("de.heikoseeberger"    % "sbt-header"                    % "5.9.0")
-<<<<<<< HEAD
-addSbtPlugin("org.scala-native"     % "sbt-scala-native"              % "0.4.8")
-=======
 addSbtPlugin("org.scala-native"     % "sbt-scala-native"              % "0.4.9")
->>>>>>> 4a641b05
 addSbtPlugin("com.github.sbt"       % "sbt-git"                       % "2.0.0")
 addSbtPlugin("com.typesafe"         % "sbt-mima-plugin"               % "1.1.1")
 
