// format: off
addSbtPlugin("ch.epfl.scala"        % "sbt-scalafix"                  % "0.10.4")
addSbtPlugin("org.scala-js"         % "sbt-scalajs"                   % "1.13.2")
addSbtPlugin("com.github.sbt"       % "sbt-pgp"                       % "2.2.1")
addSbtPlugin("com.github.sbt"       % "sbt-dynver"                    % "5.0.1")
addSbtPlugin("org.xerial.sbt"       % "sbt-sonatype"                  % "3.9.21")
addSbtPlugin("org.scalameta"        % "sbt-scalafmt"                  % "2.4.4")
// addSbtPlugin("org.scoverage"        % "sbt-scoverage"                 % "1.9.0")
addSbtPlugin("org.scalameta"        % "sbt-mdoc"                      % "2.3.5")
addSbtPlugin("com.eed3si9n"         % "sbt-buildinfo"                 % "0.11.0")
addSbtPlugin("com.eed3si9n"         % "sbt-projectmatrix"             % "0.9.1")
addSbtPlugin("pl.project13.scala"   % "sbt-jmh"                       % "0.4.5")
addSbtPlugin("de.heikoseeberger"    % "sbt-header"                    % "5.9.0")
addSbtPlugin("org.scala-native"     % "sbt-scala-native"              % "0.4.14")
addSbtPlugin("com.github.sbt"       % "sbt-git"                       % "2.0.1")
<<<<<<< HEAD
addSbtPlugin("com.typesafe"         % "sbt-mima-plugin"               % "1.1.2")
addSbtPlugin("ch.epfl.scala"        % "sbt-bloop"                     % "1.5.8")
=======
addSbtPlugin("com.typesafe"         % "sbt-mima-plugin"               % "1.1.3")
>>>>>>> 8b8cba78

libraryDependencies ++= Seq("com.lihaoyi" %% "os-lib" % "0.8.1")

addDependencyTreePlugin<|MERGE_RESOLUTION|>--- conflicted
+++ resolved
@@ -13,12 +13,8 @@
 addSbtPlugin("de.heikoseeberger"    % "sbt-header"                    % "5.9.0")
 addSbtPlugin("org.scala-native"     % "sbt-scala-native"              % "0.4.14")
 addSbtPlugin("com.github.sbt"       % "sbt-git"                       % "2.0.1")
-<<<<<<< HEAD
-addSbtPlugin("com.typesafe"         % "sbt-mima-plugin"               % "1.1.2")
+addSbtPlugin("com.typesafe"         % "sbt-mima-plugin"               % "1.1.3")
 addSbtPlugin("ch.epfl.scala"        % "sbt-bloop"                     % "1.5.8")
-=======
-addSbtPlugin("com.typesafe"         % "sbt-mima-plugin"               % "1.1.3")
->>>>>>> 8b8cba78
 
 libraryDependencies ++= Seq("com.lihaoyi" %% "os-lib" % "0.8.1")
 
