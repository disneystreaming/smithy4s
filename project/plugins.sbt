// format: off
addSbtPlugin("ch.epfl.scala"        % "sbt-scalafix"                  % "0.12.0")
addSbtPlugin("org.scala-js"         % "sbt-scalajs"                   % "1.15.0")
addSbtPlugin("com.github.sbt"       % "sbt-pgp"                       % "2.2.1")
addSbtPlugin("com.github.sbt"       % "sbt-dynver"                    % "5.0.1")
addSbtPlugin("org.xerial.sbt"       % "sbt-sonatype"                  % "3.10.0")
addSbtPlugin("org.scalameta"        % "sbt-scalafmt"                  % "2.4.4")
// addSbtPlugin("org.scoverage"        % "sbt-scoverage"                 % "1.9.0")
addSbtPlugin("org.scalameta"        % "sbt-mdoc"                      % "2.3.5")
addSbtPlugin("com.eed3si9n"         % "sbt-buildinfo"                 % "0.12.0")
addSbtPlugin("com.eed3si9n"         % "sbt-projectmatrix"             % "0.10.0")
addSbtPlugin("pl.project13.scala"   % "sbt-jmh"                       % "0.4.7")
addSbtPlugin("de.heikoseeberger"    % "sbt-header"                    % "5.9.0")
addSbtPlugin("org.scala-native"     % "sbt-scala-native"              % "0.4.17")
addSbtPlugin("com.github.sbt"       % "sbt-git"                       % "2.0.1")
addSbtPlugin("com.typesafe"         % "sbt-mima-plugin"               % "1.1.3")
<<<<<<< HEAD
addSbtPlugin("ch.epfl.scala"        % "sbt-bloop"                     % "1.5.16")
addSbtPlugin("com.thesamet"         % "sbt-protoc"                    % "1.0.6")
=======
addSbtPlugin("ch.epfl.scala"        % "sbt-bloop"                     % "1.5.17")
>>>>>>> ee9abfb9

libraryDependencies ++= Seq(
  "com.lihaoyi" %% "os-lib" % "0.8.1",
  "com.github.plokhotnyuk.jsoniter-scala" %% "jsoniter-scala-macros" % "2.28.4",
  "com.thesamet.scalapb" %% "compilerplugin" % "0.11.15"
)

addDependencyTreePlugin<|MERGE_RESOLUTION|>--- conflicted
+++ resolved
@@ -14,12 +14,8 @@
 addSbtPlugin("org.scala-native"     % "sbt-scala-native"              % "0.4.17")
 addSbtPlugin("com.github.sbt"       % "sbt-git"                       % "2.0.1")
 addSbtPlugin("com.typesafe"         % "sbt-mima-plugin"               % "1.1.3")
-<<<<<<< HEAD
-addSbtPlugin("ch.epfl.scala"        % "sbt-bloop"                     % "1.5.16")
+addSbtPlugin("ch.epfl.scala"        % "sbt-bloop"                     % "1.5.17")
 addSbtPlugin("com.thesamet"         % "sbt-protoc"                    % "1.0.6")
-=======
-addSbtPlugin("ch.epfl.scala"        % "sbt-bloop"                     % "1.5.17")
->>>>>>> ee9abfb9
 
 libraryDependencies ++= Seq(
   "com.lihaoyi" %% "os-lib" % "0.8.1",
