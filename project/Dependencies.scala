--- conflicted
+++ resolved
@@ -30,11 +30,7 @@
 
   val Alloy = new {
     val org = "com.disneystreaming.alloy"
-<<<<<<< HEAD
-    val alloyVersion = "0.2.8-29-706e86-SNAPSHOT"
-=======
-    val alloyVersion = "0.3.2"
->>>>>>> 173b6bba
+    val alloyVersion = "0.3.2-5-185b0b-SNAPSHOT"
     val core = org % "alloy-core" % alloyVersion
     val openapi = org %% "alloy-openapi" % alloyVersion
     val `protocol-tests` = org % "alloy-protocol-tests" % alloyVersion
