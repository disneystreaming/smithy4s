import sbt._
import org.portablescala.sbtplatformdeps.PlatformDepsPlugin.autoImport._
import Smithy4sBuildPlugin.autoImport.isCE3

object Dependencies {

  val collectionsCompat =
    Def.setting(
      "org.scala-lang.modules" %%% "scala-collection-compat" % "2.9.0"
    )

  val Jsoniter = new {
    val org = "com.github.plokhotnyuk.jsoniter-scala"
    val jsoniterScalaVersion = "2.21.3"
    val core = Def.setting(org %%% "jsoniter-scala-core" % jsoniterScalaVersion)
    val macros = Def.setting(
      org %%% "jsoniter-scala-macros" % jsoniterScalaVersion % "compile-internal"
    )
  }

  val Smithy = new {
    val org = "software.amazon.smithy"
    val smithyVersion = "1.28.0"
    val model = org % "smithy-model" % smithyVersion
    val testTraits = org % "smithy-protocol-test-traits" % smithyVersion
    val build = org % "smithy-build" % smithyVersion
    val awsTraits = org % "smithy-aws-traits" % smithyVersion
    val waiters = org % "smithy-waiters" % smithyVersion
  }

  val Alloy = new {
    val org = "com.disneystreaming.alloy"
    val alloyVersion = "0.1.14"
    val core = org % "alloy-core" % alloyVersion
    val openapi = org %% "alloy-openapi" % alloyVersion
    val `protocol-tests` = org % "alloy-protocol-tests" %  alloyVersion
  }

  val Cats = new {
    val core: Def.Initialize[ModuleID] =
      Def.setting("org.typelevel" %%% "cats-core" % "2.9.0")
  }

  object Circe {
<<<<<<< HEAD
    val circeVersion = "0.14.4"
    val core = Def.setting("io.circe" %%% "circe-core" % circeVersion)
=======
    val circeVersion = "0.14.5"
>>>>>>> a182b455
    val parser = Def.setting("io.circe" %%% "circe-parser" % circeVersion)
    val generic = Def.setting("io.circe" %%% "circe-generic" % circeVersion)
  }

  object Decline {
    val declineVersion = "2.4.1"

    val core = Def.setting("com.monovore" %%% "decline" % declineVersion)
    val effect =
      Def.setting("com.monovore" %%% "decline-effect" % declineVersion)
  }
  object Fs2 {
    val fs2Version = "3.6.1"
    val core: Def.Initialize[ModuleID] =
      Def.setting("co.fs2" %%% "fs2-core" % fs2Version)
    val io: Def.Initialize[ModuleID] =
      Def.setting("co.fs2" %%% "fs2-io" % fs2Version)
  }

  object Fs2Data {
    val xml: Def.Initialize[ModuleID] =
      Def.setting("org.gnieh" %%% "fs2-data-xml" % "1.5.1")
  }

  object Mill {
    val millVersion = "0.10.11"

    val scalalib = "com.lihaoyi" %% "mill-scalalib" % millVersion
    val main = "com.lihaoyi" %% "mill-main" % millVersion
    val mainApi = "com.lihaoyi" %% "mill-main-api" % millVersion
    val mainTestkit = "com.lihaoyi" %% "mill-main-testkit" % millVersion % Test
  }

  object Pprint {
    val pprintVersion = "0.8.1"
    val core = Def.setting("com.lihaoyi" %%% "pprint" % pprintVersion)
  }

  /*
   * we override the version to use the fix included in
   * https://github.com/typelevel/cats-effect/pull/2945
   * it allows us to use UUIDGen instead of calling
   * UUID.randomUUID manually
   *
   * we also provide a 2.12 shim under:
   * modules/tests/src-ce2/UUIDGen.scala
   */
  val CatsEffect3: Def.Initialize[ModuleID] =
    Def.setting("org.typelevel" %%% "cats-effect" % "3.4.8")

  object Http4s {
    val http4sVersion = Def.setting(if (isCE3.value) "0.23.18" else "0.22.15")

    val emberServer: Def.Initialize[ModuleID] =
      Def.setting("org.http4s" %%% "http4s-ember-server" % http4sVersion.value)
    val emberClient: Def.Initialize[ModuleID] =
      Def.setting("org.http4s" %%% "http4s-ember-client" % http4sVersion.value)
    val circe: Def.Initialize[ModuleID] =
      Def.setting("org.http4s" %%% "http4s-circe" % http4sVersion.value)
    val core: Def.Initialize[ModuleID] =
      Def.setting("org.http4s" %%% "http4s-core" % http4sVersion.value)
    val dsl: Def.Initialize[ModuleID] =
      Def.setting("org.http4s" %%% "http4s-dsl" % http4sVersion.value)
    val client: Def.Initialize[ModuleID] =
      Def.setting("org.http4s" %%% "http4s-client" % http4sVersion.value)
  }

  object Weaver {

    val weaverVersion = Def.setting(if (isCE3.value) "0.8.1" else "0.6.15")

    val cats: Def.Initialize[ModuleID] =
      Def.setting("com.disneystreaming" %%% "weaver-cats" % weaverVersion.value)

    val scalacheck: Def.Initialize[ModuleID] =
      Def.setting(
        "com.disneystreaming" %%% "weaver-scalacheck" % weaverVersion.value
      )
  }

  class MunitCross(munitVersion: String) {
    val core: Def.Initialize[ModuleID] =
      Def.setting("org.scalameta" %%% "munit" % munitVersion)
    val scalacheck: Def.Initialize[ModuleID] =
      Def.setting("org.scalameta" %%% "munit-scalacheck" % munitVersion)
  }
  object Munit extends MunitCross("0.7.29")
  object MunitMilestone extends MunitCross("1.0.0-M6")

  val Scalacheck = new {
    val scalacheckVersion = "1.16.0"
    val scalacheck =
      Def.setting("org.scalacheck" %%% "scalacheck" % scalacheckVersion)
  }

  object Webjars {
    val swaggerUi: ModuleID = "org.webjars.npm" % "swagger-ui-dist" % "4.18.1"

    val webjarsLocator: ModuleID = "org.webjars" % "webjars-locator" % "0.42"
  }

  object AwsSpecSummary {
    val awsSpecSummaryVersion = "2023.02.10"
    val value =
      "com.disneystreaming.smithy" % "aws-spec-summary" % awsSpecSummaryVersion
  }

}<|MERGE_RESOLUTION|>--- conflicted
+++ resolved
@@ -42,12 +42,8 @@
   }
 
   object Circe {
-<<<<<<< HEAD
-    val circeVersion = "0.14.4"
+    val circeVersion = "0.14.5"
     val core = Def.setting("io.circe" %%% "circe-core" % circeVersion)
-=======
-    val circeVersion = "0.14.5"
->>>>>>> a182b455
     val parser = Def.setting("io.circe" %%% "circe-parser" % circeVersion)
     val generic = Def.setting("io.circe" %%% "circe-generic" % circeVersion)
   }
