--- conflicted
+++ resolved
@@ -32,7 +32,7 @@
     val alloyVersion = "0.1.18"
     val core = org % "alloy-core" % alloyVersion
     val openapi = org %% "alloy-openapi" % alloyVersion
-    val `protocol-tests` = org % "alloy-protocol-tests" %  alloyVersion
+    val `protocol-tests` = org % "alloy-protocol-tests" % alloyVersion
   }
 
   val Cats = new {
@@ -91,11 +91,7 @@
    * modules/tests/src-ce2/UUIDGen.scala
    */
   val CatsEffect3: Def.Initialize[ModuleID] =
-<<<<<<< HEAD
-    Def.setting("org.typelevel" %%% "cats-effect" % "3.4.4")
-=======
     Def.setting("org.typelevel" %%% "cats-effect" % "3.4.9")
->>>>>>> 11aaab3a
 
   object Http4s {
     val http4sVersion = "0.23.17"
@@ -116,11 +112,7 @@
 
   object Weaver {
 
-<<<<<<< HEAD
-    val weaverVersion = "0.8.1"
-=======
-    val weaverVersion = Def.setting(if (isCE3.value) "0.8.3" else "0.6.15")
->>>>>>> 11aaab3a
+    val weaverVersion = "0.8.3"
 
     val cats: Def.Initialize[ModuleID] =
       Def.setting("com.disneystreaming" %%% "weaver-cats" % weaverVersion)
