import sbt._
import org.portablescala.sbtplatformdeps.PlatformDepsPlugin.autoImport._

object Dependencies {

  val collectionsCompat =
    Def.setting(
      "org.scala-lang.modules" %%% "scala-collection-compat" % "2.11.0"
    )

  val Jsoniter = new {
    val org = "com.github.plokhotnyuk.jsoniter-scala"
    val jsoniterScalaVersion = "2.27.6"
    val core = Def.setting(org %%% "jsoniter-scala-core" % jsoniterScalaVersion)
    val macros = Def.setting(
      org %%% "jsoniter-scala-macros" % jsoniterScalaVersion % "compile-internal"
    )
  }

  val Smithy = new {
    val org = "software.amazon.smithy"
    val smithyVersion = "1.49.0"
    val model = org % "smithy-model" % smithyVersion
    val testTraits = org % "smithy-protocol-test-traits" % smithyVersion
    val build = org % "smithy-build" % smithyVersion
    val diff = org % "smithy-diff" % smithyVersion
    val awsTraits = org % "smithy-aws-traits" % smithyVersion
    val waiters = org % "smithy-waiters" % smithyVersion
    val `aws-protocol-tests` = org % "smithy-aws-protocol-tests" % smithyVersion
  }

  val Alloy = new {
    val org = "com.disneystreaming.alloy"
<<<<<<< HEAD
    val alloyVersion = "0.3.9"
=======
    val alloyVersion = "0.3.8"
>>>>>>> 9a151609
    val core = org % "alloy-core" % alloyVersion
    val openapi = org %% "alloy-openapi" % alloyVersion
    val protobuf = org % "alloy-protobuf" % alloyVersion
    val `protocol-tests` = org % "alloy-protocol-tests" % alloyVersion
  }

  val Smithytranslate = new {
    val org = "com.disneystreaming.smithy"
    val smithyTranslateVersion = "0.5.3"
    val proto = org %% "smithytranslate-proto" % smithyTranslateVersion
  }

  val Cats = new {
    val core: Def.Initialize[ModuleID] =
      Def.setting("org.typelevel" %%% "cats-core" % "2.10.0")
  }

  val Monocle = new {
    val core: Def.Initialize[ModuleID] =
      Def.setting("dev.optics" %% "monocle-core" % "3.2.0")
  }

  object Circe {
    val circeVersion = "0.14.6"
    val core = Def.setting("io.circe" %%% "circe-core" % circeVersion)
    val parser = Def.setting("io.circe" %%% "circe-parser" % circeVersion)
    val generic = Def.setting("io.circe" %%% "circe-generic" % circeVersion)
  }

  object Decline {
    val declineVersion = "2.4.1"

    val core = Def.setting("com.monovore" %%% "decline" % declineVersion)
    val effect =
      Def.setting("com.monovore" %%% "decline-effect" % declineVersion)
  }
  object Fs2 {
    val fs2Version = "3.10.2"

    val core: Def.Initialize[ModuleID] =
      Def.setting("co.fs2" %%% "fs2-core" % fs2Version)

    val io: Def.Initialize[ModuleID] =
      Def.setting("co.fs2" %%% "fs2-io" % fs2Version)
  }

  object Fs2Data {
    val xml: Def.Initialize[ModuleID] =
      Def.setting("org.gnieh" %%% "fs2-data-xml" % "1.11.0")
  }

  object Mill {
    val millVersion = "0.11.7"

    val scalalib = "com.lihaoyi" %% "mill-scalalib" % millVersion
    val main = "com.lihaoyi" %% "mill-main" % millVersion
    val mainApi = "com.lihaoyi" %% "mill-main-api" % millVersion
    val mainTestkit = "com.lihaoyi" %% "mill-main-testkit" % millVersion % Test
  }

  object Pprint {
    val pprintVersion = "0.8.1"
    val core = Def.setting("com.lihaoyi" %%% "pprint" % pprintVersion)
  }

  /*
   * we override the version to use the fix included in
   * https://github.com/typelevel/cats-effect/pull/2945
   * it allows us to use UUIDGen instead of calling
   * UUID.randomUUID manually
   *
   * we also provide a 2.12 shim under:
   * modules/tests/src-ce2/UUIDGen.scala
   */
  val CatsEffect3: Def.Initialize[ModuleID] =
    Def.setting("org.typelevel" %%% "cats-effect" % "3.5.4")

  object Http4s {
    val http4sVersion = "0.23.26"

    val emberServer: Def.Initialize[ModuleID] =
      Def.setting("org.http4s" %%% "http4s-ember-server" % http4sVersion)
    val emberClient: Def.Initialize[ModuleID] =
      Def.setting("org.http4s" %%% "http4s-ember-client" % http4sVersion)
    val circe: Def.Initialize[ModuleID] =
      Def.setting("org.http4s" %%% "http4s-circe" % http4sVersion)
    val core: Def.Initialize[ModuleID] =
      Def.setting("org.http4s" %%% "http4s-core" % http4sVersion)
    val dsl: Def.Initialize[ModuleID] =
      Def.setting("org.http4s" %%% "http4s-dsl" % http4sVersion)
    val client: Def.Initialize[ModuleID] =
      Def.setting("org.http4s" %%% "http4s-client" % http4sVersion)
  }

  object Weaver {

    val weaverVersion = "0.8.4"

    val cats: Def.Initialize[ModuleID] =
      Def.setting("com.disneystreaming" %%% "weaver-cats" % weaverVersion)

    val scalacheck: Def.Initialize[ModuleID] =
      Def.setting(
        "com.disneystreaming" %%% "weaver-scalacheck" % weaverVersion
      )
  }

  class MunitCross(munitVersion: String) {
    val core: Def.Initialize[ModuleID] =
      Def.setting("org.scalameta" %%% "munit" % munitVersion)
    val scalacheck: Def.Initialize[ModuleID] =
      Def.setting("org.scalameta" %%% "munit-scalacheck" % munitVersion)
  }
  object Munit extends MunitCross("0.7.29")
  object MunitMilestone extends MunitCross("1.0.0-M6")

  val Scalacheck = new {
    val scalacheckVersion = "1.16.0"
    val scalacheck =
      Def.setting("org.scalacheck" %%% "scalacheck" % scalacheckVersion)
  }

  val Slf4jSimple = "org.slf4j" % "slf4j-simple" % "2.0.11"

  object Webjars {
    val swaggerUi: ModuleID = "org.webjars.npm" % "swagger-ui-dist" % "5.11.8"

    val webjarsLocator: ModuleID = "org.webjars" % "webjars-locator" % "0.52"
  }

  object AwsSpecSummary {
    val org = "com.disneystreaming.smithy"
    val name = "aws-spec-summary"
    val awsSpecSummaryVersion = "2023.09.22"
    val value = org % name % awsSpecSummaryVersion
  }

}<|MERGE_RESOLUTION|>--- conflicted
+++ resolved
@@ -31,11 +31,7 @@
 
   val Alloy = new {
     val org = "com.disneystreaming.alloy"
-<<<<<<< HEAD
     val alloyVersion = "0.3.9"
-=======
-    val alloyVersion = "0.3.8"
->>>>>>> 9a151609
     val core = org % "alloy-core" % alloyVersion
     val openapi = org %% "alloy-openapi" % alloyVersion
     val protobuf = org % "alloy-protobuf" % alloyVersion
