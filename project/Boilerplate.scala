--- conflicted
+++ resolved
@@ -281,10 +281,7 @@
       -   final def narrow[F0[${`a..n`}] <: F[${`a..n`}]]: PolyFunction$suffix[F0, G] = this.asInstanceOf[PolyFunction$suffix[F0, G]]
       -
       -   final def widen[G0[${`a..n`}] >: G[${`a..n`}]]: PolyFunction$suffix[F, G0] = this.asInstanceOf[PolyFunction$suffix[F, G0]]
-<<<<<<< HEAD
-=======
-      -
->>>>>>> 588ef0e0
+      -
       -}
       -
       -object PolyFunction$suffix{
