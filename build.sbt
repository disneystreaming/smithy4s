import org.scalajs.jsenv.nodejs.NodeJSEnv
import java.io.File
import sys.process._

ThisBuild / commands ++= createBuildCommands(allModules)
ThisBuild / scalafixDependencies += "com.github.liancheng" %% "organize-imports" % "0.5.0"
ThisBuild / dynverSeparator := "-"
ThisBuild / versionScheme := Some("early-semver")

import Smithy4sPlugin._

val latest2ScalaVersions = List(Scala213, Scala3)
val allJvmScalaVersions = List(Scala212, Scala213, Scala3)
val allJsScalaVersions = latest2ScalaVersions
val allNativeScalaVersions = List(Scala3)
val jvmScala2Versions = List(Scala212, Scala213)
val buildtimejvmScala2Versions = List(Scala212, Scala213)

Global / organizationName := "Disney Streaming"
Global / startYear := Some(2021)
Global / licenses := Seq(
  "TOST-1.0" -> new URL("https://disneystreaming.github.io/TOST-1.0.txt")
)

sonatypeCredentialHost := "s01.oss.sonatype.org"

ThisBuild / version := {
  if (!sys.env.contains("CI")) "dev"
  else (ThisBuild / version).value
}

lazy val root = project
  .in(file("."))
  .aggregate(allModules: _*)
  // .disablePlugins(Smithy4sPlugin)
  .enablePlugins(ScalafixPlugin)
  .settings(Smithy4sPlugin.doNotPublishArtifact)
  .settings(
    pushRemoteCache := {},
    pullRemoteCache := {},
    Compile / packageCache / moduleName := "smithy4s-root"
  )

lazy val allModules = Seq(
  core.projectRefs,
  codegen.projectRefs,
  json.projectRefs,
  example.projectRefs,
  tests.projectRefs,
  http4s.projectRefs,
  `http4s-swagger`.projectRefs,
  codegenPlugin.projectRefs,
  benchmark.projectRefs,
  protocol.projectRefs,
  protocolTests.projectRefs,
  openapi.projectRefs,
  `aws-kernel`.projectRefs,
  aws.projectRefs,
  `aws-http4s`.projectRefs,
  `codegen-cli`.projectRefs,
  dynamic.projectRefs,
  testUtils.projectRefs
).flatten

lazy val docs =
  projectMatrix
    .in(file("modules/docs"))
    .enablePlugins(MdocPlugin, DocusaurusPlugin)
    .jvmPlatform(List(Scala213))
    .dependsOn(
      `codegen-cli`,
      http4s,
      `http4s-swagger`,
      `aws-http4s` % "compile -> compile,test"
    )
    .settings(
      mdocIn := (ThisBuild / baseDirectory).value / "modules" / "docs" / "src",
      mdocVariables := Map(
        "VERSION" -> (if (isSnapshot.value)
                        previousStableVersion.value.getOrElse(
                          throw new Exception(
                            "No previous version found from dynver"
                          )
                        )
                      else version.value),
        "SCALA_VERSION" -> scalaVersion.value,
        "HTTP4S_VERSION" -> Dependencies.Http4s.http4sVersion.value
      ),
      isCE3 := true,
      libraryDependencies ++= Seq(
        Dependencies.Http4s.emberClient.value,
        Dependencies.Http4s.emberServer.value
      ),
      Compile / sourceGenerators := Seq(genSmithyScala(Compile).taskValue),
      Compile / smithySpecs := Seq(
        (ThisBuild / baseDirectory).value / "sampleSpecs" / "hello.smithy"
      )
    )
    .settings(Smithy4sPlugin.doNotPublishArtifact)

val munitDeps = Def.setting {
  if (virtualAxes.value.contains(VirtualAxis.native)) {
    Seq(
      Dependencies.MunitMilestone.core.value % Test,
      Dependencies.MunitMilestone.scalacheck.value % Test
    )
  } else {
    Seq(
      Dependencies.Munit.core.value % Test,
      Dependencies.Munit.scalacheck.value % Test
    )
  }
}

/**
 * Protocol-agnostic, dependency-free core module, containing
 * only interfaces and other polymorphic constructs, allowing for the
 * traversal of models and services.
 *
 * These interfaces are implemented by the generated code, and leveraged
 * by protocol-specific interpreters.
 *
 * This module also contains a Scala representation of smithy's Standard Library
 * (under the smithy.api namespace), which cointains a number of types and traits
 * (hints in smithy4s) that are commonly used (such as http-specific traits, etc)
 *
 * In most cases, it this module the only dependency required to compile the generated
 * code.
 */
lazy val core = projectMatrix
  .in(file("modules/core"))
  .settings(
    Test / fork := virtualAxes.value.contains(VirtualAxis.jvm),
    allowedNamespaces := Seq(
      "smithy.api",
      "smithy.waiters",
      "smithy4s.api"
    ),
    genDiscoverModels := true,
    Compile / sourceGenerators := Seq(genSmithyScala(Compile).taskValue),
    Compile / sourceGenerators += sourceDirectory
      .map(Boilerplate.gen(_, Boilerplate.BoilerplateModule.Core))
      .taskValue,
    libraryDependencies ++= Seq(
      Dependencies.collectionsCompat.value,
      Dependencies.Cats.core.value % Test
    ),
    libraryDependencies ++= munitDeps.value,
    Test / allowedNamespaces := Seq(
      "smithy4s.example"
    ),
    Test / smithySpecs := Seq(
      (ThisBuild / baseDirectory).value / "sampleSpecs" / "metadata.smithy",
      (ThisBuild / baseDirectory).value / "sampleSpecs" / "recursive.smithy",
      (ThisBuild / baseDirectory).value / "sampleSpecs" / "bodies.smithy",
      (ThisBuild / baseDirectory).value / "sampleSpecs" / "misc.smithy",
      (ThisBuild / baseDirectory).value / "sampleSpecs" / "product.smithy",
      (ThisBuild / baseDirectory).value / "sampleSpecs" / "weather.smithy",
      (ThisBuild / baseDirectory).value / "sampleSpecs" / "discriminated.smithy",
      (ThisBuild / baseDirectory).value / "sampleSpecs" / "untagged.smithy",
      (ThisBuild / baseDirectory).value / "sampleSpecs" / "packedInputs.smithy",
      (ThisBuild / baseDirectory).value / "sampleSpecs" / "errors.smithy",
      (ThisBuild / baseDirectory).value / "sampleSpecs" / "example.smithy",
      (ThisBuild / baseDirectory).value / "sampleSpecs" / "adtMember.smithy",
      (ThisBuild / baseDirectory).value / "sampleSpecs" / "enums.smithy",
      (ThisBuild / baseDirectory).value / "sampleSpecs" / "defaults.smithy"
    ),
    (Test / sourceGenerators) := Seq(genSmithyScala(Test).taskValue),
    testFrameworks += new TestFramework("weaver.framework.CatsEffect"),
    Compile / packageSrc / mappings ++= {
      val base = (Compile / sourceManaged).value
      val files = (Compile / managedSources).value
      files
        .map(f => (f, f.relativeTo(base)))
        // this excludes modules/core/src/generated/PartiallyAppliedStruct.scala
        .collect { case (f, Some(relF)) => f -> relF.getPath() }
    }
  )
  .jvmPlatform(allJvmScalaVersions, jvmDimSettings)
  .jsPlatform(allJsScalaVersions, jsDimSettings)
  .nativePlatform(allNativeScalaVersions, nativeDimSettings)

/**
 * Smithy4s specific scalacheck integration.
 */
lazy val scalacheck = projectMatrix
  .in(file("modules/scalacheck"))
  .dependsOn(core)
  .settings(
    libraryDependencies ++= Seq(
      Dependencies.collectionsCompat.value,
      Dependencies.Scalacheck.scalacheck.value
    ),
    libraryDependencies ++= munitDeps.value,
    testFrameworks += new TestFramework("weaver.framework.CatsEffect")
  )
  .jvmPlatform(allJvmScalaVersions, jvmDimSettings)
  .jsPlatform(allJsScalaVersions, jsDimSettings)
  .nativePlatform(allNativeScalaVersions, nativeDimSettings)

/**
 * The aws-specific core a library. Contains the generated code for AWS specific
 * traits, the instances of which contain metadata required to run the AWS signing
 * algorithm.
 *
 * Also contains basic data types and functionality.
 */
lazy val `aws-kernel` = projectMatrix
  .in(file("modules/aws-kernel"))
  .dependsOn(core)
  .settings(
    isCE3 := false,
    libraryDependencies ++= Seq(
      Dependencies.Weaver.cats.value % Test,
      Dependencies.Weaver.scalacheck.value % Test
    ),
    testFrameworks += new TestFramework("weaver.framework.CatsEffect"),
    genDiscoverModels := true,
    Compile / allowedNamespaces := Seq(
      "aws.api",
      "aws.auth",
      "aws.customizations",
      "aws.protocols"
    ),
    Compile / sourceGenerators := Seq(genSmithyScala(Compile).taskValue),
    Test / fork := true,
    Test / envVars ++= Map("TEST_VAR" -> "hello")
  )
  .jvmPlatform(latest2ScalaVersions, jvmDimSettings)
  .jsPlatform(
    latest2ScalaVersions,
    jsDimSettings ++ Seq(
      Test / jsEnv := new NodeJSEnv(
        NodeJSEnv.Config().withEnv(Map("TEST_VAR" -> "hello"))
      )
    )
  )

/**
 * cats-effect specific abstractions of AWS protocol interpreters and constructs
 */
lazy val aws = projectMatrix
  .in(file("modules/aws"))
  .dependsOn(`aws-kernel`, json)
  .settings(
    isCE3 := true,
    libraryDependencies ++= {
      // Only building this module against CE3
      Seq(
        Dependencies.Fs2.core.value,
        Dependencies.Weaver.cats.value % Test,
        Dependencies.Weaver.scalacheck.value % Test
      )
    },
    testFrameworks += new TestFramework("weaver.framework.CatsEffect"),
    Test / fork := true
  )
  .jvmPlatform(latest2ScalaVersions, jvmDimSettings)
  .jsPlatform(latest2ScalaVersions, jsDimSettings)

/**
 * http4s-specific implementation of aws protocols. This module exposes generic methods
 * to acquire instances of AWS clients.
 *
 * This module does not contain the service-specific instances (ie, it does not contain
 * DynamoDB or Kinesis specific constructs). It works against the types generated in the
 * `aws` module to provide interpreters that can "run" AWS requests.
 */
lazy val `aws-http4s` = projectMatrix
  .in(file("modules/aws-http4s"))
  .dependsOn(aws)
  .settings(
    isCE3 := true,
    Test / genDiscoverModels := true,
    libraryDependencies ++= {
      Seq(
        Dependencies.Http4s.client.value,
        Dependencies.Http4s.emberClient.value % Test
      )
    },
    Test / allowedNamespaces := Seq(),
    Test / sourceGenerators := Seq(genSmithyScala(Test).taskValue),
    Test / smithySpecs := Seq(
      (ThisBuild / baseDirectory).value / "sampleSpecs" / "dynamodb.2012-08-10.json",
      (ThisBuild / baseDirectory).value / "sampleSpecs" / "lambda.json"
    )
  )
  .jvmPlatform(latest2ScalaVersions, jvmDimSettings)
  .jsPlatform(latest2ScalaVersions, jsDimSettings)

/**
 * This module contains the logic used at build time for reading smithy
 * models and rendering Scala (or openapi) code.
 */
lazy val codegen = projectMatrix
  .in(file("modules/codegen"))
  .enablePlugins(BuildInfoPlugin)
  .dependsOn(openapi)
  .jvmPlatform(buildtimejvmScala2Versions, jvmDimSettings)
  .settings(
    buildInfoKeys := Seq[BuildInfoKey](
      version,
      scalaBinaryVersion,
      "smithyVersion" -> Dependencies.Smithy.smithyVersion
    ),
    buildInfoPackage := "smithy4s.codegen",
    isCE3 := true,
    libraryDependencies ++= Seq(
      Dependencies.Cats.core.value,
      Dependencies.Smithy.model,
      Dependencies.Smithy.build,
      Dependencies.Smithy.awsTraits,
      Dependencies.Smithy.waiters,
      "com.lihaoyi" %% "os-lib" % "0.8.1",
      "org.scala-lang.modules" %% "scala-collection-compat" % "2.2.0",
      "org.scala-lang" % "scala-reflect" % scalaVersion.value,
      "io.get-coursier" %% "coursier" % "2.0.16",
      Dependencies.Weaver.cats.value % Test
    ),
    testFrameworks += new TestFramework("weaver.framework.CatsEffect"),
    scalacOptions := scalacOptions.value
      .filterNot(Seq("-Ywarn-value-discard", "-Wvalue-discard").contains)
  )

/**
 * This module is the command-line-interface to the codegen module, that
 * can be used independently of build tools (or that build tools can choose
 * to delegate to in order to implement plugins)
 */
lazy val `codegen-cli` = projectMatrix
  .in(file("modules/codegen-cli"))
  .dependsOn(codegen)
  .jvmPlatform(List(Scala213), jvmDimSettings)
  .settings(
    isCE3 := true,
    libraryDependencies ++= Seq(
      "com.monovore" %% "decline" % "2.3.0",
      Dependencies.Weaver.cats.value % Test
    )
  )

/**
 * SBT plugin wrapping calls to the functions provided by the codegen module.
 */
lazy val codegenPlugin = (projectMatrix in file("modules/codegen-plugin"))
  .enablePlugins(SbtPlugin)
  .dependsOn(codegen)
  .jvmPlatform(
    scalaVersions = List(Scala212),
    jvmDimSettings
  )
  .settings(
    name := "sbt-codegen",
    sbtPlugin := true,
    scriptedLaunchOpts := {
      scriptedLaunchOpts.value ++
        Seq("-Xmx1024M", "-Dplugin.version=" + version.value)
    },
    Compile / unmanagedSources / excludeFilter := { f =>
      Glob("**/sbt-test/**").matches(f.toPath)
    },
    publishLocal := {
      // make sure that core and codegen are published before the
      // plugin is published
      // this allows running `scripted` alone
      val _ = List(
        (core.jvm(Scala213) / publishLocal).value,
        (codegen.jvm(Scala212) / publishLocal).value,
        (openapi.jvm(Scala212) / publishLocal).value,
        (protocol.jvm(autoScalaLibrary = false) / publishLocal).value
      )
      publishLocal.value
    },
    scriptedBufferLog := false
  )

/**
 * This module contains the smithy specification of a bunch of types
 * that are not provided by the smithy standard library, but are useful
 * nonetheless and pretty common (such as UUID).
 *
 * It also contains the definition of a custom protocol implemented in this
 * library, which is a pretty basic REST-JSON protocol. smithy4s provides
 * server and client side bindings for this protocol.
 */
lazy val protocol = projectMatrix
  .in(file("modules/protocol"))
  .jvmPlatform(
    autoScalaLibrary = false,
    scalaVersions = Seq.empty,
    settings = jvmDimSettings
  )
  .settings(
    Compile / packageSrc / mappings := (Compile / packageSrc / mappings).value
      .filterNot { case (file, path) =>
        path.equalsIgnoreCase("META-INF/smithy/manifest")
      },
    resolvers += Resolver.mavenLocal,
    libraryDependencies += Dependencies.Smithy.model,
    javacOptions ++= Seq("--release", "8")
  )

lazy val protocolTests = projectMatrix
  .in(file("modules/protocol-tests"))
  .jvmPlatform(Seq(Scala213), jvmDimSettings)
  .dependsOn(protocol)
  .settings(
    isCE3 := true,
    libraryDependencies ++= Seq(
      Dependencies.Weaver.cats.value % Test,
      Dependencies.Weaver.scalacheck.value % Test
    ),
    Test / fork := true
  )
  .settings(Smithy4sPlugin.doNotPublishArtifact)

/**
 * This modules contains utilities to dynamically instantiate
 * the interfaces provide by smithy4s, based on data from dynamic
 * Model instances.
 */
lazy val dynamic = projectMatrix
  .in(file("modules/dynamic"))
  .dependsOn(core % "test->test;compile->compile", testUtils % "test->compile")
  .settings(
    libraryDependencies ++= Seq(
      "org.scala-lang.modules" %%% "scala-collection-compat" % "2.8.1",
      Dependencies.Cats.core.value
    ),
    libraryDependencies ++= munitDeps.value,
    Compile / allowedNamespaces := Seq("smithy4s.dynamic.model"),
    Compile / smithySpecs := Seq(
      (ThisBuild / baseDirectory).value / "modules" / "dynamic" / "smithy" / "dynamic.smithy"
    ),
    Compile / sourceGenerators := Seq(genSmithyScala(Compile).taskValue),
    Test / allowedNamespaces := Seq("smithy4s.example"),
    Test / smithySpecs := Seq(
      (ThisBuild / baseDirectory).value / "sampleSpecs" / "kvstore.smithy"
    ),
    (Test / sourceGenerators) := Seq(genSmithyScala(Test).taskValue)
  )
  .jvmPlatform(
    allJvmScalaVersions,
    jvmDimSettings ++ Seq(
      Test / fork := true,
      // Forwarding cwd to tests
      Test / javaOptions += s"-Duser.dir=${sys.props("user.dir")}",
      libraryDependencies += Dependencies.Smithy.model
    )
  )
  .jsPlatform(allJsScalaVersions, jsDimSettings)
  .nativePlatform(allNativeScalaVersions, nativeDimSettings)

/**
 * Module that contains the logic for generating "openapi views" of the
 * services that abide by some custom protocols provided by this library.
 */
lazy val openapi = projectMatrix
  .in(file("modules/openapi"))
  .jvmPlatform(buildtimejvmScala2Versions, jvmDimSettings)
  .dependsOn(protocol)
  .settings(
    isCE3 := true,
    libraryDependencies ++= Seq(
      Dependencies.Cats.core.value,
      Dependencies.Smithy.openapi,
      "org.scala-lang.modules" %% "scala-collection-compat" % "2.8.1",
      Dependencies.Weaver.cats.value % Test
    )
  )

/**
 * Module that contains jsoniter-based encoders/decoders for the generated
 * types.
 */
lazy val json = projectMatrix
  .in(file("modules/json"))
  .dependsOn(
    core % "test->test;compile->compile",
    scalacheck % "test -> compile"
  )
  .settings(
    libraryDependencies ++= Seq(
      Dependencies.Jsoniter.value
    ),
    libraryDependencies ++= munitDeps.value,
    Test / fork := virtualAxes.value.contains(VirtualAxis.jvm)
  )
  .jvmPlatform(allJvmScalaVersions, jvmDimSettings)
  .jsPlatform(allJsScalaVersions, jsDimSettings)
  .nativePlatform(allNativeScalaVersions, nativeDimSettings)

/**
 * Module that contains http4s-specific client/server bindings for the
 * custom protocols provided by smithy4s.
 */
lazy val http4s = projectMatrix
  .in(file("modules/http4s"))
  .dependsOn(
    core,
    json,
    dynamic % "test->compile",
    tests % "test->compile",
    testUtils % "test->compile"
  )
  .settings(
    isCE3 := virtualAxes.value.contains(CatsEffect3Axis),
    libraryDependencies ++= {
      val ce3 =
        if (isCE3.value) Seq(Dependencies.CatsEffect3.value)
        else Seq.empty

      ce3 ++ Seq(
        Dependencies.Http4s.core.value,
        Dependencies.Http4s.dsl.value,
        Dependencies.Http4s.client.value,
        Dependencies.Http4s.circe.value % Test,
        Dependencies.Weaver.cats.value % Test
      )
    },
    moduleName := {
      if (virtualAxes.value.contains(CatsEffect2Axis))
        moduleName.value + "-ce2"
      else moduleName.value
    }
  )
  .http4sPlatform(allJvmScalaVersions, jvmDimSettings)

/**
 * Module that contains a function to derive a documentation endpoint
 */
lazy val `http4s-swagger` = projectMatrix
  .in(file("modules/http4s-swagger"))
  .dependsOn(http4s)
  .settings(
    isCE3 := virtualAxes.value.contains(CatsEffect3Axis),
    libraryDependencies ++= {
      Seq(
        Dependencies.Weaver.cats.value % Test,
        Dependencies.Webjars.swaggerUi,
        Dependencies.Webjars.webjarsLocator
      )
    },
    moduleName := {
      if (virtualAxes.value.contains(CatsEffect2Axis))
        moduleName.value + "-ce2"
      else moduleName.value
    }
  )
  .http4sJvmPlatform(allJvmScalaVersions, jvmDimSettings)

lazy val testUtils = projectMatrix
  .in(file("modules/test-utils"))
  .dependsOn(core)
  .settings(Smithy4sPlugin.doNotPublishArtifact)
  .settings(
    libraryDependencies += Dependencies.Cats.core.value
  )
  .jvmPlatform(allJvmScalaVersions, jvmDimSettings)
  .jsPlatform(allJsScalaVersions, jsDimSettings)
  .nativePlatform(allNativeScalaVersions, nativeDimSettings)

/**
 * Generic tests aimed at testing the implementations of the custom protocols
 * provided by smithy4s.
 */
lazy val tests = projectMatrix
  .in(file("modules/tests"))
  .dependsOn(core)
  .settings(
    isCE3 := virtualAxes.value.contains(CatsEffect3Axis),
    libraryDependencies ++= {
      val ce3 =
        if (isCE3.value) Seq(Dependencies.CatsEffect3.value)
        else Seq.empty

      ce3 ++ Seq(
        Dependencies.Http4s.core.value,
        Dependencies.Http4s.dsl.value,
        Dependencies.Http4s.emberClient.value,
        Dependencies.Http4s.emberServer.value,
        Dependencies.Http4s.circe.value,
        Dependencies.Weaver.cats.value
      )
    },
    Compile / smithySpecs := Seq(
      (ThisBuild / baseDirectory).value / "sampleSpecs" / "pizza.smithy",
      (ThisBuild / baseDirectory).value / "sampleSpecs" / "weather.smithy",
      (ThisBuild / baseDirectory).value / "sampleSpecs" / "recursiveInput.smithy"
    ),
    moduleName := {
      if (virtualAxes.value.contains(CatsEffect2Axis))
        moduleName.value + "-ce2"
      else moduleName.value
    },
    (Compile / sourceGenerators) := Seq(genSmithyScala(Compile).taskValue)
  )
  .http4sPlatform(allJvmScalaVersions, jvmDimSettings)

/**
 * Example application using the custom REST-JSON protocol provided by
 * smithy4s.
 */
lazy val example = projectMatrix
  .in(file("modules/example"))
  .dependsOn(`http4s-swagger`)
  .disablePlugins(ScalafixPlugin)
  .disablePlugins(HeaderPlugin)
  .settings(
    Compile / allowedNamespaces := Seq(
      "smithy4s.example",
      "smithy4s.example.import_test",
      "smithy4s.example.imp",
      "smithy4s.example.error",
      "smithy4s.example.common"
    ),
    smithySpecs := Seq(
      (ThisBuild / baseDirectory).value / "sampleSpecs" / "example.smithy",
      (ThisBuild / baseDirectory).value / "sampleSpecs" / "errors.smithy",
      (ThisBuild / baseDirectory).value / "sampleSpecs" / "streaming.smithy",
      (ThisBuild / baseDirectory).value / "sampleSpecs" / "operation.smithy",
      (ThisBuild / baseDirectory).value / "sampleSpecs" / "import.smithy",
      (ThisBuild / baseDirectory).value / "sampleSpecs" / "importerror.smithy",
      (ThisBuild / baseDirectory).value / "sampleSpecs" / "adtMember.smithy",
      (ThisBuild / baseDirectory).value / "sampleSpecs" / "brands.smithy",
      (ThisBuild / baseDirectory).value / "sampleSpecs" / "brandscommon.smithy",
      (ThisBuild / baseDirectory).value / "sampleSpecs" / "refined.smithy",
      (ThisBuild / baseDirectory).value / "sampleSpecs" / "enums.smithy",
      (ThisBuild / baseDirectory).value / "sampleSpecs" / "mixins.smithy",
      (ThisBuild / baseDirectory).value / "sampleSpecs" / "defaults.smithy"
    ),
    Compile / resourceDirectory := (ThisBuild / baseDirectory).value / "modules" / "example" / "resources",
    isCE3 := true,
    libraryDependencies += Dependencies.Http4s.emberServer.value,
    (Compile / sourceGenerators) := Seq(genSmithyScala(Compile).taskValue),
    (Compile / resourceGenerators) := Seq(
      genSmithyResources(Compile).taskValue
    ),
    genSmithyOutput := ((ThisBuild / baseDirectory).value / "modules" / "example" / "src"),
    genSmithyOpenapiOutput := (Compile / resourceDirectory).value
  )
  .jvmPlatform(List(Scala213), jvmDimSettings)
  .settings(Smithy4sPlugin.doNotPublishArtifact)

/**
 * Pretty primitive benchmarks to test that we're not doing anything drastically
 * slow.
 */
lazy val benchmark = projectMatrix
  .in(file("modules/benchmark"))
  .enablePlugins(JmhPlugin)
  .dependsOn(
    http4s % "compile -> compile,test",
    `scalacheck`
  )
  .settings(
    libraryDependencies ++= Seq(
      Dependencies.Circe.generic.value
    ),
    smithySpecs := Seq(
      (ThisBuild / baseDirectory).value / "sampleSpecs" / "benchmark.smithy"
    ),
    (Compile / sourceGenerators) := Seq(genSmithyScala(Compile).taskValue)
  )
  .jvmPlatform(List(Scala213), jvmDimSettings)
  .settings(Smithy4sPlugin.doNotPublishArtifact)

val isCE3 = settingKey[Boolean]("Is the current build using CE3?")

lazy val Dependencies = new {

  val collectionsCompat =
    Def.setting(
      "org.scala-lang.modules" %%% "scala-collection-compat" % "2.8.1"
    )

  val Jsoniter =
    Def.setting(
<<<<<<< HEAD
      "com.github.plokhotnyuk.jsoniter-scala" %%% "jsoniter-scala-core" % "2.14.0"
=======
      "com.github.plokhotnyuk.jsoniter-scala" %%% "jsoniter-scala-core" % "2.15.0"
>>>>>>> f3f57573
    )

  val Smithy = new {
    val smithyVersion = "1.23.0"
    val model = "software.amazon.smithy" % "smithy-model" % smithyVersion
    val build = "software.amazon.smithy" % "smithy-build" % smithyVersion
    val awsTraits =
      "software.amazon.smithy" % "smithy-aws-traits" % smithyVersion
    val openapi = "software.amazon.smithy" % "smithy-openapi" % smithyVersion
    val waiters = "software.amazon.smithy" % "smithy-waiters" % smithyVersion
  }

  val Cats = new {
    val core: Def.Initialize[ModuleID] =
      Def.setting("org.typelevel" %%% "cats-core" % "2.8.0")
  }

  object Fs2 {
    val core: Def.Initialize[ModuleID] =
      Def.setting("co.fs2" %%% "fs2-core" % "3.2.12")
  }

  val Circe = new {
    val generic: Def.Initialize[ModuleID] =
      Def.setting("io.circe" %%% "circe-generic" % "0.14.2")
  }

  /*
   * we override the version to use the fix included in
   * https://github.com/typelevel/cats-effect/pull/2945
   * it allows us to use UUIDGen instead of calling
   * UUID.randomUUID manually
   *
   * we also provide a 2.12 shim under:
   * modules/tests/src-ce2/UUIDGen.scala
   */
  val CatsEffect3: Def.Initialize[ModuleID] =
    Def.setting("org.typelevel" %%% "cats-effect" % "3.3.14")

  object Http4s {
    val http4sVersion = Def.setting(if (isCE3.value) "0.23.14" else "0.22.14")

    val emberServer: Def.Initialize[ModuleID] =
      Def.setting("org.http4s" %%% "http4s-ember-server" % http4sVersion.value)
    val emberClient: Def.Initialize[ModuleID] =
      Def.setting("org.http4s" %%% "http4s-ember-client" % http4sVersion.value)
    val circe: Def.Initialize[ModuleID] =
      Def.setting("org.http4s" %%% "http4s-circe" % http4sVersion.value)
    val core: Def.Initialize[ModuleID] =
      Def.setting("org.http4s" %%% "http4s-core" % http4sVersion.value)
    val dsl: Def.Initialize[ModuleID] =
      Def.setting("org.http4s" %%% "http4s-dsl" % http4sVersion.value)
    val client: Def.Initialize[ModuleID] =
      Def.setting("org.http4s" %%% "http4s-client" % http4sVersion.value)
  }

  object Weaver {

    val weaverVersion = Def.setting(if (isCE3.value) "0.7.15" else "0.6.15")

    val cats: Def.Initialize[ModuleID] =
      Def.setting("com.disneystreaming" %%% "weaver-cats" % weaverVersion.value)

    val scalacheck: Def.Initialize[ModuleID] =
      Def.setting(
        "com.disneystreaming" %%% "weaver-scalacheck" % weaverVersion.value
      )
  }

  class MunitCross(munitVersion: String) {
    val core: Def.Initialize[ModuleID] =
      Def.setting("org.scalameta" %%% "munit" % munitVersion)
    val scalacheck: Def.Initialize[ModuleID] =
      Def.setting("org.scalameta" %%% "munit-scalacheck" % munitVersion)
  }
  object Munit extends MunitCross("0.7.29")
  object MunitMilestone extends MunitCross("1.0.0-M6")

  val Scalacheck = new {
    val version = "1.16.0"
    val scalacheck =
      Def.setting("org.scalacheck" %%% "scalacheck" % version)
  }

  object Webjars {
    val swaggerUi: ModuleID = "org.webjars.npm" % "swagger-ui-dist" % "4.13.2"

    val webjarsLocator: ModuleID = "org.webjars" % "webjars-locator" % "0.42"
  }

}

lazy val smithySpecs = SettingKey[Seq[File]]("smithySpecs")
lazy val genSmithyOutput = SettingKey[File]("genSmithyOutput")
lazy val genSmithyOpenapiOutput = SettingKey[File]("genSmithyOpenapiOutput")
lazy val allowedNamespaces = SettingKey[Seq[String]]("allowedNamespaces")
lazy val genSmithyDependencies =
  SettingKey[Seq[String]]("genSmithyDependencies")
lazy val genDiscoverModels = SettingKey[Boolean]("genDiscoverModels")

(ThisBuild / smithySpecs) := Seq.empty

def genSmithyScala(config: Configuration) = genSmithyImpl(config).map(_._1)
def genSmithyResources(config: Configuration) = genSmithyImpl(config).map(_._2)

/**
 * Dogfooding task that calls the codegen module, to generate smithy standard
 * library code, aws-specific code.
 */
def genSmithyImpl(config: Configuration) = Def.task {
  val inputFiles = (config / smithySpecs).value
  val outputDir = (config / genSmithyOutput).?.value
    .getOrElse((config / sourceManaged).value)
    .getAbsolutePath()
  val openapiOutputDir =
    (config / genSmithyOpenapiOutput).?.value
      .getOrElse((config / resourceManaged).value)
      .getAbsolutePath()
  val allowedNS = (config / allowedNamespaces).?.value.filterNot(_.isEmpty)
  val smithyDeps =
    (config / genSmithyDependencies).?.value.getOrElse(List.empty)
  val discoverModels =
    (config / genDiscoverModels).?.value.getOrElse(false)

  val codegenCp =
    (`codegen-cli`.jvm(Smithy4sPlugin.Scala213) / Compile / fullClasspath).value
      .map(_.data)

  val mc = "smithy4s.codegen.cli.Main"
  val s = streams.value

  def untupled[A, B, C](f: ((A, B)) => C): (A, B) => C = (a, b) => f((a, b))

  val cached =
    Tracked.inputChanged[FilesInfo[HashFileInfo], Seq[File]](
      s.cacheStoreFactory.make("input")
    ) {
      untupled {
        Tracked
          .lastOutput[(Boolean, FilesInfo[HashFileInfo]), Seq[File]](
            s.cacheStoreFactory.make("output")
          ) { case ((changed, files), outputs) =>
            if (changed || outputs.isEmpty) {
              val inputs = inputFiles.map(_.getAbsolutePath()).toList
              val args =
                List("--output", outputDir) ++
                  List("--openapi-output", openapiOutputDir) ++
                  (if (discoverModels) List("--discover-models") else Nil) ++
                  (if (allowedNS.isDefined)
                     List("--allowed-ns", allowedNS.get.mkString(","))
                   else Nil) ++ inputs

              val cp = codegenCp
                .map(_.getAbsolutePath())
                .mkString(":")

              val res =
                ("java" :: "-cp" :: cp :: mc :: "generate" :: args).lineStream.toList
              res.map(new File(_))
            } else outputs.getOrElse(Seq.empty)
          }
      }
    }

  val trackedFiles = inputFiles ++ codegenCp.allPaths.get()
  cached(FilesInfo(trackedFiles.map(FileInfo.hash(_)).toSet))
    .partition(_.ext == "scala")
}

addCommandAlias(
  "ci",
  "versionDump; clean; scalafmtCheckAll; headerCheck; test; publishLocal; scripted"
)

addCommandAlias(
  "preCI",
  "scalafmtAll; scalafmtSbt; scalafix --rules OrganizeImports"
)

lazy val versionDump =
  taskKey[Unit]("Dumps the version in a file named version")

versionDump := {
  val file = (ThisBuild / baseDirectory).value / "version"
  IO.write(file, (Compile / version).value)
}

ThisBuild / commands += Command.command("release") { state =>
  "publishSigned" ::
    "sonatypeBundleRelease" :: state
}<|MERGE_RESOLUTION|>--- conflicted
+++ resolved
@@ -676,11 +676,7 @@
 
   val Jsoniter =
     Def.setting(
-<<<<<<< HEAD
-      "com.github.plokhotnyuk.jsoniter-scala" %%% "jsoniter-scala-core" % "2.14.0"
-=======
       "com.github.plokhotnyuk.jsoniter-scala" %%% "jsoniter-scala-core" % "2.15.0"
->>>>>>> f3f57573
     )
 
   val Smithy = new {
