--- conflicted
+++ resolved
@@ -684,11 +684,8 @@
   }
 
   object Weaver {
-<<<<<<< HEAD
-    val weaverVersion = Def.setting(if (isCE3.value) "0.7.10" else "0.6.9")
-=======
-    val weaverVersion = Def.setting(if (isCE3.value) "0.7.9" else "0.6.10")
->>>>>>> 39da3835
+
+    val weaverVersion = Def.setting(if (isCE3.value) "0.7.10" else "0.6.10")
 
     val cats: Def.Initialize[ModuleID] =
       Def.setting("com.disneystreaming" %%% "weaver-cats" % weaverVersion.value)
