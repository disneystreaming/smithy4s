import _root_.java.util.stream.Collectors
import java.nio.file.Files
import sbt.internal.IvyConsole
import org.scalajs.jsenv.nodejs.NodeJSEnv

import java.io.File
import sys.process._

ThisBuild / commands ++= createBuildCommands(allModules)
ThisBuild / scalafixDependencies += "com.github.liancheng" %% "organize-imports" % "0.5.0"
ThisBuild / dynverSeparator := "-"
ThisBuild / versionScheme := Some("early-semver")
ThisBuild / mimaBaseVersion := "0.18.0"

Global / onChangedBuildSource := ReloadOnSourceChanges

import Smithy4sBuildPlugin._

val latest2ScalaVersions = List(Scala213, Scala3)
val allJvmScalaVersions = List(Scala212, Scala213, Scala3)
val allJsScalaVersions = latest2ScalaVersions
val allNativeScalaVersions = List(Scala3)
val jvmScala2Versions = List(Scala212, Scala213)
val buildtimejvmScala2Versions = List(Scala212, Scala213)

Global / organizationName := "Disney Streaming"
Global / startYear := Some(2021)
Global / licenses := Seq(
  "TOST-1.0" -> new URL("https://disneystreaming.github.io/TOST-1.0.txt")
)

sonatypeCredentialHost := "s01.oss.sonatype.org"

ThisBuild / version := {
  if (!sys.env.contains("CI")) "dev-SNAPSHOT"
  else (ThisBuild / version).value
}

lazy val root = project
  .in(file("."))
  .aggregate(allModules: _*)
  // .disablePlugins(Smithy4sPlugin)
  .enablePlugins(ScalafixPlugin)
  .settings(Smithy4sBuildPlugin.doNotPublishArtifact)
  .settings(
    pushRemoteCache := {},
    pullRemoteCache := {},
    Compile / packageCache / moduleName := "smithy4s-root"
  )

lazy val allModules = Seq(
  core,
  codegen,
  millCodegenPlugin,
  json,
  xml,
  bootstrapped,
  tests,
  http4s,
  cats,
  `http4s-kernel`,
  `http4s-swagger`,
  decline,
  codegenPlugin,
  benchmark,
  protocol,
  protocolTests,
  `aws-kernel`,
  `aws-http4s`,
  `codegen-cli`,
  dynamic,
  testUtils,
  guides,
  complianceTests
).flatMap(_.projectRefs)

lazy val docs =
  projectMatrix
    .in(file("modules/docs"))
    .enablePlugins(MdocPlugin, DocusaurusPlugin)
    .jvmPlatform(List(Scala213))
    .dependsOn(
      `codegen-cli`,
      http4s,
      `http4s-swagger`,
      decline,
      `aws-http4s` % "compile -> compile",
      complianceTests,
      dynamic,
      bootstrapped
    )
    .settings(
      mdocIn := (ThisBuild / baseDirectory).value / "modules" / "docs" / "markdown",
      mdocVariables := Map(
        "VERSION" -> {
          sys.env
            .get("SMITHY4S_VERSION")
            .getOrElse {
              if (isSnapshot.value)
                previousStableVersion.value.getOrElse(
                  throw new Exception(
                    "No previous version found from dynver"
                  )
                )
              else version.value
            }
        },
        "WEATHER_SERVICE_SPEC" -> IO
          .read(
            (ThisBuild / baseDirectory).value / "sampleSpecs" / "weather-docs.smithy"
          )
          .trim,
        "SCALA_VERSION" -> scalaVersion.value,
        "HTTP4S_VERSION" -> Dependencies.Http4s.http4sVersion,
        "GITHUB_BRANCH_URL" -> (for {
          serverUrl <- sys.env.get("GITHUB_SERVER_URL")
          repo <- sys.env.get("GITHUB_REPOSITORY")
          sha <- sys.env.get("GITHUB_SHA")
        } yield s"$serverUrl/$repo/blob/$sha/").getOrElse(
          "https://github.com/disneystreaming/smithy4s/tree/series/0.17/"
        ),
        "AWS_SPEC_VERSION" -> Dependencies.AwsSpecSummary.awsSpecSummaryVersion
      ),
      mdocExtraArguments := Seq("--check-link-hygiene"),
      libraryDependencies ++= Seq(
        Dependencies.Jsoniter.macros.value,
        Dependencies.Http4s.emberClient.value,
        Dependencies.Http4s.emberServer.value,
        Dependencies.Decline.effect.value,
        Dependencies.AwsSpecSummary.value
      )
    )
    .settings(Smithy4sBuildPlugin.doNotPublishArtifact)

val munitDeps = Def.setting {
  if (virtualAxes.value.contains(VirtualAxis.native)) {
    Seq(
      Dependencies.MunitMilestone.core.value % Test,
      Dependencies.MunitMilestone.scalacheck.value % Test
    )
  } else {
    Seq(
      Dependencies.Munit.core.value % Test,
      Dependencies.Munit.scalacheck.value % Test
    )
  }
}

/**
 * Protocol-agnostic, dependency-free core module, containing
 * only interfaces and other polymorphic constructs, allowing for the
 * traversal of models and services.
 *
 * These interfaces are implemented by the generated code, and leveraged
 * by protocol-specific interpreters.
 *
 * This module also contains a Scala representation of smithy's Standard Library
 * (under the smithy.api namespace), which cointains a number of types and traits
 * (hints in smithy4s) that are commonly used (such as http-specific traits, etc)
 *
 * In most cases, it this module the only dependency required to compile the generated
 * code.
 */
lazy val core = projectMatrix
  .in(file("modules/core"))
  .settings(
    isMimaEnabled := true,
    allowedNamespaces := Seq(
      "smithy.api",
      "smithy.waiters",
      "alloy",
      "alloy.common"
    ),
    smithy4sDependencies ++= Seq(
      Dependencies.Smithy.waiters
    ),
    genSmithy(Compile),
    Compile / sourceGenerators += {
      sourceDirectory
        .map(Boilerplate.gen(_, Boilerplate.BoilerplateModule.Core))
        .taskValue,
    },
    Compile / sourceGenerators += {
      sourceDirectory
        .zip(scalaVersion)
        .map { case (sd, sv) =>
          val base = sd.getParentFile()
          sv match {
            case Scala3 =>
              Boilerplate
                .gen(base / "src-3", Boilerplate.BoilerplateModule.Core3)
            case _ =>
              Boilerplate
                .gen(base / "src-2", Boilerplate.BoilerplateModule.Core2)
          }
        }
        .taskValue
    },
    libraryDependencies += Dependencies.collectionsCompat.value,
    Compile / packageSrc / mappings ++= {
      val base = (Compile / sourceManaged).value
      val files = (Compile / managedSources).value
      files
        .map(f => (f, f.relativeTo(base)))
        // this excludes modules/core/src/generated/PartiallyAppliedStruct.scala
        .collect { case (f, Some(relF)) => f -> relF.getPath() }
    }
  )
  .jvmPlatform(allJvmScalaVersions, jvmDimSettings)
  .jsPlatform(allJsScalaVersions, jsDimSettings)
  .nativePlatform(allNativeScalaVersions, nativeDimSettings)

/**
 * Smithy4s specific scalacheck integration.
 */
lazy val scalacheck = projectMatrix
  .in(file("modules/scalacheck"))
  .dependsOn(core)
  .settings(
    libraryDependencies ++= Seq(
      Dependencies.collectionsCompat.value,
      Dependencies.Scalacheck.scalacheck.value
    ),
    libraryDependencies ++= munitDeps.value
  )
  .jvmPlatform(allJvmScalaVersions, jvmDimSettings)
  .jsPlatform(allJsScalaVersions, jsDimSettings)
  .nativePlatform(allNativeScalaVersions, nativeDimSettings)

/**
 * The aws-specific core a library. Contains the generated code for AWS specific
 * traits, the instances of which contain metadata required to run the AWS signing
 * algorithm.
 *
 * Also contains basic data types and functionality.
 */
lazy val `aws-kernel` = projectMatrix
  .in(file("modules/aws-kernel"))
  .dependsOn(core)
  .settings(
    libraryDependencies ++= Seq(
      Dependencies.Weaver.cats.value % Test,
      Dependencies.Weaver.scalacheck.value % Test
    ),
    smithy4sDependencies ++= Seq(Dependencies.Smithy.awsTraits),
    Compile / allowedNamespaces := Seq(
      "aws.api",
      "aws.auth",
      "aws.customizations",
      "aws.protocols"
    ),
    genSmithy(Compile),
    Test / envVars ++= Map("TEST_VAR" -> "hello"),
    scalacOptions ++= Seq(
      "-Wconf:msg=class AwsQuery in package (aws\\.)?protocols is deprecated:silent",
      "-Wconf:msg=class RestXml in package aws.protocols is deprecated:silent",
      "-Wconf:msg=value noErrorWrapping in class RestXml is deprecated:silent",
      "-Wconf:msg=class Ec2Query in package aws.protocols is deprecated:silent"
    )
  )
  .jvmPlatform(allJvmScalaVersions, jvmDimSettings)
  .jsPlatform(
    allJsScalaVersions,
    jsDimSettings ++ Seq(
      Test / jsEnv := new NodeJSEnv(
        NodeJSEnv.Config().withEnv(Map("TEST_VAR" -> "hello"))
      )
    )
  )
  .nativePlatform(allNativeScalaVersions, nativeDimSettings)

/**
 * http4s-specific implementation of aws protocols. This module exposes generic methods
 * to acquire instances of AWS clients.
 *
 * This module does not contain the service-specific instances (ie, it does not contain
 * DynamoDB or Kinesis specific constructs). It works against the types generated in the
 * `aws` module to provide interpreters that can "run" AWS requests.
 */
lazy val `aws-http4s` = projectMatrix
  .in(file("modules/aws-http4s"))
  .dependsOn(
    `aws-kernel`,
    `http4s-kernel`,
    json,
    xml,
    complianceTests % "test->compile",
    dynamic % "test->compile",
    tests % "test->compile",
    testUtils % "test->compile",
    bootstrapped % "test->compile"
  )
  .settings(
    libraryDependencies ++= {
      Seq(
        Dependencies.Fs2.io.value,
        Dependencies.Http4s.client.value,
        Dependencies.Http4s.emberClient.value % Test,
        Dependencies.Weaver.cats.value % Test,
        Dependencies.Weaver.scalacheck.value % Test
      )
    },
    scalacOptions ++= Seq(
      "-Wconf:msg=class AwsQuery in package (aws\\.)?protocols is deprecated:silent"
    ),
    Test / complianceTestDependencies := Seq(
      Dependencies.Alloy.`protocol-tests`
    ),
    (Test / resourceGenerators) := Seq(dumpModel(Test).taskValue),
    (Test / smithy4sModelTransformers) := Seq.empty,
    (Test / envVars) ++= {
      val files: Seq[File] =
        (Test / resourceGenerators) {
          _.join.map(_.flatten)
        }.value
      files.headOption
        .map { file =>
          Map(
            "MODEL_DUMP" -> file.getAbsolutePath,
            "AWS_ACCESS_KEY_ID" -> "TEST_KEY",
            "AWS_SECRET_ACCESS_KEY" -> "TEST_SECRET"
          )
        }
        .getOrElse(Map.empty)
    }
  )
  .jvmPlatform(
    latest2ScalaVersions,
    jvmDimSettings ++ Seq(
      libraryDependencies ++= Seq(
        "software.amazon.awssdk" % "aws-core" % "2.20.49" % Test
      )
    )
  )
  .jsPlatform(latest2ScalaVersions, jsDimSettings)
  .nativePlatform(allNativeScalaVersions, nativeDimSettings)

/**
 * This module contains the logic used at build time for reading smithy
 * models and rendering Scala (or openapi) code.
 */
lazy val codegen = projectMatrix
  .in(file("modules/codegen"))
  .enablePlugins(BuildInfoPlugin)
  .dependsOn(protocol)
  .jvmPlatform(buildtimejvmScala2Versions, jvmDimSettings)
  .settings(
    buildInfoKeys := Seq[BuildInfoKey](
      version,
      scalaBinaryVersion,
      "smithyOrg" -> Dependencies.Smithy.org,
      "smithyVersion" -> Dependencies.Smithy.smithyVersion,
      "alloyOrg" -> Dependencies.Alloy.org,
      "alloyVersion" -> Dependencies.Alloy.alloyVersion
    ),
    buildInfoPackage := "smithy4s.codegen",
    libraryDependencies ++= Seq(
      Dependencies.Cats.core.value,
      Dependencies.Smithy.model,
      Dependencies.Smithy.build,
      Dependencies.Alloy.core,
      Dependencies.Alloy.openapi,
      "com.lihaoyi" %% "os-lib" % "0.9.1",
      Dependencies.collectionsCompat.value,
      "org.scala-lang" % "scala-reflect" % scalaVersion.value,
      "io.get-coursier" %% "coursier" % "2.1.5"
    ),
    libraryDependencies ++= munitDeps.value,
    scalacOptions := scalacOptions.value
      .filterNot(Seq("-Ywarn-value-discard", "-Wvalue-discard").contains)
  )

/**
 * This module is the command-line-interface to the codegen module, that
 * can be used independently of build tools (or that build tools can choose
 * to delegate to in order to implement plugins)
 */
lazy val `codegen-cli` = projectMatrix
  .in(file("modules/codegen-cli"))
  .dependsOn(codegen)
  .jvmPlatform(List(Scala213), jvmDimSettings)
  .settings(
    libraryDependencies ++= Seq(
      Dependencies.Decline.core.value,
      Dependencies.Weaver.cats.value % Test
    )
  )

/**
 * SBT plugin wrapping calls to the functions provided by the codegen module.
 */
lazy val codegenPlugin = (projectMatrix in file("modules/codegen-plugin"))
  .enablePlugins(SbtPlugin)
  .dependsOn(codegen)
  .jvmPlatform(
    scalaVersions = List(Scala212),
    jvmDimSettings
  )
  .settings(
    name := "sbt-codegen",
    sbtPlugin := true,
    scriptedLaunchOpts := {
      scriptedLaunchOpts.value ++
        Seq("-Xmx1G", "-Dplugin.version=" + version.value)
    },
    Compile / unmanagedSources / excludeFilter := { f =>
      Glob("**/sbt-test/**").matches(f.toPath)
    },
    publishLocal := {
      // make sure that core and codegen are published before the
      // plugin is published
      // this allows running `scripted` alone
      val _ = List(
        // for the code being built
        (`aws-kernel`.jvm(Scala213) / publishLocal).value,
        (core.jvm(Scala213) / publishLocal).value,
        (core.jvm(Scala3) / publishLocal).value,
        (dynamic.jvm(Scala213) / publishLocal).value,
        (codegen.jvm(Scala213) / publishLocal).value,
        (core.jvm(Scala3) / publishLocal).value,

        // for sbt
        (codegen.jvm(Scala212) / publishLocal).value,
        (protocol.jvm(autoScalaLibrary = false) / publishLocal).value
      )
      publishLocal.value
    },
    scriptedBufferLog := false
  )

/**
 * Mill plugin to run codegen
 */
lazy val millCodegenPlugin = projectMatrix
  .in(file("modules/mill-codegen-plugin"))
  .jvmPlatform(
    scalaVersions = List(Scala213),
    simpleJVMLayout
  )
  .settings(
    name := "mill-codegen-plugin",
    crossVersion := CrossVersion
      .binaryWith(s"mill${millPlatform(Dependencies.Mill.millVersion)}_", ""),
    libraryDependencies ++= Seq(
      Dependencies.Mill.main,
      Dependencies.Mill.mainApi,
      Dependencies.Mill.scalalib,
      Dependencies.Mill.mainTestkit
    ),
    libraryDependencySchemes += "com.lihaoyi" %% "geny" % VersionScheme.Always,
    publishLocal := {
      // make sure that core and codegen are published before the
      // plugin is published
      // this allows running `scripted` alone
      val _ = List(
        // for the code being built
        (`aws-kernel`.jvm(Scala213) / publishLocal).value,
        (core.jvm(Scala213) / publishLocal).value,
        (core.jvm(Scala3) / publishLocal).value,
        (dynamic.jvm(Scala213) / publishLocal).value,
        (codegen.jvm(Scala213) / publishLocal).value,

        // for mill
        (protocol.jvm(autoScalaLibrary = false) / publishLocal).value
      )
      publishLocal.value
    },
    Test / test := (Test / test).dependsOn(publishLocal).value,
    libraryDependencies ++= munitDeps.value
  )
  .dependsOn(codegen)

lazy val decline = (projectMatrix in file("modules/decline"))
  .settings(
    isMimaEnabled := true,
    name := "decline",
    libraryDependencies ++= List(
      Dependencies.Cats.core.value,
      Dependencies.CatsEffect3.value,
      Dependencies.Decline.core.value,
      Dependencies.Weaver.cats.value % Test
    )
  )
  .dependsOn(json)
  .jvmPlatform(allJvmScalaVersions, jvmDimSettings)
  .jsPlatform(allJsScalaVersions, jsDimSettings)
  .nativePlatform(allNativeScalaVersions, nativeDimSettings)

/**
 * This module contains the smithy specification of a bunch of types
 * that are not provided by the smithy standard library, but are useful
 * nonetheless and pretty common (such as UUID).
 *
 * It also contains the definition of a custom protocol implemented in this
 * library, which is a pretty basic REST-JSON protocol. smithy4s provides
 * server and client side bindings for this protocol.
 */
lazy val protocol = projectMatrix
  .in(file("modules/protocol"))
  .jvmPlatform(
    autoScalaLibrary = false,
    scalaVersions = Seq.empty,
    settings = jvmDimSettings
  )
  .settings(
    Compile / packageSrc / mappings := (Compile / packageSrc / mappings).value
      .filterNot { case (file, path) =>
        path.equalsIgnoreCase("META-INF/smithy/manifest")
      },
    resolvers += Resolver.mavenLocal,
    libraryDependencies += Dependencies.Smithy.model,
    javacOptions ++= Seq("--release", "8")
  )

lazy val protocolTests = projectMatrix
  .in(file("modules/protocol-tests"))
  .jvmPlatform(Seq(Scala213), jvmDimSettings)
  .dependsOn(protocol)
  .settings(
    libraryDependencies ++= Seq(
      Dependencies.Weaver.cats.value % Test,
      Dependencies.Weaver.scalacheck.value % Test
    )
  )
  .settings(Smithy4sBuildPlugin.doNotPublishArtifact)

/**
 * This modules contains utilities to dynamically instantiate
 * the interfaces provide by smithy4s, based on data from dynamic
 * Model instances.
 */
lazy val dynamic = projectMatrix
  .in(file("modules/dynamic"))
  .dependsOn(
    core,
    testUtils % "test->compile",
    bootstrapped % "test->test;test->compile"
  )
  .settings(
    libraryDependencies ++= munitDeps.value ++ Seq(
      Dependencies.collectionsCompat.value,
      Dependencies.Cats.core.value,
      Dependencies.Alloy.core % Test
    ),
    Compile / allowedNamespaces := Seq("smithy4s.dynamic.model"),
    Compile / smithySpecs := Seq(
      (ThisBuild / baseDirectory).value / "modules" / "dynamic" / "smithy" / "dynamic.smithy"
    ),
    Compile / sourceGenerators := Seq(genSmithyScala(Compile).taskValue),
    Compile / packageSrc / mappings ++= {
      val base = (Compile / sourceManaged).value
      val files = (Compile / managedSources).value
      files
        .map(f => (f, f.relativeTo(base)))
        .collect { case (f, Some(relF)) => f -> relF.getPath() }
    }
  )
  .jvmPlatform(
    allJvmScalaVersions,
    jvmDimSettings ++ Seq(
      libraryDependencies += Dependencies.Smithy.model
    )
  )
  .jsPlatform(allJsScalaVersions, jsDimSettings)
  .nativePlatform(allNativeScalaVersions, nativeDimSettings)

/**
 * Module that contains jsoniter-based encoders/decoders for the generated
 * types.
 */
lazy val json = projectMatrix
  .in(file("modules/json"))
  .dependsOn(
    core,
    bootstrapped % "test->test",
    scalacheck % "test -> compile"
  )
  .settings(
    isMimaEnabled := true,
    libraryDependencies ++= Seq(
      Dependencies.Jsoniter.core.value
    ),
    libraryDependencies ++= munitDeps.value
  )
  .jvmPlatform(allJvmScalaVersions, jvmDimSettings)
  .jsPlatform(allJsScalaVersions, jsDimSettings)
  .nativePlatform(allNativeScalaVersions, nativeDimSettings)

/**
 * Module that contains fs2-data-based XML encoders/decoders for the generated
 * types.
 */
lazy val xml = projectMatrix
  .in(file("modules/xml"))
  .dependsOn(
    core,
    bootstrapped % "test->test",
    scalacheck % "test -> compile"
  )
  .settings(
    isMimaEnabled := false,
    libraryDependencies ++= Seq(
      Dependencies.Fs2Data.xml.value,
      Dependencies.Weaver.cats.value % Test
    ),
    libraryDependencies ++= munitDeps.value,
    Test / fork := virtualAxes.value.contains(VirtualAxis.jvm)
  )
  .jvmPlatform(allJvmScalaVersions, jvmDimSettings)
  .jsPlatform(allJsScalaVersions, jsDimSettings)
  .nativePlatform(allNativeScalaVersions, nativeDimSettings)

/**
 * Module that contains an http4s-specific `EntityCompiler` construct
 * that codifies the compilation of smithy4s Schemas to EntityEncoders and
 * EntityDecoders
 */
lazy val `http4s-kernel` = projectMatrix
  .in(file("modules/http4s-kernel"))
  .dependsOn(core)
  .settings(
    isMimaEnabled := true,
    libraryDependencies ++= Seq(
      Dependencies.Http4s.core.value,
      Dependencies.Weaver.cats.value % Test
    )
  )
  .http4sPlatform(allJvmScalaVersions, jvmDimSettings)

/**
 * Module that contains http4s-specific client/server bindings for the
 * custom protocols provided by smithy4s.
 */
lazy val http4s = projectMatrix
  .in(file("modules/http4s"))
  .dependsOn(
    `http4s-kernel`,
    json,
    complianceTests % "test->compile",
    dynamic % "test->compile",
    tests % "test->compile",
    testUtils % "test->compile"
  )
  .settings(
    isMimaEnabled := true,
    libraryDependencies ++= {
      Seq(
        Dependencies.Http4s.core.value,
        Dependencies.Http4s.dsl.value,
        Dependencies.Http4s.client.value,
        Dependencies.Alloy.core % Test,
        Dependencies.Smithy.build % Test,
        Dependencies.Http4s.circe.value % Test,
        Dependencies.Weaver.cats.value % Test,
        Dependencies.Http4s.emberClient.value % Test,
        Dependencies.Http4s.emberServer.value % Test,
        Dependencies.Alloy.`protocol-tests` % Test
      )
    },
    Test / complianceTestDependencies := Seq(
      Dependencies.Alloy.`protocol-tests`
    ),
    (Test / smithy4sModelTransformers) := Seq("ProtocolTransformer"),
    (Test / resourceGenerators) := Seq(dumpModel(Test).taskValue),
    (Test / envVars) := {
      val files: Seq[File] =
        (Test / resourceGenerators) {
          _.join.map(_.flatten)
        }.value
      files.headOption
        .map { file =>
          Map("MODEL_DUMP" -> file.getAbsolutePath)
        }
        .getOrElse(Map.empty)
    }
  )
  .http4sPlatform(allJvmScalaVersions, jvmDimSettings)

/**
 * Module that contains a function to derive a documentation endpoint
 */
lazy val `http4s-swagger` = projectMatrix
  .in(file("modules/http4s-swagger"))
  .dependsOn(http4s)
  .settings(
    libraryDependencies ++= {
      Seq(
        Dependencies.Weaver.cats.value % Test,
        Dependencies.Webjars.swaggerUi,
        Dependencies.Webjars.webjarsLocator
      )
    }
  )
  .http4sJvmPlatform(allJvmScalaVersions, jvmDimSettings)

lazy val cats = projectMatrix
  .in(file("modules/cats"))
  .dependsOn(core)
  .settings(
    isMimaEnabled := true,
    libraryDependencies ++= Seq(
      Dependencies.Weaver.cats.value % Test,
      Dependencies.Cats.core.value
    )
  )
  .jvmPlatform(allJvmScalaVersions, jvmDimSettings)
  .jsPlatform(allJsScalaVersions, jsDimSettings)
  .nativePlatform(allNativeScalaVersions, nativeDimSettings)

lazy val testUtils = projectMatrix
  .in(file("modules/test-utils"))
  .dependsOn(core)
  .settings(Smithy4sBuildPlugin.doNotPublishArtifact)
  .settings(
    libraryDependencies += Dependencies.Cats.core.value
  )
  .jvmPlatform(allJvmScalaVersions, jvmDimSettings)
  .jsPlatform(allJsScalaVersions, jsDimSettings)
  .nativePlatform(allNativeScalaVersions, nativeDimSettings)

/**
 * Generic tests aimed at testing the implementations of the custom protocols
 * provided by smithy4s.
 */
lazy val tests = projectMatrix
  .in(file("modules/tests"))
  .dependsOn(core, complianceTests, dynamic, bootstrapped)
  .settings(
    libraryDependencies ++= {
      Seq(
        Dependencies.Http4s.core.value,
        Dependencies.Http4s.dsl.value,
        Dependencies.Http4s.client.value,
        Dependencies.Http4s.circe.value,
        Dependencies.Weaver.cats.value
      )
    }
  )
  .http4sPlatform(allJvmScalaVersions, jvmDimSettings)

lazy val transformers = projectMatrix
  .in(file("modules/transformers"))
  .settings(Smithy4sBuildPlugin.doNotPublishArtifact)
  .settings(
    libraryDependencies ++= Seq(
      Dependencies.Smithy.model,
      Dependencies.Smithy.build,
      Dependencies.Smithy.testTraits,
      Dependencies.Smithy.awsTraits,
      Dependencies.Alloy.core
    )
  )
  .jvmPlatform(allJvmScalaVersions, jvmDimSettings)
  .jsPlatform(allJsScalaVersions, jsDimSettings)
  .nativePlatform(allNativeScalaVersions, nativeDimSettings)

lazy val complianceTests = projectMatrix
  .in(file("modules/compliance-tests"))
  .dependsOn(core)
  .settings(
    name := "compliance-tests",
    Compile / allowedNamespaces := Seq("smithy.test"),
    Compile / smithy4sDependencies ++= Seq(Dependencies.Smithy.testTraits),
    Compile / sourceGenerators := Seq(genSmithyScala(Compile).taskValue),
    libraryDependencies ++= {
      Seq(
        Dependencies.Circe.parser.value,
        Dependencies.Http4s.circe.value,
        Dependencies.Http4s.client.value,
        Dependencies.Weaver.cats.value % Test,
        Dependencies.Pprint.core.value
      )
    }
  )
  .http4sPlatform(allJvmScalaVersions, jvmDimSettings)

lazy val exampleGeneratedOutput =
  settingKey[File]("Output directory where the generated code is going to be.")

/**
  * A project that contains generated code, which can serve as a basis for tests.
  */
lazy val bootstrapped = projectMatrix
  .in(file("modules/bootstrapped"))
  .dependsOn(cats, `aws-kernel`, complianceTests)
  .disablePlugins(ScalafixPlugin)
  .disablePlugins(HeaderPlugin)
  .settings(
    exampleGeneratedOutput := (ThisBuild / baseDirectory).value / "modules" / "bootstrapped" / "src" / "generated",
    cleanFiles += exampleGeneratedOutput.value,
    smithy4sDependencies ++= Seq(
      Dependencies.Smithy.testTraits,
      Dependencies.Smithy.awsTraits,
      Dependencies.Smithy.waiters
    ),
    Compile / allowedNamespaces := Seq(
      "com.amazonaws.dynamodb",
      "smithy4s.benchmark",
      "smithy4s.example",
      "smithy4s.example.aws",
      "smithy4s.example.import_test",
      "smithy4s.example.imp",
      "smithy4s.example.error",
      "smithy4s.example.common",
      "smithy4s.example.collision",
<<<<<<< HEAD
      "smithy4s.example.product"
    ),
    smithySpecs := Seq(
      (ThisBuild / baseDirectory).value / "sampleSpecs" / "example.smithy",
      (ThisBuild / baseDirectory).value / "sampleSpecs" / "exampleServiceProduct.smithy",
      (ThisBuild / baseDirectory).value / "sampleSpecs" / "deprecations.smithy",
      (ThisBuild / baseDirectory).value / "sampleSpecs" / "errors.smithy",
      (ThisBuild / baseDirectory).value / "sampleSpecs" / "streaming.smithy",
      (ThisBuild / baseDirectory).value / "sampleSpecs" / "operation.smithy",
      (ThisBuild / baseDirectory).value / "sampleSpecs" / "import.smithy",
      (ThisBuild / baseDirectory).value / "sampleSpecs" / "importerror.smithy",
      (ThisBuild / baseDirectory).value / "sampleSpecs" / "adtMember.smithy",
      (ThisBuild / baseDirectory).value / "sampleSpecs" / "brands.smithy",
      (ThisBuild / baseDirectory).value / "sampleSpecs" / "brandscommon.smithy",
      (ThisBuild / baseDirectory).value / "sampleSpecs" / "refined.smithy",
      (ThisBuild / baseDirectory).value / "sampleSpecs" / "enums.smithy",
      (ThisBuild / baseDirectory).value / "sampleSpecs" / "reservednames.smithy",
      (ThisBuild / baseDirectory).value / "sampleSpecs" / "namecollision.smithy",
      (ThisBuild / baseDirectory).value / "sampleSpecs" / "mixins.smithy",
      (ThisBuild / baseDirectory).value / "sampleSpecs" / "defaults.smithy",
      (ThisBuild / baseDirectory).value / "sampleSpecs" / "quoted_string.smithy",
      (ThisBuild / baseDirectory).value / "sampleSpecs" / "numeric.smithy",
      (ThisBuild / baseDirectory).value / "sampleSpecs" / "structure_pattern.smithy",
      (ThisBuild / baseDirectory).value / "sampleSpecs" / "typeclass.smithy"
=======
      "smithy4s.example.greet",
      "smithy4s.example.guides.auth",
      "smithy4s.example.guides.hello",
      "smithy4s.example.hello",
      "smithy4s.example.test",
      "weather"
    ),
    smithySpecs := IO.listFiles(
      (ThisBuild / baseDirectory).value / "sampleSpecs"
>>>>>>> 5902d2fd
    ),
    Compile / resourceDirectory := (ThisBuild / baseDirectory).value / "modules" / "bootstrapped" / "resources",
    libraryDependencies += Dependencies.Http4s.emberServer.value,
    genSmithy(Compile),
    genSmithyOutput := exampleGeneratedOutput.value,
    genSmithyResourcesOutput := (Compile / resourceDirectory).value,
    smithy4sSkip := List("resource"),
    // Ignore deprecation warnings here - it's all generated code, anyway.
    scalacOptions ++= Seq(
      "-Wconf:cat=deprecation:silent"
    ) ++ scala3MigrationOption(scalaVersion.value),
    libraryDependencies ++=
      munitDeps.value ++ Seq(
        Dependencies.Cats.core.value % Test
      )
  )
  .jvmPlatform(allJvmScalaVersions, jvmDimSettings)
  .jsPlatform(allJsScalaVersions, jsDimSettings)
  .nativePlatform(allNativeScalaVersions, nativeDimSettings)
  .settings(Smithy4sBuildPlugin.doNotPublishArtifact)

lazy val guides = projectMatrix
  .in(file("modules/guides"))
  .dependsOn(http4s)
  .dependsOn(bootstrapped)
  .settings(
    libraryDependencies ++= Seq(
      Dependencies.Http4s.emberServer.value,
      Dependencies.Http4s.emberClient.value,
      Dependencies.Weaver.cats.value % Test
    )
  )
  .jvmPlatform(Seq(Scala3), jvmDimSettings)
  .settings(Smithy4sBuildPlugin.doNotPublishArtifact)

/**
 * Pretty primitive benchmarks to test that we're not doing anything drastically
 * slow.
 */
lazy val benchmark = projectMatrix
  .in(file("modules/benchmark"))
  .enablePlugins(JmhPlugin)
  .dependsOn(
    http4s % "compile -> compile,test",
    `scalacheck`,
    bootstrapped
  )
  .settings(
    libraryDependencies ++= Seq(
      Dependencies.Circe.generic.value
    )
  )
  .jvmPlatform(List(Scala213), jvmDimSettings)
  .settings(Smithy4sBuildPlugin.doNotPublishArtifact)

def genSmithy(config: Configuration) = Def.settings(
  Seq(
    config / sourceGenerators := Seq(genSmithyScala(config).taskValue),
    config / resourceGenerators := Seq(genSmithyResources(config).taskValue)
  )
)
def genSmithyScala(config: Configuration) = genSmithyImpl(config).map(_._1)
def genSmithyResources(config: Configuration) = genSmithyImpl(config).map(_._2)

// SBT setting to specify artifacts to be included in the Smithy model for compliance testing
val complianceTestDependencies =
  SettingKey[Seq[ModuleID]]("complianceTestDependencies")

// writes out a json representation of the smithy model pulled from Smithy4s dependencies config
// result is cached using the dependency list as the cache key
def dumpModel(config: Configuration): Def.Initialize[Task[Seq[File]]] =
  Def.task {
    val dumpModelCp = (`codegen-cli`.jvm(
      Smithy4sBuildPlugin.Scala213
    ) / Compile / fullClasspath).value
      .map(_.data)
    val transforms = (config / smithy4sModelTransformers).value
    lazy val modelTransformersCp = (transformers.jvm(
      Smithy4sBuildPlugin.Scala213
    ) / Compile / fullClasspath).value
      .map(_.data)

    val cp = (if (transforms.isEmpty) dumpModelCp
              else dumpModelCp ++ modelTransformersCp)
      .map(_.getAbsolutePath())
      .mkString(":")
    val mc = (`codegen-cli`.jvm(
      Smithy4sBuildPlugin.Scala213
    ) / Compile / mainClass).value.getOrElse(
      throw new Exception("No main class found")
    )

    import sjsonnew._
    import BasicJsonProtocol._
    import sbt.FileInfo
    import sbt.HashFileInfo
    import sbt.io.Hash
    import scala.jdk.CollectionConverters._
    implicit val pathFormat: JsonFormat[File] =
      BasicJsonProtocol.projectFormat[File, HashFileInfo](
        p => {
          if (p.isFile()) FileInfo.hash(p)
          else
            // If the path is a directory, we get the hashes of all files
            // then hash the concatenation of the hash's bytes.
            FileInfo.hash(
              p,
              Hash(
                Files
                  .walk(p.toPath(), 2)
                  .collect(Collectors.toList())
                  .asScala
                  .map(_.toFile())
                  .map(Hash(_))
                  .foldLeft(Array.emptyByteArray)(_ ++ _)
              )
            )
        },
        hash => hash.file
      )
    val s = (config / streams).value

    val args =
      if (transforms.isEmpty) List.empty
      else List("--transformers", transforms.mkString(","))
    val cached =
      Tracked.inputChanged[List[String], Seq[File]](
        s.cacheStoreFactory.make("input")
      ) {
        Function.untupled {
          Tracked
            .lastOutput[(Boolean, List[String]), Seq[File]](
              s.cacheStoreFactory.make("output")
            ) { case ((changed, deps), outputs) =>
              if (changed || outputs.isEmpty) {
                val res =
                  ("java" :: "-cp" :: cp :: mc :: "dump-model" :: deps ::: args).!!
                val file =
                  (config / resourceManaged).value / "compliance-tests.json"
                IO.write(file, res)
                Seq(file)

              } else {
                outputs.getOrElse(Seq.empty)
              }
            }
        }
      }

    val trackedFiles = List(
      "--dependencies",
      (config / complianceTestDependencies).?.value
        .getOrElse(Seq.empty)
        .map { moduleId =>
          s"${moduleId.organization}:${moduleId.name}:${moduleId.revision}"
        }
        .mkString(",")
    )

    cached(trackedFiles)
  }

/**
 * Dogfooding task that calls the codegen module, to generate smithy standard
 * library code, aws-specific code.
 */
def genSmithyImpl(config: Configuration) = Def.task {
  val inputFiles = (config / smithySpecs).value
  val outputDir = (config / genSmithyOutput).?.value
    .getOrElse((config / sourceManaged).value)
    .getAbsolutePath()
  val resourceOutputDir =
    (config / genSmithyResourcesOutput).?.value
      .getOrElse((config / resourceManaged).value)
      .getAbsolutePath()
  val allowedNS = (config / allowedNamespaces).?.value.filterNot(_.isEmpty)
  val skip = (config / smithy4sSkip).?.value.getOrElse(Seq.empty)
  val smithy4sDeps =
    (config / smithy4sDependencies).?.value.getOrElse(Seq.empty).map {
      moduleId =>
        s"${moduleId.organization}:${moduleId.name}:${moduleId.revision}"
    }

  val codegenCp =
    (`codegen-cli`.jvm(
      Smithy4sBuildPlugin.Scala213
    ) / Compile / fullClasspath).value
      .map(_.data)

  val mc = "smithy4s.codegen.cli.Main"
  val s = (config / streams).value

  import sjsonnew._
  import BasicJsonProtocol._
  import sbt.FileInfo
  import sbt.HashFileInfo
  import sbt.io.Hash
  import scala.jdk.CollectionConverters._

  // Json codecs used by SBT's caching constructs
  // This serialises a path by providing a hash of the content it points to.
  // Because the hash is part of the Json, this allows SBT to detect when a file
  // changes and invalidate its relevant caches, leading to a call to Smithy4s' code generator.
  implicit val pathFormat: JsonFormat[File] =
    BasicJsonProtocol.projectFormat[File, HashFileInfo](
      p => {
        if (p.isFile()) FileInfo.hash(p)
        else
          // If the path is a directory, we get the hashes of all files
          // then hash the concatenation of the hash's bytes.
          FileInfo.hash(
            p,
            Hash(
              Files
                .walk(p.toPath(), 2)
                .collect(Collectors.toList())
                .asScala
                .map(_.toFile())
                .map(Hash(_))
                .foldLeft(Array.emptyByteArray)(_ ++ _)
            )
          )
      },
      hash => hash.file
    )

  case class CodegenInput(files: Seq[File])
  object CodegenInput {
    implicit val seqFormat: JsonFormat[CodegenInput] =
      BasicJsonProtocol.projectFormat[CodegenInput, Seq[File]](
        input => input.files,
        files => CodegenInput(files)
      )(BasicJsonProtocol.seqFormat(pathFormat))
  }

  val cached =
    Tracked.inputChanged[CodegenInput, Seq[File]](
      s.cacheStoreFactory.make("input")
    ) {
      Function.untupled {
        Tracked
          .lastOutput[(Boolean, CodegenInput), Seq[File]](
            s.cacheStoreFactory.make("output")
          ) { case ((changed, files), outputs) =>
            if (changed || outputs.isEmpty) {
              val inputs = inputFiles.map(_.getAbsolutePath()).toList
              val outputOpt = List("--output", outputDir)
              val resourceOutputOpt =
                List("--resource-output", resourceOutputDir)
              val allowedNsOpt =
                if (allowedNS.isDefined)
                  List("--allowed-ns", allowedNS.get.mkString(","))
                else Nil
              val skipOpt = skip.flatMap(s => List("--skip", s))
              val dependenciesOpt =
                if (smithy4sDeps.nonEmpty)
                  List("--dependencies", smithy4sDeps.mkString(","))
                else Nil
              val args = outputOpt ++
                resourceOutputOpt ++
                allowedNsOpt ++
                inputs ++
                skipOpt ++
                dependenciesOpt

              val cp = codegenCp
                .map(_.getAbsolutePath())
                .mkString(":")

              val res =
                ("java" :: "-cp" :: cp :: mc :: "generate" :: args).lineStream.toList
              res.map(new File(_))
            } else outputs.getOrElse(Seq.empty)
          }
      }
    }

  val trackedFiles = inputFiles ++ codegenCp.allPaths.get()
  cached(CodegenInput(trackedFiles)).partition(_.ext == "scala")
}

addCommandAlias(
  "ci",
  "versionDump; clean; scalafmtCheckAll; headerCheck; test; publishLocal; scripted"
)

addCommandAlias(
  "preCI",
  "scalafmtAll; scalafmtSbt; scalafix --rules OrganizeImports"
)

lazy val versionDump =
  taskKey[Unit]("Dumps the version in a file named version")

versionDump := {
  val file = (ThisBuild / baseDirectory).value / "version"
  IO.write(file, (Compile / version).value)
}

ThisBuild / commands += Command.command("release") { state =>
  "publishSigned" ::
    "sonatypeBundleRelease" :: state
}<|MERGE_RESOLUTION|>--- conflicted
+++ resolved
@@ -803,42 +803,16 @@
       "smithy4s.example.error",
       "smithy4s.example.common",
       "smithy4s.example.collision",
-<<<<<<< HEAD
-      "smithy4s.example.product"
-    ),
-    smithySpecs := Seq(
-      (ThisBuild / baseDirectory).value / "sampleSpecs" / "example.smithy",
-      (ThisBuild / baseDirectory).value / "sampleSpecs" / "exampleServiceProduct.smithy",
-      (ThisBuild / baseDirectory).value / "sampleSpecs" / "deprecations.smithy",
-      (ThisBuild / baseDirectory).value / "sampleSpecs" / "errors.smithy",
-      (ThisBuild / baseDirectory).value / "sampleSpecs" / "streaming.smithy",
-      (ThisBuild / baseDirectory).value / "sampleSpecs" / "operation.smithy",
-      (ThisBuild / baseDirectory).value / "sampleSpecs" / "import.smithy",
-      (ThisBuild / baseDirectory).value / "sampleSpecs" / "importerror.smithy",
-      (ThisBuild / baseDirectory).value / "sampleSpecs" / "adtMember.smithy",
-      (ThisBuild / baseDirectory).value / "sampleSpecs" / "brands.smithy",
-      (ThisBuild / baseDirectory).value / "sampleSpecs" / "brandscommon.smithy",
-      (ThisBuild / baseDirectory).value / "sampleSpecs" / "refined.smithy",
-      (ThisBuild / baseDirectory).value / "sampleSpecs" / "enums.smithy",
-      (ThisBuild / baseDirectory).value / "sampleSpecs" / "reservednames.smithy",
-      (ThisBuild / baseDirectory).value / "sampleSpecs" / "namecollision.smithy",
-      (ThisBuild / baseDirectory).value / "sampleSpecs" / "mixins.smithy",
-      (ThisBuild / baseDirectory).value / "sampleSpecs" / "defaults.smithy",
-      (ThisBuild / baseDirectory).value / "sampleSpecs" / "quoted_string.smithy",
-      (ThisBuild / baseDirectory).value / "sampleSpecs" / "numeric.smithy",
-      (ThisBuild / baseDirectory).value / "sampleSpecs" / "structure_pattern.smithy",
-      (ThisBuild / baseDirectory).value / "sampleSpecs" / "typeclass.smithy"
-=======
       "smithy4s.example.greet",
       "smithy4s.example.guides.auth",
       "smithy4s.example.guides.hello",
       "smithy4s.example.hello",
       "smithy4s.example.test",
-      "weather"
+      "weather",
+      "smithy4s.example.product"
     ),
     smithySpecs := IO.listFiles(
       (ThisBuild / baseDirectory).value / "sampleSpecs"
->>>>>>> 5902d2fd
     ),
     Compile / resourceDirectory := (ThisBuild / baseDirectory).value / "modules" / "bootstrapped" / "resources",
     libraryDependencies += Dependencies.Http4s.emberServer.value,
@@ -889,7 +863,8 @@
   .settings(
     libraryDependencies ++= Seq(
       Dependencies.Circe.generic.value
-    )
+    ),
+  )
   )
   .jvmPlatform(List(Scala213), jvmDimSettings)
   .settings(Smithy4sBuildPlugin.doNotPublishArtifact)
