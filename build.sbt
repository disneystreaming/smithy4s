import org.scalajs.jsenv.nodejs.NodeJSEnv
import java.io.File
import Smithy4sPlugin.jvmDimSettings
import sys.process._

ThisBuild / commands ++= createBuildCommands(allModules)
ThisBuild / scalafixDependencies += "com.github.liancheng" %% "organize-imports" % "0.5.0"
ThisBuild / dynverSeparator := "-"
ThisBuild / versionScheme := Some("early-semver")

import Smithy4sPlugin._

val latest2ScalaVersions = List(Scala213, Scala3)
val allJvmScalaVersions = List(Scala212, Scala213, Scala3)
val allJsScalaVersions = latest2ScalaVersions
val jvmScala2Versions = List(Scala212, Scala213)
val buildtimejvmScala2Versions = List(Scala212, Scala213)

Global / organizationName := "Disney Streaming"
Global / startYear := Some(2021)
Global / licenses := Seq(
  "TOST-1.0" -> new URL("https://disneystreaming.github.io/TOST-1.0.txt")
)

sonatypeCredentialHost := "s01.oss.sonatype.org"

lazy val root = project
  .in(file("."))
  .aggregate(allModules: _*)
  // .disablePlugins(Smithy4sPlugin)
  .enablePlugins(ScalafixPlugin)
  .settings(Smithy4sPlugin.doNotPublishArtifact)
  .settings(
    pushRemoteCache := {},
    pullRemoteCache := {},
    Compile / packageCache / moduleName := "smithy4s-root"
  )

lazy val allModules = Seq(
  core.projectRefs,
  schematic.projectRefs,
  `schematic-scalacheck`.projectRefs,
  codegen.projectRefs,
  json.projectRefs,
  example.projectRefs,
  tests.projectRefs,
  http4s.projectRefs,
  `http4s-swagger`.projectRefs,
  codegenPlugin.projectRefs,
  benchmark.projectRefs,
  protocol.projectRefs,
  openapi.projectRefs,
  `aws-kernel`.projectRefs,
  aws.projectRefs,
  `aws-http4s`.projectRefs,
  `codegen-cli`.projectRefs
).flatten

lazy val docs =
  projectMatrix
    .in(file("module/docs"))
    .enablePlugins(MdocPlugin)
    .jvmPlatform(List(Scala213))
    .dependsOn(
      http4s,
      `http4s-swagger`,
      `aws-http4s` % "compile -> compile,test"
    )
    .settings(
      isCE3 := true,
      libraryDependencies ++= Seq(
        Dependencies.Http4s.emberClient.value,
        Dependencies.Http4s.emberServer.value
      ),
      Compile / sourceGenerators := Seq(genSmithyScala(Compile).taskValue),
      Compile / smithySpecs := Seq(
        (ThisBuild / baseDirectory).value / "sampleSpecs" / "hello.smithy"
      )
    )
    .settings(Smithy4sPlugin.doNotPublishArtifact)

/**
 * Protocol-agnostic, dependency-free core module, containing
 * only interfaces and other polymorphic constructs, allowing for the
 * traversal of models and services.
 *
 * These interfaces are implemented by the generated code, and leveraged
 * by protocol-specific interpreters.
 *
 * This module also contains a Scala representation of smithy's Standard Library
 * (under the smithy.api namespace), which cointains a number of types and traits
 * (hints in smithy4s) that are commonly used (such as http-specific traits, etc)
 *
 * In most cases, it this module the only dependency required to compile the generated
 * code.
 */
lazy val core = projectMatrix
  .in(file("modules/core"))
  .dependsOn(schematic)
  .settings(
    allowedNamespaces := Seq(
      "smithy.api",
      "smithy.waiters",
      "smithy4s.api"
    ),
    Compile / sourceGenerators := Seq(genSmithyScala(Compile).taskValue),
    libraryDependencies ++= Seq(Dependencies.collectionsCompat.value),
    isCE3 := true,
    libraryDependencies ++= Seq(
      Dependencies.Weaver.cats.value % Test,
      Dependencies.Weaver.scalacheck.value % Test
    ),
    Test / allowedNamespaces := Seq(
      "smithy4s.example"
    ),
    Test / smithySpecs := Seq(
      (ThisBuild / baseDirectory).value / "sampleSpecs" / "metadata.smithy",
      (ThisBuild / baseDirectory).value / "sampleSpecs" / "recursive.smithy",
      (ThisBuild / baseDirectory).value / "sampleSpecs" / "bodies.smithy",
      (ThisBuild / baseDirectory).value / "sampleSpecs" / "empty.smithy",
<<<<<<< HEAD
      (ThisBuild / baseDirectory).value / "sampleSpecs" / "weather.smithy"
=======
      (ThisBuild / baseDirectory).value / "sampleSpecs" / "discriminated.smithy"
>>>>>>> f2be330b
    ),
    (Test / sourceGenerators) := Seq(genSmithyScala(Test).taskValue),
    testFrameworks += new TestFramework("weaver.framework.CatsEffect")
  )
  .jvmPlatform(allJvmScalaVersions, jvmDimSettings)
  .jsPlatform(allJsScalaVersions, jsDimSettings)

/**
 * Smithy4s specific scalacheck integration.
 */
lazy val scalacheck = projectMatrix
  .in(file("modules/scalacheck"))
  .dependsOn(core, `schematic-scalacheck`)
  .settings(
    isCE3 := true,
    libraryDependencies ++= Seq(
      Dependencies.Weaver.cats.value % Test,
      Dependencies.Weaver.scalacheck.value % Test
    ),
    testFrameworks += new TestFramework("weaver.framework.CatsEffect")
  )
  .jvmPlatform(allJvmScalaVersions, jvmDimSettings)
  .jsPlatform(allJsScalaVersions, jsDimSettings)

/**
  * Set of atomic and composable (not compositional) abstractions allowing
  * to describe schemas associated to data model.
  *
  * These schemas serve as an abstraction layer for various codecs and
  * typeclasses, which allows to avoid specialising the generated code
  * against a specific serialisation protocol.
  */
lazy val schematic = projectMatrix
  .in(file("modules/schematic-core"))
  .settings(
    moduleName := s"schematic-core",
    isCE3 := true,
    libraryDependencies ++= Seq(
      Dependencies.Weaver.cats.value % Test,
      Dependencies.Weaver.scalacheck.value % Test
    ),
    testFrameworks += new TestFramework("weaver.framework.CatsEffect"),
    libraryDependencies ++= (CrossVersion.partialVersion(
      scalaVersion.value
    ) match {
      case Some((2, _)) =>
        Seq("org.scala-lang" % "scala-reflect" % scalaVersion.value)
      case _ => Nil
    })
  )
  .jvmPlatform(allJvmScalaVersions, jvmDimSettings)
  .jsPlatform(allJsScalaVersions, jsDimSettings)
  .settings(
    Compile / sourceGenerators += sourceDirectory
      .map(Boilerplate.gen(_, Boilerplate.SchematicModule.Core))
      .taskValue
  )

lazy val `schematic-scalacheck` = projectMatrix
  .in(file("modules/schematic-scalacheck"))
  .dependsOn(schematic)
  .settings(
    moduleName := s"schematic-scalacheck",
    isCE3 := true,
    libraryDependencies ++= Seq(
      Dependencies.collectionsCompat.value,
      Dependencies.Scalacheck.scalacheck.value,
      Dependencies.Weaver.cats.value % Test,
      Dependencies.Weaver.scalacheck.value % Test
    ),
    testFrameworks += new TestFramework("weaver.framework.CatsEffect")
  )
  .jvmPlatform(allJvmScalaVersions, jvmDimSettings)
  .jsPlatform(allJsScalaVersions, jsDimSettings)
  .settings(
    Compile / sourceGenerators += sourceDirectory
      .map(Boilerplate.gen(_, Boilerplate.SchematicModule.Scalacheck))
      .taskValue
  )

/**
 * The aws-specific core a library. Contains the generated code for AWS specific
 * traits, the instances of which contain metadata required to run the AWS signing
 * algorithm.
 *
 * Also contains basic data types and functionality.
 */
lazy val `aws-kernel` = projectMatrix
  .in(file("modules/aws-kernel"))
  .dependsOn(core)
  .settings(
    isCE3 := false,
    libraryDependencies ++= Seq(
      Dependencies.Weaver.cats.value % Test,
      Dependencies.Weaver.scalacheck.value % Test
    ),
    testFrameworks += new TestFramework("weaver.framework.CatsEffect"),
    Compile / allowedNamespaces := Seq(
      "aws.api",
      "aws.auth",
      "aws.customizations",
      "aws.protocols"
    ),
    Compile / sourceGenerators := Seq(genSmithyScala(Compile).taskValue),
    Test / fork := true,
    Test / envVars ++= Map("TEST_VAR" -> "hello")
  )
  .jvmPlatform(latest2ScalaVersions, jvmDimSettings)
  .jsPlatform(
    latest2ScalaVersions,
    jsDimSettings ++ Seq(
      Test / jsEnv := new NodeJSEnv(
        NodeJSEnv.Config().withEnv(Map("TEST_VAR" -> "hello"))
      )
    )
  )

/**
 * cats-effect specific abstractions of AWS protocol interpreters and constructs
 */
lazy val aws = projectMatrix
  .in(file("modules/aws"))
  .dependsOn(`aws-kernel`, json)
  .settings(
    isCE3 := true,
    libraryDependencies ++= {
      // Only building this module against CE3
      Seq(
        Dependencies.Fs2.core.value,
        Dependencies.Weaver.cats.value % Test,
        Dependencies.Weaver.scalacheck.value % Test
      )
    },
    testFrameworks += new TestFramework("weaver.framework.CatsEffect"),
    Test / fork := true
  )
  .jvmPlatform(latest2ScalaVersions, jvmDimSettings)
  .jsPlatform(latest2ScalaVersions, jsDimSettings)

/**
 * http4s-specific implementation of aws protocols. This module exposes generic methods
 * to acquire instances of AWS clients.
 *
 * This module does not contain the service-specific instances (ie, it does not contain
 * DynamoDB or Kinesis specific constructs). It works against the types generated in the
 * `aws` module to provide interpreters that can "run" AWS requests.
 */
lazy val `aws-http4s` = projectMatrix
  .in(file("modules/aws-http4s"))
  .dependsOn(aws)
  .settings(
    isCE3 := true,
    libraryDependencies ++= {
      Seq(
        Dependencies.Http4s.client.value,
        Dependencies.Http4s.emberClient.value % Test
      )
    },
    Test / allowedNamespaces := Seq(),
    Test / sourceGenerators := Seq(genSmithyScala(Test).taskValue),
    Test / smithySpecs := Seq(
      (ThisBuild / baseDirectory).value / "sampleSpecs" / "dynamodb.2012-08-10.json"
    )
  )
  .settings(Smithy4sPlugin.doNotPublishArtifact)
  .jvmPlatform(latest2ScalaVersions, jvmDimSettings)
  .jsPlatform(latest2ScalaVersions, jsDimSettings)

/**
 * This module contains the logic used at build time for reading smithy
 * models and rendering Scala (or openapi) code.
 */
lazy val codegen = projectMatrix
  .in(file("modules/codegen"))
  .enablePlugins(BuildInfoPlugin)
  .dependsOn(openapi)
  .jvmPlatform(buildtimejvmScala2Versions, jvmDimSettings)
  .settings(
    buildInfoKeys := Seq[BuildInfoKey](version, scalaBinaryVersion),
    buildInfoPackage := "smithy4s.codegen",
    libraryDependencies ++= Seq(
      Dependencies.Cats.core.value,
      Dependencies.Smithy.model,
      Dependencies.Smithy.awsTraits,
      Dependencies.Smithy.waiters,
      "com.lihaoyi" %% "os-lib" % "0.8.0",
      "org.scala-lang.modules" %% "scala-collection-compat" % "2.2.0",
      "org.scala-lang" % "scala-reflect" % scalaVersion.value,
      "io.get-coursier" %% "coursier" % "2.0.16"
    ),
    scalacOptions := scalacOptions.value
      .filterNot(Seq("-Ywarn-value-discard", "-Wvalue-discard").contains)
  )

/**
 * This module is the command-line-interface to the codegen module, that
 * can be used independently of build tools (or that build tools can choose
 * to delegate to in order to implement plugins)
 */
lazy val `codegen-cli` = projectMatrix
  .in(file("modules/codegen-cli"))
  .dependsOn(codegen)
  .jvmPlatform(List(Scala213), jvmDimSettings)
  .settings(
    isCE3 := true,
    libraryDependencies ++= Seq(
      "com.monovore" %% "decline" % "2.2.0",
      Dependencies.Weaver.cats.value % Test
    ),
    testFrameworks += new TestFramework("weaver.framework.CatsEffect")
  )

/**
 * SBT plugin wrapping calls to the functions provided by the codegen module.
 */
lazy val codegenPlugin = (projectMatrix in file("modules/codegen-plugin"))
  .enablePlugins(SbtPlugin)
  .dependsOn(codegen)
  .jvmPlatform(
    scalaVersions = List(Scala212),
    jvmDimSettings
  )
  .settings(
    name := "sbt-codegen",
    sbtPlugin := true,
    scriptedLaunchOpts := {
      scriptedLaunchOpts.value ++
        Seq("-Xmx1024M", "-Dplugin.version=" + version.value)
    },
    publishLocal := {
      // make sure that core and codegen are published before the
      // plugin is published
      // this allows running `scripted` alone
      val _ = List(
        (schematic.jvm(Scala213) / publishLocal).value,
        (core.jvm(Scala213) / publishLocal).value,
        (codegen.jvm(Scala212) / publishLocal).value,
        (openapi.jvm(Scala212) / publishLocal).value,
        (protocol.jvm(Scala212) / publishLocal).value
      )
      publishLocal.value
    },
    scriptedBufferLog := false
  )

/**
 * This module contains the smithy specification of a bunch of types
 * that are not provided by the smithy standard library, but are useful
 * nonetheless and pretty common (such as UUID).
 *
 * It also contains the definition of a custom protocol implemented in this
 * library, which is a pretty basic REST-JSON protocol. smithy4s provides
 * server and client side bindings for this protocol.
 */
lazy val protocol = projectMatrix
  .in(file("modules/protocol"))
  .jvmPlatform(buildtimejvmScala2Versions, jvmDimSettings)
  .settings(
    isCE3 := true,
    libraryDependencies ++= Seq(
      Dependencies.Smithy.model,
      "org.scala-lang.modules" %% "scala-collection-compat" % "2.6.0",
      Dependencies.Weaver.cats.value % Test,
      Dependencies.Weaver.scalacheck.value % Test
    ),
    Test / fork := true,
    testFrameworks += new TestFramework("weaver.framework.CatsEffect"),
    javacOptions ++= Seq(
      "-source",
      "1.8",
      "-target",
      "1.8",
      "-Xlint"
    )
  )

/**
 * Module that contains the logic for generating "openapi views" of the
 * services that abide by some custom protocols provided by this library.
 */
lazy val openapi = projectMatrix
  .in(file("modules/openapi"))
  .jvmPlatform(buildtimejvmScala2Versions, jvmDimSettings)
  .dependsOn(protocol)
  .settings(
    testFrameworks += new TestFramework("weaver.framework.CatsEffect"),
    isCE3 := true,
    libraryDependencies ++= Seq(
      Dependencies.Cats.core.value,
      Dependencies.Smithy.openapi,
      "org.scala-lang.modules" %% "scala-collection-compat" % "2.6.0",
      Dependencies.Weaver.cats.value % Test
    )
  )

/**
 * Module that contains jsoniter-based encoders/decoders for the generated
 * types.
 */
lazy val json = projectMatrix
  .in(file("modules/json"))
  .dependsOn(core, `scalacheck` % "test -> compile")
  .settings(
    isCE3 := true,
    libraryDependencies ++= Seq(
      Dependencies.Jsoniter.value,
      Dependencies.Weaver.cats.value % Test,
      Dependencies.Weaver.scalacheck.value % Test
    ),
    Test / fork := virtualAxes.value.contains(VirtualAxis.jvm),
    testFrameworks += new TestFramework("weaver.framework.CatsEffect")
  )
  .jvmPlatform(allJvmScalaVersions, jvmDimSettings)
  .jsPlatform(allJsScalaVersions, jsDimSettings)

/**
 * Module that contains http4s-specific client/server bindings for the
 * custom protocols provided by smithy4s.
 */
lazy val http4s = projectMatrix
  .in(file("modules/http4s"))
  .dependsOn(core, json, tests % "test -> compile")
  .settings(
    isCE3 := virtualAxes.value.contains(CatsEffect3Axis),
    libraryDependencies ++= {
      Seq(
        Dependencies.Http4s.core.value,
        Dependencies.Http4s.dsl.value,
        Dependencies.Http4s.client.value,
        Dependencies.Http4s.circe.value % Test,
        Dependencies.Weaver.cats.value % Test
      )
    },
    moduleName := {
      if (virtualAxes.value.contains(CatsEffect2Axis))
        moduleName.value + "-ce2"
      else moduleName.value
    },
    testFrameworks += new TestFramework("weaver.framework.CatsEffect")
  )
  .http4sPlatform(allJvmScalaVersions, jvmDimSettings)

/**
 * Module that contains a function to derive a documentation endpoint
 */
lazy val `http4s-swagger` = projectMatrix
  .in(file("modules/http4s-swagger"))
  .dependsOn(http4s)
  .settings(
    isCE3 := virtualAxes.value.contains(CatsEffect3Axis),
    libraryDependencies ++= {
      Seq(
        Dependencies.Weaver.cats.value % Test,
        Dependencies.Webjars.swaggerUi,
        Dependencies.Webjars.webjarsLocator
      )
    },
    moduleName := {
      if (virtualAxes.value.contains(CatsEffect2Axis))
        moduleName.value + "-ce2"
      else moduleName.value
    },
    testFrameworks += new TestFramework("weaver.framework.CatsEffect")
  )
  .http4sJvmPlatform(allJvmScalaVersions, jvmDimSettings)

/**
 * Generic tests aimed at testing the implementations of the custom protocols
 * provided by smithy4s.
 */
lazy val tests = projectMatrix
  .in(file("modules/tests"))
  .dependsOn(core)
  .settings(
    isCE3 := virtualAxes.value.contains(CatsEffect3Axis),
    libraryDependencies ++= {

      Seq(
        Dependencies.Http4s.core.value,
        Dependencies.Http4s.dsl.value,
        Dependencies.Http4s.emberClient.value,
        Dependencies.Http4s.emberServer.value,
        Dependencies.Http4s.circe.value,
        Dependencies.Weaver.cats.value
      )
    },
    testFrameworks += new TestFramework("weaver.framework.CatsEffect"),
    Compile / smithySpecs := Seq(
      (ThisBuild / baseDirectory).value / "sampleSpecs" / "pizza.smithy",
      (ThisBuild / baseDirectory).value / "sampleSpecs" / "weather.smithy"
    ),
    moduleName := {
      if (virtualAxes.value.contains(CatsEffect2Axis))
        moduleName.value + "-ce2"
      else moduleName.value
    },
    (Compile / sourceGenerators) := Seq(genSmithyScala(Compile).taskValue)
  )
  .http4sPlatform(allJvmScalaVersions, jvmDimSettings)

/**
 * Example application using the custom REST-JSON protocol provided by
 * smithy4s.
 */
lazy val example = projectMatrix
  .in(file("modules/example"))
  .dependsOn(`http4s-swagger`)
  .disablePlugins(ScalafixPlugin)
  .disablePlugins(HeaderPlugin)
  .settings(
    Compile / allowedNamespaces := Seq(
      "smithy4s.example"
    ),
    smithySpecs := Seq(
      (ThisBuild / baseDirectory).value / "sampleSpecs" / "example.smithy",
      (ThisBuild / baseDirectory).value / "sampleSpecs" / "errors.smithy",
      (ThisBuild / baseDirectory).value / "sampleSpecs" / "streaming.smithy"
    ),
    Compile / resourceDirectory := (ThisBuild / baseDirectory).value / "modules" / "example" / "resources",
    isCE3 := true,
    libraryDependencies += Dependencies.Http4s.emberServer.value,
    (Compile / sourceGenerators) := Seq(genSmithyScala(Compile).taskValue),
    (Compile / resourceGenerators) := Seq(
      genSmithyResources(Compile).taskValue
    ),
    genSmithyOutput := ((ThisBuild / baseDirectory).value / "modules" / "example" / "src"),
    genSmithyOpenapiOutput := (Compile / resourceDirectory).value
  )
  .jvmPlatform(List(Scala213), jvmDimSettings)
  .settings(Smithy4sPlugin.doNotPublishArtifact)

/**
 * Pretty primitive benchmarks to test that we're not doing anything drastically
 * slow.
 */
lazy val benchmark = projectMatrix
  .in(file("modules/benchmark"))
  .enablePlugins(JmhPlugin)
  .dependsOn(
    http4s % "compile -> compile,test",
    `scalacheck`
  )
  .settings(
    libraryDependencies ++= Seq(
      Dependencies.Circe.generic.value
    ),
    smithySpecs := Seq(
      (ThisBuild / baseDirectory).value / "sampleSpecs" / "benchmark.smithy"
    ),
    (Compile / sourceGenerators) := Seq(genSmithyScala(Compile).taskValue)
  )
  .jvmPlatform(List(Scala213), jvmDimSettings)
  .settings(Smithy4sPlugin.doNotPublishArtifact)

val isCE3 = settingKey[Boolean]("Is the current build using CE3?")

lazy val Dependencies = new {

  val collectionsCompat =
    Def.setting(
      "org.scala-lang.modules" %%% "scala-collection-compat" % "2.6.0"
    )

  val Jsoniter =
    Def.setting(
      "com.github.plokhotnyuk.jsoniter-scala" %%% "jsoniter-scala-core" % "2.12.0"
    )

  val Smithy = new {
    val smithyVersion = "1.16.2"
    val model = "software.amazon.smithy" % "smithy-model" % smithyVersion
    val awsTraits =
      "software.amazon.smithy" % "smithy-aws-traits" % smithyVersion
    val openapi = "software.amazon.smithy" % "smithy-openapi" % smithyVersion
    val waiters = "software.amazon.smithy" % "smithy-waiters" % smithyVersion
  }

  val Cats = new {
    val core: Def.Initialize[ModuleID] =
      Def.setting("org.typelevel" %%% "cats-core" % "2.7.0")
  }

  object Fs2 {
    val core: Def.Initialize[ModuleID] =
      Def.setting("co.fs2" %%% "fs2-core" % "3.2.4")
  }

  val Circe = new {
    val generic: Def.Initialize[ModuleID] =
      Def.setting("io.circe" %%% "circe-generic" % "0.14.1")
  }

  object Http4s {
    val http4sVersion = Def.setting(if (isCE3.value) "0.23.7" else "0.22.8")

    val emberServer: Def.Initialize[ModuleID] =
      Def.setting("org.http4s" %%% "http4s-ember-server" % http4sVersion.value)
    val emberClient: Def.Initialize[ModuleID] =
      Def.setting("org.http4s" %%% "http4s-ember-client" % http4sVersion.value)

    val circe: Def.Initialize[ModuleID] =
      Def.setting("org.http4s" %%% "http4s-circe" % http4sVersion.value)
    val core: Def.Initialize[ModuleID] =
      Def.setting("org.http4s" %%% "http4s-core" % http4sVersion.value)
    val dsl: Def.Initialize[ModuleID] =
      Def.setting("org.http4s" %%% "http4s-dsl" % http4sVersion.value)
    val client: Def.Initialize[ModuleID] =
      Def.setting("org.http4s" %%% "http4s-client" % http4sVersion.value)
  }

  object Weaver {
    val weaverVersion = Def.setting(if (isCE3.value) "0.7.9" else "0.6.9")

    val cats: Def.Initialize[ModuleID] =
      Def.setting("com.disneystreaming" %%% "weaver-cats" % weaverVersion.value)

    val scalacheck: Def.Initialize[ModuleID] =
      Def.setting(
        "com.disneystreaming" %%% "weaver-scalacheck" % weaverVersion.value
      )
  }

  val Scalacheck = new {
    val version = "1.15.4"
    val scalacheck =
      Def.setting("org.scalacheck" %%% "scalacheck" % version)
  }

  object Webjars {
    val swaggerUi: ModuleID = "org.webjars" % "swagger-ui" % "4.1.2"

    val webjarsLocator: ModuleID = "org.webjars" % "webjars-locator" % "0.42"
  }

}

lazy val smithySpecs = SettingKey[Seq[File]]("smithySpecs")
lazy val genSmithyOutput = SettingKey[File]("genSmithyOutput")
lazy val genSmithyOpenapiOutput = SettingKey[File]("genSmithyOpenapiOutput")
lazy val allowedNamespaces = SettingKey[Seq[String]]("allowedNamespaces")
lazy val genSmithyDependencies =
  SettingKey[Seq[String]]("genSmithyDependencies")

(ThisBuild / smithySpecs) := Seq.empty

def genSmithyScala(config: Configuration) = genSmithyImpl(config).map(_._1)
def genSmithyResources(config: Configuration) = genSmithyImpl(config).map(_._2)

/**
 * Dogfooding task that calls the codegen module, to generate smithy standard
 * library code, aws-specific code.
 */
def genSmithyImpl(config: Configuration) = Def.task {

  val inputFiles = (config / smithySpecs).value
  val outputDir = (config / genSmithyOutput).?.value
    .getOrElse((config / sourceManaged).value)
    .getAbsolutePath()
  val openapiOutputDir =
    (config / genSmithyOpenapiOutput).?.value
      .getOrElse((config / resourceManaged).value)
      .getAbsolutePath()
  val allowedNS = (config / allowedNamespaces).?.value.filterNot(_.isEmpty)
  val smithyDeps =
    (config / genSmithyDependencies).?.value.getOrElse(List.empty)

  val codegenCp =
    (`codegen-cli`.jvm(Smithy4sPlugin.Scala213) / Compile / fullClasspath).value
      .map(_.data)

  val mc = "smithy4s.codegen.cli.Main"
  val s = streams.value

  def untupled[A, B, C](f: ((A, B)) => C): (A, B) => C = (a, b) => f((a, b))

  val cached =
    Tracked.inputChanged[FilesInfo[HashFileInfo], Seq[File]](
      s.cacheStoreFactory.make("input")
    ) {
      untupled {
        Tracked
          .lastOutput[(Boolean, FilesInfo[HashFileInfo]), Seq[File]](
            s.cacheStoreFactory.make("output")
          ) { case ((changed, files), outputs) =>
            if (changed || outputs.isEmpty) {
              val inputs = inputFiles.map(_.getAbsolutePath()).toList
              val args =
                List("--output", outputDir) ++
                  List("--openapi-output", openapiOutputDir) ++
                  (if (allowedNS.isDefined)
                     List("--allowed-ns", allowedNS.get.mkString(","))
                   else Nil) ++ inputs

              val cp = codegenCp
                .map(_.getAbsolutePath())
                .mkString(":")

              val res =
                ("java" :: "-cp" :: cp :: mc :: "generate" :: args).lineStream.toList
              res.map(new File(_))
            } else outputs.getOrElse(Seq.empty)
          }
      }
    }

  val trackedFiles = inputFiles ++ codegenCp.allPaths.get()
  cached(FilesInfo(trackedFiles.map(FileInfo.hash(_)).toSet))
    .partition(_.ext == "scala")
}

addCommandAlias(
  "ci",
  "versionDump; clean; scalafmtCheckAll; headerCheck; test; publishLocal; scripted"
)

addCommandAlias(
  "preCI",
  "scalafmtAll; scalafmtSbt; scalafix --rules OrganizeImports"
)

lazy val versionDump =
  taskKey[Unit]("Dumps the version in a file named version")

versionDump := {
  val file = (ThisBuild / baseDirectory).value / "version"
  IO.write(file, (Compile / version).value)
}

ThisBuild / commands += Command.command("release") { state =>
  "publishSigned" ::
    "sonatypeBundleRelease" :: state
}<|MERGE_RESOLUTION|>--- conflicted
+++ resolved
@@ -118,11 +118,8 @@
       (ThisBuild / baseDirectory).value / "sampleSpecs" / "recursive.smithy",
       (ThisBuild / baseDirectory).value / "sampleSpecs" / "bodies.smithy",
       (ThisBuild / baseDirectory).value / "sampleSpecs" / "empty.smithy",
-<<<<<<< HEAD
-      (ThisBuild / baseDirectory).value / "sampleSpecs" / "weather.smithy"
-=======
+      (ThisBuild / baseDirectory).value / "sampleSpecs" / "weather.smithy",
       (ThisBuild / baseDirectory).value / "sampleSpecs" / "discriminated.smithy"
->>>>>>> f2be330b
     ),
     (Test / sourceGenerators) := Seq(genSmithyScala(Test).taskValue),
     testFrameworks += new TestFramework("weaver.framework.CatsEffect")
