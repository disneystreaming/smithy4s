--- conflicted
+++ resolved
@@ -625,11 +625,7 @@
   }
 
   object Http4s {
-<<<<<<< HEAD
-    val http4sVersion = Def.setting(if (isCE3.value) "0.23.8" else "0.22.9")
-=======
     val http4sVersion = Def.setting(if (isCE3.value) "0.23.7" else "0.22.10")
->>>>>>> c04016a5
 
     val emberServer: Def.Initialize[ModuleID] =
       Def.setting("org.http4s" %%% "http4s-ember-server" % http4sVersion.value)
