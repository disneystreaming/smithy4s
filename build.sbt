import sbt.internal.IvyConsole
import org.scalajs.jsenv.nodejs.NodeJSEnv

import java.io.File
import sys.process._

ThisBuild / commands ++= createBuildCommands(allModules)
ThisBuild / scalafixDependencies += "com.github.liancheng" %% "organize-imports" % "0.5.0"
ThisBuild / dynverSeparator := "-"
ThisBuild / versionScheme := Some("early-semver")
ThisBuild / mimaBaseVersion := "0.17.0"

Global / onChangedBuildSource := ReloadOnSourceChanges

import Smithy4sPlugin._

val latest2ScalaVersions = List(Scala213, Scala3)
val allJvmScalaVersions = List(Scala212, Scala213, Scala3)
val allJsScalaVersions = latest2ScalaVersions
val allNativeScalaVersions = List(Scala3)
val jvmScala2Versions = List(Scala212, Scala213)
val buildtimejvmScala2Versions = List(Scala212, Scala213)

Global / organizationName := "Disney Streaming"
Global / startYear := Some(2021)
Global / licenses := Seq(
  "TOST-1.0" -> new URL("https://disneystreaming.github.io/TOST-1.0.txt")
)

sonatypeCredentialHost := "s01.oss.sonatype.org"

ThisBuild / version := {
  if (!sys.env.contains("CI")) "dev-SNAPSHOT"
  else (ThisBuild / version).value
}

lazy val root = project
  .in(file("."))
  .aggregate(allModules: _*)
  // .disablePlugins(Smithy4sPlugin)
  .enablePlugins(ScalafixPlugin)
  .settings(Smithy4sPlugin.doNotPublishArtifact)
  .settings(
    pushRemoteCache := {},
    pullRemoteCache := {},
    Compile / packageCache / moduleName := "smithy4s-root"
  )

lazy val allModules = Seq(
  core,
  codegen,
  millCodegenPlugin,
  json,
  example,
  tests,
  http4s,
  `http4s-swagger`,
  decline,
  codegenPlugin,
  benchmark,
  protocol,
  protocolTests,
  `aws-kernel`,
  aws,
  `aws-http4s`,
  `codegen-cli`,
  dynamic,
  testUtils,
  guides,
  complianceTests
).flatMap(_.projectRefs)

lazy val docs =
  projectMatrix
    .in(file("modules/docs"))
    .enablePlugins(MdocPlugin, DocusaurusPlugin)
    .jvmPlatform(List(Scala213))
    .dependsOn(
      `codegen-cli`,
      http4s,
      `http4s-swagger`,
      decline,
      `aws-http4s` % "compile -> compile,test",
      complianceTests % "compile -> compile,test"
    )
    .settings(
      mdocIn := (ThisBuild / baseDirectory).value / "modules" / "docs" / "src",
      mdocVariables := Map(
        "VERSION" -> {
          sys.env
            .get("SMITHY4S_VERSION")
            .getOrElse {
              if (isSnapshot.value)
                previousStableVersion.value.getOrElse(
                  throw new Exception(
                    "No previous version found from dynver"
                  )
                )
              else version.value
            }
        },
        "SCALA_VERSION" -> scalaVersion.value,
        "HTTP4S_VERSION" -> Dependencies.Http4s.http4sVersion.value
      ),
      mdocExtraArguments := Seq("--check-link-hygiene"),
      isCE3 := true,
      libraryDependencies ++= Seq(
        Dependencies.Http4s.emberClient.value,
        Dependencies.Http4s.emberServer.value,
        Dependencies.Decline.effect.value
      ),
      Compile / sourceGenerators := Seq(genSmithyScala(Compile).taskValue),
      Compile / smithySpecs := Seq(
        (ThisBuild / baseDirectory).value / "sampleSpecs" / "hello.smithy"
      )
    )
    .settings(Smithy4sPlugin.doNotPublishArtifact)

val munitDeps = Def.setting {
  if (virtualAxes.value.contains(VirtualAxis.native)) {
    Seq(
      Dependencies.MunitMilestone.core.value % Test,
      Dependencies.MunitMilestone.scalacheck.value % Test
    )
  } else {
    Seq(
      Dependencies.Munit.core.value % Test,
      Dependencies.Munit.scalacheck.value % Test
    )
  }
}

/**
 * Protocol-agnostic, dependency-free core module, containing
 * only interfaces and other polymorphic constructs, allowing for the
 * traversal of models and services.
 *
 * These interfaces are implemented by the generated code, and leveraged
 * by protocol-specific interpreters.
 *
 * This module also contains a Scala representation of smithy's Standard Library
 * (under the smithy.api namespace), which cointains a number of types and traits
 * (hints in smithy4s) that are commonly used (such as http-specific traits, etc)
 *
 * In most cases, it this module the only dependency required to compile the generated
 * code.
 */
lazy val core = projectMatrix
  .in(file("modules/core"))
  .settings(
    isMimaEnabled := true,
    allowedNamespaces := Seq(
      "smithy.api",
      "smithy.waiters",
      "alloy"
    ),
    genSmithyDependencies ++= Seq(
      Dependencies.Smithy.waiters
    ),
    Compile / sourceGenerators := Seq(genSmithyScala(Compile).taskValue),
    Compile / sourceGenerators += {
      sourceDirectory
        .map(Boilerplate.gen(_, Boilerplate.BoilerplateModule.Core))
        .taskValue,
    },
    Compile / sourceGenerators += {
      sourceDirectory
        .zip(scalaVersion)
        .map { case (sd, sv) =>
          val base = sd.getParentFile()
          sv match {
            case Scala3 =>
              Boilerplate
                .gen(base / "src-3", Boilerplate.BoilerplateModule.Core3)
            case _ =>
              Boilerplate
                .gen(base / "src-2", Boilerplate.BoilerplateModule.Core2)
          }
        }
        .taskValue
    },
    libraryDependencies ++= Seq(
      Dependencies.collectionsCompat.value,
      Dependencies.Cats.core.value % Test
    ),
    libraryDependencies ++= munitDeps.value,
    Test / allowedNamespaces := Seq(
      "smithy4s.example",
      "smithy4s.example.collision"
    ),
    Test / smithySpecs := Seq(
      (ThisBuild / baseDirectory).value / "sampleSpecs" / "metadata.smithy",
      (ThisBuild / baseDirectory).value / "sampleSpecs" / "recursive.smithy",
      (ThisBuild / baseDirectory).value / "sampleSpecs" / "bodies.smithy",
      (ThisBuild / baseDirectory).value / "sampleSpecs" / "misc.smithy",
      (ThisBuild / baseDirectory).value / "sampleSpecs" / "product.smithy",
      (ThisBuild / baseDirectory).value / "sampleSpecs" / "weather.smithy",
      (ThisBuild / baseDirectory).value / "sampleSpecs" / "discriminated.smithy",
      (ThisBuild / baseDirectory).value / "sampleSpecs" / "untagged.smithy",
      (ThisBuild / baseDirectory).value / "sampleSpecs" / "packedInputs.smithy",
      (ThisBuild / baseDirectory).value / "sampleSpecs" / "errors.smithy",
      (ThisBuild / baseDirectory).value / "sampleSpecs" / "example.smithy",
      (ThisBuild / baseDirectory).value / "sampleSpecs" / "adtMember.smithy",
      (ThisBuild / baseDirectory).value / "sampleSpecs" / "namecollision.smithy",
      (ThisBuild / baseDirectory).value / "sampleSpecs" / "reservednames.smithy",
      (ThisBuild / baseDirectory).value / "sampleSpecs" / "enums.smithy",
      (ThisBuild / baseDirectory).value / "sampleSpecs" / "defaults.smithy"
    ),
    (Test / sourceGenerators) := Seq(genSmithyScala(Test).taskValue),
    Compile / packageSrc / mappings ++= {
      val base = (Compile / sourceManaged).value
      val files = (Compile / managedSources).value
      files
        .map(f => (f, f.relativeTo(base)))
        // this excludes modules/core/src/generated/PartiallyAppliedStruct.scala
        .collect { case (f, Some(relF)) => f -> relF.getPath() }
    }
  )
  .jvmPlatform(allJvmScalaVersions, jvmDimSettings)
  .jsPlatform(allJsScalaVersions, jsDimSettings)
  .nativePlatform(allNativeScalaVersions, nativeDimSettings)

/**
 * Smithy4s specific scalacheck integration.
 */
lazy val scalacheck = projectMatrix
  .in(file("modules/scalacheck"))
  .dependsOn(core)
  .settings(
    libraryDependencies ++= Seq(
      Dependencies.collectionsCompat.value,
      Dependencies.Scalacheck.scalacheck.value
    ),
    libraryDependencies ++= munitDeps.value,
    testFrameworks += new TestFramework("weaver.framework.CatsEffect")
  )
  .jvmPlatform(allJvmScalaVersions, jvmDimSettings)
  .jsPlatform(allJsScalaVersions, jsDimSettings)
  .nativePlatform(allNativeScalaVersions, nativeDimSettings)

/**
 * The aws-specific core a library. Contains the generated code for AWS specific
 * traits, the instances of which contain metadata required to run the AWS signing
 * algorithm.
 *
 * Also contains basic data types and functionality.
 */
lazy val `aws-kernel` = projectMatrix
  .in(file("modules/aws-kernel"))
  .dependsOn(core)
  .settings(
    isCE3 := true,
    libraryDependencies ++= Seq(
      Dependencies.Weaver.cats.value % Test,
      Dependencies.Weaver.scalacheck.value % Test
    ),
    genSmithyDependencies ++= Seq(Dependencies.Smithy.awsTraits),
    Compile / allowedNamespaces := Seq(
      "aws.api",
      "aws.auth",
      "aws.customizations",
      "aws.protocols"
    ),
    Compile / sourceGenerators := Seq(genSmithyScala(Compile).taskValue),
    Test / envVars ++= Map("TEST_VAR" -> "hello")
  )
  .jvmPlatform(latest2ScalaVersions, jvmDimSettings)
  .jsPlatform(
    latest2ScalaVersions,
    jsDimSettings ++ Seq(
      Test / jsEnv := new NodeJSEnv(
        NodeJSEnv.Config().withEnv(Map("TEST_VAR" -> "hello"))
      )
    )
  )
  .nativePlatform(allNativeScalaVersions, nativeDimSettings)

/**
 * cats-effect specific abstractions of AWS protocol interpreters and constructs
 */
lazy val aws = projectMatrix
  .in(file("modules/aws"))
  .dependsOn(`aws-kernel`, json)
  .settings(
    isCE3 := true,
    libraryDependencies ++= {
      // Only building this module against CE3
      Seq(
        Dependencies.Fs2.core.value,
        Dependencies.Weaver.cats.value % Test,
        Dependencies.Weaver.scalacheck.value % Test
      )
    }
  )
  .jvmPlatform(latest2ScalaVersions, jvmDimSettings)
  .jsPlatform(latest2ScalaVersions, jsDimSettings)
  .nativePlatform(allNativeScalaVersions, nativeDimSettings)

/**
 * http4s-specific implementation of aws protocols. This module exposes generic methods
 * to acquire instances of AWS clients.
 *
 * This module does not contain the service-specific instances (ie, it does not contain
 * DynamoDB or Kinesis specific constructs). It works against the types generated in the
 * `aws` module to provide interpreters that can "run" AWS requests.
 */
lazy val `aws-http4s` = projectMatrix
  .in(file("modules/aws-http4s"))
  .dependsOn(aws)
  .settings(
    isCE3 := true,
    libraryDependencies ++= {
      Seq(
        Dependencies.Http4s.client.value,
        Dependencies.Http4s.emberClient.value % Test
      )
    },
    Test / genSmithyDependencies ++= Seq(
      Dependencies.Smithy.waiters,
      Dependencies.Smithy.awsTraits
    ),
    Test / allowedNamespaces := Seq("com.amazonaws.dynamodb"),
    Test / sourceGenerators := Seq(genSmithyScala(Test).taskValue)
  )
  .jvmPlatform(
    latest2ScalaVersions,
    jvmDimSettings ++ Seq(
      Test / smithySpecs ++= Seq(
        (ThisBuild / baseDirectory).value / "sampleSpecs" / "dynamodb.2012-08-10.json",
        (ThisBuild / baseDirectory).value / "sampleSpecs" / "lambda.json"
      )
    )
  )
  .jsPlatform(latest2ScalaVersions, jsDimSettings)
  .nativePlatform(allNativeScalaVersions, nativeDimSettings)

/**
 * This module contains the logic used at build time for reading smithy
 * models and rendering Scala (or openapi) code.
 */
lazy val codegen = projectMatrix
  .in(file("modules/codegen"))
  .enablePlugins(BuildInfoPlugin)
  .dependsOn(protocol)
  .jvmPlatform(buildtimejvmScala2Versions, jvmDimSettings)
  .settings(
    buildInfoKeys := Seq[BuildInfoKey](
      version,
      scalaBinaryVersion,
      "smithyOrg" -> Dependencies.Smithy.org,
      "smithyVersion" -> Dependencies.Smithy.version,
      "alloyOrg" -> Dependencies.Alloy.org,
      "alloyVersion" -> Dependencies.Alloy.version
    ),
    buildInfoPackage := "smithy4s.codegen",
    libraryDependencies ++= Seq(
      Dependencies.Cats.core.value,
      Dependencies.Smithy.model,
      Dependencies.Smithy.build,
      Dependencies.Alloy.core,
      Dependencies.Alloy.openapi,
      "com.lihaoyi" %% "os-lib" % "0.8.1",
      "org.scala-lang.modules" %% "scala-collection-compat" % "2.2.0",
      "org.scala-lang" % "scala-reflect" % scalaVersion.value,
      "io.get-coursier" %% "coursier" % "2.0.16"
    ),
    libraryDependencies ++= munitDeps.value,
    scalacOptions := scalacOptions.value
      .filterNot(Seq("-Ywarn-value-discard", "-Wvalue-discard").contains)
  )

/**
 * This module is the command-line-interface to the codegen module, that
 * can be used independently of build tools (or that build tools can choose
 * to delegate to in order to implement plugins)
 */
lazy val `codegen-cli` = projectMatrix
  .in(file("modules/codegen-cli"))
  .dependsOn(codegen)
  .jvmPlatform(List(Scala213), jvmDimSettings)
  .settings(
    isCE3 := true,
    libraryDependencies ++= Seq(
      Dependencies.Decline.core.value,
      Dependencies.Weaver.cats.value % Test
    )
  )

/**
 * SBT plugin wrapping calls to the functions provided by the codegen module.
 */
lazy val codegenPlugin = (projectMatrix in file("modules/codegen-plugin"))
  .enablePlugins(SbtPlugin)
  .dependsOn(codegen)
  .jvmPlatform(
    scalaVersions = List(Scala212),
    jvmDimSettings
  )
  .settings(
    name := "sbt-codegen",
    sbtPlugin := true,
    scriptedLaunchOpts := {
      scriptedLaunchOpts.value ++
        Seq("-Xmx1024M", "-Dplugin.version=" + version.value)
    },
    Compile / unmanagedSources / excludeFilter := { f =>
      Glob("**/sbt-test/**").matches(f.toPath)
    },
    publishLocal := {
      // make sure that core and codegen are published before the
      // plugin is published
      // this allows running `scripted` alone
      val _ = List(
        // for the code being built
        (`aws-kernel`.jvm(Scala213) / publishLocal).value,
        (core.jvm(Scala213) / publishLocal).value,
        (dynamic.jvm(Scala213) / publishLocal).value,
        (codegen.jvm(Scala213) / publishLocal).value,

        // for sbt
        (codegen.jvm(Scala212) / publishLocal).value,
        (protocol.jvm(autoScalaLibrary = false) / publishLocal).value
      )
      publishLocal.value
    },
    scriptedBufferLog := false
  )

/**
 * Mill plugin to run codegen
 */
lazy val millCodegenPlugin = projectMatrix
  .in(file("modules/mill-codegen-plugin"))
  .jvmPlatform(
    scalaVersions = List(Scala213),
    simpleJVMLayout
  )
  .settings(
    name := "mill-codegen-plugin",
    crossVersion := CrossVersion
      .binaryWith(s"mill${millPlatform(Dependencies.Mill.millVersion)}_", ""),
    libraryDependencies ++= Seq(
      Dependencies.Mill.main,
      Dependencies.Mill.mainApi,
      Dependencies.Mill.scalalib,
      Dependencies.Mill.mainTestkit
    ),
    publishLocal := {
      // make sure that core and codegen are published before the
      // plugin is published
      // this allows running `scripted` alone
      val _ = List(
        // for the code being built
        (`aws-kernel`.jvm(Scala213) / publishLocal).value,
        (core.jvm(Scala213) / publishLocal).value,
        (dynamic.jvm(Scala213) / publishLocal).value,
        (codegen.jvm(Scala213) / publishLocal).value,

        // for mill
        (protocol.jvm(autoScalaLibrary = false) / publishLocal).value
      )
      publishLocal.value
    },
    Test / test := (Test / test).dependsOn(publishLocal).value,
    libraryDependencies ++= munitDeps.value
  )
  .dependsOn(codegen)

lazy val decline = (projectMatrix in file("modules/decline"))
  .settings(
    name := "decline",
    isCE3 := true,
    libraryDependencies ++= List(
      Dependencies.Cats.core.value,
      Dependencies.CatsEffect3.value,
      Dependencies.Decline.core.value,
      Dependencies.Weaver.cats.value % Test
    )
  )
  .dependsOn(json)
  .jvmPlatform(allJvmScalaVersions, jvmDimSettings)
  .jsPlatform(allJsScalaVersions, jsDimSettings)
  .nativePlatform(allNativeScalaVersions, nativeDimSettings)

/**
 * This module contains the smithy specification of a bunch of types
 * that are not provided by the smithy standard library, but are useful
 * nonetheless and pretty common (such as UUID).
 *
 * It also contains the definition of a custom protocol implemented in this
 * library, which is a pretty basic REST-JSON protocol. smithy4s provides
 * server and client side bindings for this protocol.
 */
lazy val protocol = projectMatrix
  .in(file("modules/protocol"))
  .jvmPlatform(
    autoScalaLibrary = false,
    scalaVersions = Seq.empty,
    settings = jvmDimSettings
  )
  .settings(
    Compile / packageSrc / mappings := (Compile / packageSrc / mappings).value
      .filterNot { case (file, path) =>
        path.equalsIgnoreCase("META-INF/smithy/manifest")
      },
    resolvers += Resolver.mavenLocal,
    libraryDependencies += Dependencies.Smithy.model,
    javacOptions ++= Seq("--release", "8")
  )

lazy val protocolTests = projectMatrix
  .in(file("modules/protocol-tests"))
  .jvmPlatform(Seq(Scala213), jvmDimSettings)
  .dependsOn(protocol)
  .settings(
    isCE3 := true,
    libraryDependencies ++= Seq(
      Dependencies.Weaver.cats.value % Test,
      Dependencies.Weaver.scalacheck.value % Test
    )
  )
  .settings(Smithy4sPlugin.doNotPublishArtifact)

/**
 * This modules contains utilities to dynamically instantiate
 * the interfaces provide by smithy4s, based on data from dynamic
 * Model instances.
 */
lazy val dynamic = projectMatrix
  .in(file("modules/dynamic"))
  .dependsOn(core % "test->test;compile->compile", testUtils % "test->compile")
  .settings(
<<<<<<< HEAD
    genDiscoverModels := true,
=======
>>>>>>> f184289a
    libraryDependencies ++= Seq(
      "org.scala-lang.modules" %%% "scala-collection-compat" % "2.8.1",
      Dependencies.Cats.core.value
    ),
    libraryDependencies ++= munitDeps.value,
    Compile / allowedNamespaces := Seq("smithy4s.dynamic.model"),
    Compile / smithySpecs := Seq(
      (ThisBuild / baseDirectory).value / "modules" / "dynamic" / "smithy" / "dynamic.smithy"
    ),
    Compile / sourceGenerators := Seq(genSmithyScala(Compile).taskValue),
    Test / allowedNamespaces := Seq("smithy4s.example"),
    Test / smithySpecs := Seq(
      (ThisBuild / baseDirectory).value / "sampleSpecs" / "kvstore.smithy"
    ),
    (Test / sourceGenerators) := Seq(genSmithyScala(Test).taskValue)
  )
  .jvmPlatform(
    allJvmScalaVersions,
    jvmDimSettings ++ Seq(
      libraryDependencies += Dependencies.Smithy.model
    )
  )
  .jsPlatform(allJsScalaVersions, jsDimSettings)
  .nativePlatform(allNativeScalaVersions, nativeDimSettings)

/**
 * Module that contains jsoniter-based encoders/decoders for the generated
 * types.
 */
lazy val json = projectMatrix
  .in(file("modules/json"))
  .dependsOn(
    core % "test->test;compile->compile",
    scalacheck % "test -> compile"
  )
  .settings(
    isMimaEnabled := true,
    libraryDependencies ++= Seq(
      Dependencies.Jsoniter.value
    ),
    libraryDependencies ++= munitDeps.value
  )
  .jvmPlatform(allJvmScalaVersions, jvmDimSettings)
  .jsPlatform(allJsScalaVersions, jsDimSettings)
  .nativePlatform(allNativeScalaVersions, nativeDimSettings)

/**
 * Module that contains http4s-specific client/server bindings for the
 * custom protocols provided by smithy4s.
 */
lazy val http4s = projectMatrix
  .in(file("modules/http4s"))
  .dependsOn(
    core,
    json,
    dynamic % "test->compile",
    tests % "test->compile",
    testUtils % "test->compile"
  )
  .settings(
    isCE3 := virtualAxes.value.contains(CatsEffect3Axis),
    isMimaEnabled := true,
    libraryDependencies ++= {
      val ce3 =
        if (isCE3.value) Seq(Dependencies.CatsEffect3.value)
        else Seq.empty

      ce3 ++ Seq(
        Dependencies.Http4s.core.value,
        Dependencies.Http4s.dsl.value,
        Dependencies.Http4s.client.value,
        Dependencies.Alloy.core % Test,
        Dependencies.Http4s.circe.value % Test,
        Dependencies.Weaver.cats.value % Test
      )
    },
    moduleName := {
      if (virtualAxes.value.contains(CatsEffect2Axis))
        moduleName.value + "-ce2"
      else moduleName.value
    },
    Test / fork := virtualAxes.value.contains(VirtualAxis.jvm),
    Test / javaOptions += s"-Duser.dir=${sys.props("user.dir")}"
  )
  .http4sPlatform(allJvmScalaVersions, jvmDimSettings)

/**
 * Module that contains a function to derive a documentation endpoint
 */
lazy val `http4s-swagger` = projectMatrix
  .in(file("modules/http4s-swagger"))
  .dependsOn(http4s)
  .settings(
    isCE3 := virtualAxes.value.contains(CatsEffect3Axis),
    libraryDependencies ++= {
      Seq(
        Dependencies.Weaver.cats.value % Test,
        Dependencies.Webjars.swaggerUi,
        Dependencies.Webjars.webjarsLocator
      )
    },
    moduleName := {
      if (virtualAxes.value.contains(CatsEffect2Axis))
        moduleName.value + "-ce2"
      else moduleName.value
    }
  )
  .http4sJvmPlatform(allJvmScalaVersions, jvmDimSettings)

lazy val testUtils = projectMatrix
  .in(file("modules/test-utils"))
  .dependsOn(core)
  .settings(Smithy4sPlugin.doNotPublishArtifact)
  .settings(
    libraryDependencies += Dependencies.Cats.core.value
  )
  .jvmPlatform(allJvmScalaVersions, jvmDimSettings)
  .jsPlatform(allJsScalaVersions, jsDimSettings)
  .nativePlatform(allNativeScalaVersions, nativeDimSettings)

/**
 * Generic tests aimed at testing the implementations of the custom protocols
 * provided by smithy4s.
 */
lazy val tests = projectMatrix
  .in(file("modules/tests"))
  .dependsOn(core)
  .settings(
    isCE3 := virtualAxes.value.contains(CatsEffect3Axis),
    allowedNamespaces := Seq(
      "smithy4s.example"
    ),
    libraryDependencies ++= {
      val ce3 =
        if (isCE3.value) Seq(Dependencies.CatsEffect3.value)
        else Seq.empty

      ce3 ++ Seq(
        Dependencies.Http4s.core.value,
        Dependencies.Http4s.dsl.value,
        Dependencies.Http4s.client.value,
        Dependencies.Http4s.circe.value,
        Dependencies.Weaver.cats.value
      )
    },
    Compile / smithySpecs := Seq(
      (ThisBuild / baseDirectory).value / "sampleSpecs" / "pizza.smithy",
      (ThisBuild / baseDirectory).value / "sampleSpecs" / "weather.smithy",
      (ThisBuild / baseDirectory).value / "sampleSpecs" / "recursiveInput.smithy"
    ),
    moduleName := {
      if (virtualAxes.value.contains(CatsEffect2Axis))
        moduleName.value + "-ce2"
      else moduleName.value
    },
    (Compile / sourceGenerators) := Seq(genSmithyScala(Compile).taskValue)
  )
  .http4sPlatform(allJvmScalaVersions, jvmDimSettings)

lazy val complianceTests = projectMatrix
  .in(file("modules/compliance-tests"))
  .dependsOn(core, http4s % "compile->compile; test->compile", testUtils)
  .settings(
    name := "compliance-tests",
    Compile / allowedNamespaces := Seq("smithy.test", "smithy4s.example"),
    Compile / genSmithyDependencies ++= Seq(Dependencies.Smithy.testTraits),
    Compile / sourceGenerators := Seq(genSmithyScala(Compile).taskValue),
    isCE3 := virtualAxes.value.contains(CatsEffect3Axis),
    libraryDependencies ++= {
      val ce3 =
        if (isCE3.value) Seq(Dependencies.CatsEffect3.value)
        else Seq.empty
      ce3 ++ Seq(
        Dependencies.Http4s.circe.value,
        Dependencies.Http4s.client.value,
        Dependencies.Weaver.cats.value % Test
      )
    },
    testFrameworks += new TestFramework("weaver.framework.CatsEffect"),
    Test / smithySpecs := Seq(
      (ThisBuild / baseDirectory).value / "sampleSpecs" / "test.smithy"
    ),
    Test / sourceGenerators := Seq(genSmithyScala(Test).taskValue)
  )
  .http4sPlatform(allJvmScalaVersions, jvmDimSettings)

/**
 * Example application using the custom REST-JSON protocol provided by
 * smithy4s.
 */
lazy val example = projectMatrix
  .in(file("modules/example"))
  .dependsOn(`http4s-swagger`)
  .disablePlugins(ScalafixPlugin)
  .disablePlugins(HeaderPlugin)
  .settings(
    Compile / allowedNamespaces := Seq(
      "smithy4s.example",
      "smithy4s.example.import_test",
      "smithy4s.example.imp",
      "smithy4s.example.error",
      "smithy4s.example.common",
      "smithy4s.example.collision"
    ),
    smithySpecs := Seq(
      (ThisBuild / baseDirectory).value / "sampleSpecs" / "example.smithy",
      (ThisBuild / baseDirectory).value / "sampleSpecs" / "errors.smithy",
      (ThisBuild / baseDirectory).value / "sampleSpecs" / "streaming.smithy",
      (ThisBuild / baseDirectory).value / "sampleSpecs" / "operation.smithy",
      (ThisBuild / baseDirectory).value / "sampleSpecs" / "import.smithy",
      (ThisBuild / baseDirectory).value / "sampleSpecs" / "importerror.smithy",
      (ThisBuild / baseDirectory).value / "sampleSpecs" / "adtMember.smithy",
      (ThisBuild / baseDirectory).value / "sampleSpecs" / "brands.smithy",
      (ThisBuild / baseDirectory).value / "sampleSpecs" / "brandscommon.smithy",
      (ThisBuild / baseDirectory).value / "sampleSpecs" / "refined.smithy",
      (ThisBuild / baseDirectory).value / "sampleSpecs" / "enums.smithy",
      (ThisBuild / baseDirectory).value / "sampleSpecs" / "reservednames.smithy",
      (ThisBuild / baseDirectory).value / "sampleSpecs" / "namecollision.smithy",
      (ThisBuild / baseDirectory).value / "sampleSpecs" / "mixins.smithy",
      (ThisBuild / baseDirectory).value / "sampleSpecs" / "defaults.smithy"
    ),
    Compile / resourceDirectory := (ThisBuild / baseDirectory).value / "modules" / "example" / "resources",
    isCE3 := true,
    libraryDependencies += Dependencies.Http4s.emberServer.value,
    (Compile / sourceGenerators) := Seq(genSmithyScala(Compile).taskValue),
    (Compile / resourceGenerators) := Seq(
      genSmithyResources(Compile).taskValue
    ),
    genSmithyOutput := ((ThisBuild / baseDirectory).value / "modules" / "example" / "src"),
    genSmithyResourcesOutput := (Compile / resourceDirectory).value,
    smithy4sSkip := List("resource")
  )
  .jvmPlatform(List(Scala213), jvmDimSettings)
  .settings(Smithy4sPlugin.doNotPublishArtifact)

lazy val guides = projectMatrix
  .in(file("modules/guides"))
  .dependsOn(http4s)
  .settings(
    Compile / allowedNamespaces := Seq("smithy4s.guides.hello"),
    smithySpecs := Seq(
      (ThisBuild / baseDirectory).value / "modules" / "guides" / "smithy" / "hello.smithy"
    ),
    (Compile / sourceGenerators) := Seq(genSmithyScala(Compile).taskValue),
    isCE3 := true,
    libraryDependencies ++= Seq(
      Dependencies.Http4s.emberServer.value,
      Dependencies.Weaver.cats.value % Test
    )
  )
  .jvmPlatform(Seq(Scala3), jvmDimSettings)
  .settings(Smithy4sPlugin.doNotPublishArtifact)

/**
 * Pretty primitive benchmarks to test that we're not doing anything drastically
 * slow.
 */
lazy val benchmark = projectMatrix
  .in(file("modules/benchmark"))
  .enablePlugins(JmhPlugin)
  .dependsOn(
    http4s % "compile -> compile,test",
    `scalacheck`
  )
  .settings(
    libraryDependencies ++= Seq(
      Dependencies.Circe.generic.value
    ),
    smithySpecs := Seq(
      (ThisBuild / baseDirectory).value / "sampleSpecs" / "benchmark.smithy"
    ),
    (Compile / sourceGenerators) := Seq(genSmithyScala(Compile).taskValue)
  )
  .jvmPlatform(List(Scala213), jvmDimSettings)
  .settings(Smithy4sPlugin.doNotPublishArtifact)

val isCE3 = settingKey[Boolean]("Is the current build using CE3?")

lazy val Dependencies = new {

  val collectionsCompat =
    Def.setting(
      "org.scala-lang.modules" %%% "scala-collection-compat" % "2.8.1"
    )

  val Jsoniter =
    Def.setting(
      "com.github.plokhotnyuk.jsoniter-scala" %%% "jsoniter-scala-core" % "2.17.6"
    )

  val Smithy = new {
    val org = "software.amazon.smithy"
    val version = "1.26.0"
    val model = org % "smithy-model" % version
    val testTraits = org % "smithy-protocol-test-traits" % version
    val build = org % "smithy-build" % version
    val awsTraits = org % "smithy-aws-traits" % version
    val waiters = org % "smithy-waiters" % version
  }

  val Alloy = new {
    val org = "com.disneystreaming.alloy"
    val version = "0.1.0"
    val core = org % "alloy-core" % version
    val openapi = org %% "alloy-openapi" % version
  }

  val Cats = new {
    val core: Def.Initialize[ModuleID] =
      Def.setting("org.typelevel" %%% "cats-core" % "2.8.0")
  }

  object Decline {
    val declineVersion = "2.3.1"

    val core = Def.setting("com.monovore" %%% "decline" % declineVersion)
    val effect =
      Def.setting("com.monovore" %%% "decline-effect" % declineVersion)
  }
  object Fs2 {
    val core: Def.Initialize[ModuleID] =
      Def.setting("co.fs2" %%% "fs2-core" % "3.3.0")
  }

  object Mill {
    val millVersion = "0.10.7"

    val scalalib = "com.lihaoyi" %% "mill-scalalib" % millVersion
    val main = "com.lihaoyi" %% "mill-main" % millVersion
    val mainApi = "com.lihaoyi" %% "mill-main-api" % millVersion
    val mainTestkit = "com.lihaoyi" %% "mill-main-testkit" % millVersion % Test
  }

  val Circe = new {
    val generic: Def.Initialize[ModuleID] =
      Def.setting("io.circe" %%% "circe-generic" % "0.14.3")
  }

  /*
   * we override the version to use the fix included in
   * https://github.com/typelevel/cats-effect/pull/2945
   * it allows us to use UUIDGen instead of calling
   * UUID.randomUUID manually
   *
   * we also provide a 2.12 shim under:
   * modules/tests/src-ce2/UUIDGen.scala
   */
  val CatsEffect3: Def.Initialize[ModuleID] =
    Def.setting("org.typelevel" %%% "cats-effect" % "3.3.14")

  object Http4s {
    val http4sVersion = Def.setting(if (isCE3.value) "0.23.16" else "0.22.14")

    val emberServer: Def.Initialize[ModuleID] =
      Def.setting("org.http4s" %%% "http4s-ember-server" % http4sVersion.value)
    val emberClient: Def.Initialize[ModuleID] =
      Def.setting("org.http4s" %%% "http4s-ember-client" % http4sVersion.value)
    val circe: Def.Initialize[ModuleID] =
      Def.setting("org.http4s" %%% "http4s-circe" % http4sVersion.value)
    val core: Def.Initialize[ModuleID] =
      Def.setting("org.http4s" %%% "http4s-core" % http4sVersion.value)
    val dsl: Def.Initialize[ModuleID] =
      Def.setting("org.http4s" %%% "http4s-dsl" % http4sVersion.value)
    val client: Def.Initialize[ModuleID] =
      Def.setting("org.http4s" %%% "http4s-client" % http4sVersion.value)
  }

  object Weaver {

    val weaverVersion = Def.setting(if (isCE3.value) "0.8.0" else "0.6.15")

    val cats: Def.Initialize[ModuleID] =
      Def.setting("com.disneystreaming" %%% "weaver-cats" % weaverVersion.value)

    val scalacheck: Def.Initialize[ModuleID] =
      Def.setting(
        "com.disneystreaming" %%% "weaver-scalacheck" % weaverVersion.value
      )
  }

  class MunitCross(munitVersion: String) {
    val core: Def.Initialize[ModuleID] =
      Def.setting("org.scalameta" %%% "munit" % munitVersion)
    val scalacheck: Def.Initialize[ModuleID] =
      Def.setting("org.scalameta" %%% "munit-scalacheck" % munitVersion)
  }
  object Munit extends MunitCross("0.7.29")
  object MunitMilestone extends MunitCross("1.0.0-M6")

  val Scalacheck = new {
    val version = "1.16.0"
    val scalacheck =
      Def.setting("org.scalacheck" %%% "scalacheck" % version)
  }

  object Webjars {
    val swaggerUi: ModuleID = "org.webjars.npm" % "swagger-ui-dist" % "4.15.0"

    val webjarsLocator: ModuleID = "org.webjars" % "webjars-locator" % "0.42"
  }

}

lazy val smithySpecs = SettingKey[Seq[File]]("smithySpecs")
lazy val genSmithyOutput = SettingKey[File]("genSmithyOutput")
lazy val genSmithyResourcesOutput = SettingKey[File]("genSmithyResourcesOutput")
lazy val allowedNamespaces = SettingKey[Seq[String]]("allowedNamespaces")
lazy val genSmithyDependencies =
  SettingKey[Seq[ModuleID]]("genSmithyDependencies")

(ThisBuild / genSmithyDependencies) := Seq(Dependencies.Alloy.core)

lazy val smithy4sSkip = SettingKey[Seq[String]]("smithy4sSkip")

(ThisBuild / smithySpecs) := Seq.empty

def genSmithyScala(config: Configuration) = genSmithyImpl(config).map(_._1)
def genSmithyResources(config: Configuration) = genSmithyImpl(config).map(_._2)

/**
 * Dogfooding task that calls the codegen module, to generate smithy standard
 * library code, aws-specific code.
 */
def genSmithyImpl(config: Configuration) = Def.task {
  val inputFiles = (config / smithySpecs).value
  val outputDir = (config / genSmithyOutput).?.value
    .getOrElse((config / sourceManaged).value)
    .getAbsolutePath()
  val resourceOutputDir =
    (config / genSmithyResourcesOutput).?.value
      .getOrElse((config / resourceManaged).value)
      .getAbsolutePath()
  val allowedNS = (config / allowedNamespaces).?.value.filterNot(_.isEmpty)
  val skip = (config / smithy4sSkip).?.value.getOrElse(Seq.empty)
  val smithy4sDependencies =
    (config / genSmithyDependencies).?.value.getOrElse(Seq.empty).map {
      moduleId =>
        s"${moduleId.organization}:${moduleId.name}:${moduleId.revision}"
    }

  val codegenCp =
    (`codegen-cli`.jvm(Smithy4sPlugin.Scala213) / Compile / fullClasspath).value
      .map(_.data)

  val mc = "smithy4s.codegen.cli.Main"
  val s = (config / streams).value

  def untupled[A, B, C](f: ((A, B)) => C): (A, B) => C = (a, b) => f((a, b))

  val cached =
    Tracked.inputChanged[FilesInfo[HashFileInfo], Seq[File]](
      s.cacheStoreFactory.make("input")
    ) {
      untupled {
        Tracked
          .lastOutput[(Boolean, FilesInfo[HashFileInfo]), Seq[File]](
            s.cacheStoreFactory.make("output")
          ) { case ((changed, files), outputs) =>
            if (changed || outputs.isEmpty) {
              val inputs = inputFiles.map(_.getAbsolutePath()).toList
              val outputOpt = List("--output", outputDir)
              val resourceOutputOpt =
                List("--resource-output", resourceOutputDir)
              val allowedNsOpt =
                if (allowedNS.isDefined)
                  List("--allowed-ns", allowedNS.get.mkString(","))
                else Nil
              val skipOpt = skip.flatMap(s => List("--skip", s))
              val dependenciesOpt =
                if (smithy4sDependencies.nonEmpty)
                  List("--dependencies", smithy4sDependencies.mkString(","))
                else Nil
              val args = outputOpt ++
                resourceOutputOpt ++
                allowedNsOpt ++
                inputs ++
                skipOpt ++
                dependenciesOpt

              val cp = codegenCp
                .map(_.getAbsolutePath())
                .mkString(":")

              val res =
                ("java" :: "-cp" :: cp :: mc :: "generate" :: args).lineStream.toList
              res.map(new File(_))
            } else outputs.getOrElse(Seq.empty)
          }
      }
    }

  val trackedFiles = inputFiles ++ codegenCp.allPaths.get()
  cached(FilesInfo(trackedFiles.map(FileInfo.hash(_)).toSet))
    .partition(_.ext == "scala")
}

addCommandAlias(
  "ci",
  "versionDump; clean; scalafmtCheckAll; headerCheck; test; publishLocal; scripted"
)

addCommandAlias(
  "preCI",
  "scalafmtAll; scalafmtSbt; scalafix --rules OrganizeImports"
)

lazy val versionDump =
  taskKey[Unit]("Dumps the version in a file named version")

versionDump := {
  val file = (ThisBuild / baseDirectory).value / "version"
  IO.write(file, (Compile / version).value)
}

ThisBuild / commands += Command.command("release") { state =>
  "publishSigned" ::
    "sonatypeBundleRelease" :: state
}<|MERGE_RESOLUTION|>--- conflicted
+++ resolved
@@ -530,10 +530,6 @@
   .in(file("modules/dynamic"))
   .dependsOn(core % "test->test;compile->compile", testUtils % "test->compile")
   .settings(
-<<<<<<< HEAD
-    genDiscoverModels := true,
-=======
->>>>>>> f184289a
     libraryDependencies ++= Seq(
       "org.scala-lang.modules" %%% "scala-collection-compat" % "2.8.1",
       Dependencies.Cats.core.value
