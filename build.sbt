--- conflicted
+++ resolved
@@ -733,11 +733,7 @@
         if (isCE3.value) Seq(Dependencies.CatsEffect3.value)
         else Seq.empty
       ce3 ++ Seq(
-<<<<<<< HEAD
-       Dependencies.Circe.parser,
-=======
        Dependencies.Circe.parser.value,
->>>>>>> 2bcec663
         Dependencies.Http4s.circe.value,
         Dependencies.Http4s.client.value,
         Dependencies.Weaver.cats.value % Test,
