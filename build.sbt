import org.scalajs.jsenv.nodejs.NodeJSEnv
import java.io.File
import sys.process._

ThisBuild / commands ++= createBuildCommands(allModules)
ThisBuild / scalafixDependencies += "com.github.liancheng" %% "organize-imports" % "0.5.0"
ThisBuild / dynverSeparator := "-"
ThisBuild / versionScheme := Some("early-semver")

import Smithy4sPlugin._

val latest2ScalaVersions = List(Scala213, Scala3)
val allJvmScalaVersions = List(Scala212, Scala213, Scala3)
val allJsScalaVersions = latest2ScalaVersions
val allNativeScalaVersions = List(Scala3)
val jvmScala2Versions = List(Scala212, Scala213)
val buildtimejvmScala2Versions = List(Scala212, Scala213)

Global / organizationName := "Disney Streaming"
Global / startYear := Some(2021)
Global / licenses := Seq(
  "TOST-1.0" -> new URL("https://disneystreaming.github.io/TOST-1.0.txt")
)

sonatypeCredentialHost := "s01.oss.sonatype.org"

ThisBuild / version := {
  if (!sys.env.contains("CI")) "dev"
  else (ThisBuild / version).value
}

lazy val root = project
  .in(file("."))
  .aggregate(allModules: _*)
  // .disablePlugins(Smithy4sPlugin)
  .enablePlugins(ScalafixPlugin)
  .settings(Smithy4sPlugin.doNotPublishArtifact)
  .settings(
    pushRemoteCache := {},
    pullRemoteCache := {},
    Compile / packageCache / moduleName := "smithy4s-root"
  )

lazy val allModules = Seq(
  core.projectRefs,
  codegen.projectRefs,
  json.projectRefs,
  example.projectRefs,
  tests.projectRefs,
  http4s.projectRefs,
  `http4s-swagger`.projectRefs,
  codegenPlugin.projectRefs,
  benchmark.projectRefs,
  protocol.projectRefs,
  protocolTests.projectRefs,
  openapi.projectRefs,
  `aws-kernel`.projectRefs,
  aws.projectRefs,
  `aws-http4s`.projectRefs,
  `codegen-cli`.projectRefs,
  dynamic.projectRefs,
<<<<<<< HEAD
  weaverTests.projectRefs
=======
  testUtils.projectRefs
>>>>>>> ed15fce6
).flatten

lazy val docs =
  projectMatrix
    .in(file("modules/docs"))
    .enablePlugins(MdocPlugin, DocusaurusPlugin)
    .jvmPlatform(List(Scala213))
    .dependsOn(
      `codegen-cli`,
      http4s,
      `http4s-swagger`,
      `aws-http4s` % "compile -> compile,test"
    )
    .settings(
      mdocIn := (ThisBuild / baseDirectory).value / "modules" / "docs" / "src",
      mdocVariables := Map(
        "VERSION" -> (if (isSnapshot.value)
                        previousStableVersion.value.getOrElse(
                          throw new Exception(
                            "No previous version found from dynver"
                          )
                        )
                      else version.value),
        "SCALA_VERSION" -> scalaVersion.value,
        "HTTP4S_VERSION" -> Dependencies.Http4s.http4sVersion.value
      ),
      isCE3 := true,
      libraryDependencies ++= Seq(
        Dependencies.Http4s.emberClient.value,
        Dependencies.Http4s.emberServer.value
      ),
      Compile / sourceGenerators := Seq(genSmithyScala(Compile).taskValue),
      Compile / smithySpecs := Seq(
        (ThisBuild / baseDirectory).value / "sampleSpecs" / "hello.smithy"
      )
    )
    .settings(Smithy4sPlugin.doNotPublishArtifact)

val munitDeps = Def.setting {
  if (virtualAxes.value.contains(VirtualAxis.native)) {
    Seq(
      Dependencies.MunitMilestone.core.value % Test,
      Dependencies.MunitMilestone.scalacheck.value % Test
    )
  } else {
    Seq(
      Dependencies.Munit.core.value % Test,
      Dependencies.Munit.scalacheck.value % Test
    )
  }
}

/**
 * Protocol-agnostic, dependency-free core module, containing
 * only interfaces and other polymorphic constructs, allowing for the
 * traversal of models and services.
 *
 * These interfaces are implemented by the generated code, and leveraged
 * by protocol-specific interpreters.
 *
 * This module also contains a Scala representation of smithy's Standard Library
 * (under the smithy.api namespace), which cointains a number of types and traits
 * (hints in smithy4s) that are commonly used (such as http-specific traits, etc)
 *
 * In most cases, it this module the only dependency required to compile the generated
 * code.
 */
lazy val core = projectMatrix
  .in(file("modules/core"))
  .settings(
    Test / fork := virtualAxes.value.contains(VirtualAxis.jvm),
    allowedNamespaces := Seq(
      "smithy.api",
      "smithy.test",
      "smithy.waiters",
      "smithy4s.api"
    ),
    genDiscoverModels := true,
    Compile / sourceGenerators := Seq(genSmithyScala(Compile).taskValue),
    Compile / sourceGenerators += sourceDirectory
      .map(Boilerplate.gen(_, Boilerplate.BoilerplateModule.Core))
      .taskValue,
    libraryDependencies ++= Seq(
      Dependencies.collectionsCompat.value,
      Dependencies.Cats.core.value % Test
    ),
    libraryDependencies ++= munitDeps.value,
    Test / allowedNamespaces := Seq(
      "smithy4s.example"
    ),
    Test / smithySpecs := Seq(
      (ThisBuild / baseDirectory).value / "sampleSpecs" / "metadata.smithy",
      (ThisBuild / baseDirectory).value / "sampleSpecs" / "recursive.smithy",
      (ThisBuild / baseDirectory).value / "sampleSpecs" / "bodies.smithy",
      (ThisBuild / baseDirectory).value / "sampleSpecs" / "misc.smithy",
      (ThisBuild / baseDirectory).value / "sampleSpecs" / "product.smithy",
      (ThisBuild / baseDirectory).value / "sampleSpecs" / "weather.smithy",
      (ThisBuild / baseDirectory).value / "sampleSpecs" / "discriminated.smithy",
      (ThisBuild / baseDirectory).value / "sampleSpecs" / "untagged.smithy",
      (ThisBuild / baseDirectory).value / "sampleSpecs" / "packedInputs.smithy",
      (ThisBuild / baseDirectory).value / "sampleSpecs" / "adtMember.smithy"
    ),
    (Test / sourceGenerators) := Seq(genSmithyScala(Test).taskValue),
    testFrameworks += new TestFramework("weaver.framework.CatsEffect"),
    Compile / packageSrc / mappings ++= {
      val base = (Compile / sourceManaged).value
      val files = (Compile / managedSources).value
      files
        .map(f => (f, f.relativeTo(base)))
        // this excludes modules/core/src/generated/PartiallyAppliedStruct.scala
        .collect { case (f, Some(relF)) => f -> relF.getPath() }
    }
  )
  .jvmPlatform(allJvmScalaVersions, jvmDimSettings)
  .jsPlatform(allJsScalaVersions, jsDimSettings)
  .nativePlatform(allNativeScalaVersions, nativeDimSettings)

/**
 * Smithy4s specific scalacheck integration.
 */
lazy val scalacheck = projectMatrix
  .in(file("modules/scalacheck"))
  .dependsOn(core)
  .settings(
    libraryDependencies ++= Seq(
      Dependencies.collectionsCompat.value,
      Dependencies.Scalacheck.scalacheck.value
    ),
    libraryDependencies ++= munitDeps.value,
    testFrameworks += new TestFramework("weaver.framework.CatsEffect")
  )
  .jvmPlatform(allJvmScalaVersions, jvmDimSettings)
  .jsPlatform(allJsScalaVersions, jsDimSettings)
  .nativePlatform(allNativeScalaVersions, nativeDimSettings)

/**
 * The aws-specific core a library. Contains the generated code for AWS specific
 * traits, the instances of which contain metadata required to run the AWS signing
 * algorithm.
 *
 * Also contains basic data types and functionality.
 */
lazy val `aws-kernel` = projectMatrix
  .in(file("modules/aws-kernel"))
  .dependsOn(core)
  .settings(
    isCE3 := false,
    libraryDependencies ++= Seq(
      Dependencies.Weaver.cats.value % Test,
      Dependencies.Weaver.scalacheck.value % Test
    ),
    testFrameworks += new TestFramework("weaver.framework.CatsEffect"),
    genDiscoverModels := true,
    Compile / allowedNamespaces := Seq(
      "aws.api",
      "aws.auth",
      "aws.customizations",
      "aws.protocols"
    ),
    Compile / sourceGenerators := Seq(genSmithyScala(Compile).taskValue),
    Test / fork := true,
    Test / envVars ++= Map("TEST_VAR" -> "hello")
  )
  .jvmPlatform(latest2ScalaVersions, jvmDimSettings)
  .jsPlatform(
    latest2ScalaVersions,
    jsDimSettings ++ Seq(
      Test / jsEnv := new NodeJSEnv(
        NodeJSEnv.Config().withEnv(Map("TEST_VAR" -> "hello"))
      )
    )
  )

/**
 * cats-effect specific abstractions of AWS protocol interpreters and constructs
 */
lazy val aws = projectMatrix
  .in(file("modules/aws"))
  .dependsOn(`aws-kernel`, json)
  .settings(
    isCE3 := true,
    libraryDependencies ++= {
      // Only building this module against CE3
      Seq(
        Dependencies.Fs2.core.value,
        Dependencies.Weaver.cats.value % Test,
        Dependencies.Weaver.scalacheck.value % Test
      )
    },
    testFrameworks += new TestFramework("weaver.framework.CatsEffect"),
    Test / fork := true
  )
  .jvmPlatform(latest2ScalaVersions, jvmDimSettings)
  .jsPlatform(latest2ScalaVersions, jsDimSettings)

/**
 * http4s-specific implementation of aws protocols. This module exposes generic methods
 * to acquire instances of AWS clients.
 *
 * This module does not contain the service-specific instances (ie, it does not contain
 * DynamoDB or Kinesis specific constructs). It works against the types generated in the
 * `aws` module to provide interpreters that can "run" AWS requests.
 */
lazy val `aws-http4s` = projectMatrix
  .in(file("modules/aws-http4s"))
  .dependsOn(aws)
  .settings(
    isCE3 := true,
    Test / genDiscoverModels := true,
    libraryDependencies ++= {
      Seq(
        Dependencies.Http4s.client.value,
        Dependencies.Http4s.emberClient.value % Test
      )
    },
    Test / allowedNamespaces := Seq(),
    Test / sourceGenerators := Seq(genSmithyScala(Test).taskValue),
    Test / smithySpecs := Seq(
      (ThisBuild / baseDirectory).value / "sampleSpecs" / "dynamodb.2012-08-10.json",
      (ThisBuild / baseDirectory).value / "sampleSpecs" / "lambda.json"
    )
  )
  .jvmPlatform(latest2ScalaVersions, jvmDimSettings)
  .jsPlatform(latest2ScalaVersions, jsDimSettings)

/**
 * This module contains the logic used at build time for reading smithy
 * models and rendering Scala (or openapi) code.
 */
lazy val codegen = projectMatrix
  .in(file("modules/codegen"))
  .enablePlugins(BuildInfoPlugin)
  .dependsOn(openapi)
  .jvmPlatform(buildtimejvmScala2Versions, jvmDimSettings)
  .settings(
    buildInfoKeys := Seq[BuildInfoKey](version, scalaBinaryVersion),
    buildInfoPackage := "smithy4s.codegen",
    isCE3 := true,
    libraryDependencies ++= Seq(
      Dependencies.Cats.core.value,
      Dependencies.Smithy.model,
      Dependencies.Smithy.build,
      Dependencies.Smithy.awsTraits,
      Dependencies.Smithy.testTraits,
      Dependencies.Smithy.waiters,
      "com.lihaoyi" %% "os-lib" % "0.8.1",
      "org.scala-lang.modules" %% "scala-collection-compat" % "2.2.0",
      "org.scala-lang" % "scala-reflect" % scalaVersion.value,
      "io.get-coursier" %% "coursier" % "2.0.16",
      Dependencies.Weaver.cats.value % Test
    ),
    testFrameworks += new TestFramework("weaver.framework.CatsEffect"),
    scalacOptions := scalacOptions.value
      .filterNot(Seq("-Ywarn-value-discard", "-Wvalue-discard").contains)
  )

/**
 * This module is the command-line-interface to the codegen module, that
 * can be used independently of build tools (or that build tools can choose
 * to delegate to in order to implement plugins)
 */
lazy val `codegen-cli` = projectMatrix
  .in(file("modules/codegen-cli"))
  .dependsOn(codegen)
  .jvmPlatform(List(Scala213), jvmDimSettings)
  .settings(
    isCE3 := true,
    libraryDependencies ++= Seq(
      "com.monovore" %% "decline" % "2.3.0",
      Dependencies.Weaver.cats.value % Test
    )
  )

/**
 * SBT plugin wrapping calls to the functions provided by the codegen module.
 */
lazy val codegenPlugin = (projectMatrix in file("modules/codegen-plugin"))
  .enablePlugins(SbtPlugin)
  .dependsOn(codegen)
  .jvmPlatform(
    scalaVersions = List(Scala212),
    jvmDimSettings
  )
  .settings(
    name := "sbt-codegen",
    sbtPlugin := true,
    scriptedLaunchOpts := {
      scriptedLaunchOpts.value ++
        Seq("-Xmx1024M", "-Dplugin.version=" + version.value)
    },
    Compile / unmanagedSources / excludeFilter := { f =>
      Glob("**/sbt-test/**").matches(f.toPath)
    },
    publishLocal := {
      // make sure that core and codegen are published before the
      // plugin is published
      // this allows running `scripted` alone
      val _ = List(
        (core.jvm(Scala213) / publishLocal).value,
        (codegen.jvm(Scala212) / publishLocal).value,
        (openapi.jvm(Scala212) / publishLocal).value,
        (protocol.jvm(autoScalaLibrary = false) / publishLocal).value
      )
      publishLocal.value
    },
    scriptedBufferLog := false
  )

/**
 * This module contains the smithy specification of a bunch of types
 * that are not provided by the smithy standard library, but are useful
 * nonetheless and pretty common (such as UUID).
 *
 * It also contains the definition of a custom protocol implemented in this
 * library, which is a pretty basic REST-JSON protocol. smithy4s provides
 * server and client side bindings for this protocol.
 */
lazy val protocol = projectMatrix
  .in(file("modules/protocol"))
  .jvmPlatform(
    autoScalaLibrary = false,
    scalaVersions = Seq.empty,
    settings = jvmDimSettings
  )
  .settings(
    Compile / packageSrc / mappings := (Compile / packageSrc / mappings).value
      .filterNot { case (file, path) =>
        path.equalsIgnoreCase("META-INF/smithy/manifest")
      },
    libraryDependencies += Dependencies.Smithy.model,
    javacOptions ++= Seq("--release", "8")
  )

lazy val protocolTests = projectMatrix
  .in(file("modules/protocol-tests"))
  .jvmPlatform(Seq(Scala213), jvmDimSettings)
  .dependsOn(protocol)
  .settings(
    isCE3 := true,
    libraryDependencies ++= Seq(
      Dependencies.Weaver.cats.value % Test,
      Dependencies.Weaver.scalacheck.value % Test
    ),
    Test / fork := true
  )
  .settings(Smithy4sPlugin.doNotPublishArtifact)

/**
 * This modules contains utilities to dynamically instantiate
 * the interfaces provide by smithy4s, based on data from dynamic
 * Model instances.
 */
lazy val dynamic = projectMatrix
  .in(file("modules/dynamic"))
  .dependsOn(core % "test->test;compile->compile", testUtils % "test->compile")
  .settings(
    libraryDependencies ++= Seq(
      "org.scala-lang.modules" %%% "scala-collection-compat" % "2.8.0",
      Dependencies.Cats.core.value
    ),
    libraryDependencies ++= munitDeps.value,
    Compile / allowedNamespaces := Seq("smithy4s.dynamic.model"),
    Compile / smithySpecs := Seq(
      (ThisBuild / baseDirectory).value / "modules" / "dynamic" / "smithy" / "dynamic.smithy"
    ),
    Compile / sourceGenerators := Seq(genSmithyScala(Compile).taskValue),
    Test / allowedNamespaces := Seq("smithy4s.example"),
    Test / smithySpecs := Seq(
      (ThisBuild / baseDirectory).value / "sampleSpecs" / "kvstore.smithy"
    ),
    (Test / sourceGenerators) := Seq(genSmithyScala(Test).taskValue)
  )
  .jvmPlatform(
    allJvmScalaVersions,
    jvmDimSettings ++ Seq(
      Test / fork := true,
      // Forwarding cwd to tests
      Test / javaOptions += s"-Duser.dir=${sys.props("user.dir")}",
      libraryDependencies += Dependencies.Smithy.model
    )
  )
  .jsPlatform(allJsScalaVersions, jsDimSettings)
  .nativePlatform(allNativeScalaVersions, nativeDimSettings)

/**
 * Module that contains the logic for generating "openapi views" of the
 * services that abide by some custom protocols provided by this library.
 */
lazy val openapi = projectMatrix
  .in(file("modules/openapi"))
  .jvmPlatform(buildtimejvmScala2Versions, jvmDimSettings)
  .dependsOn(protocol)
  .settings(
    isCE3 := true,
    libraryDependencies ++= Seq(
      Dependencies.Cats.core.value,
      Dependencies.Smithy.openapi,
      "org.scala-lang.modules" %% "scala-collection-compat" % "2.8.0",
      Dependencies.Weaver.cats.value % Test
    )
  )

/**
 * Module that contains jsoniter-based encoders/decoders for the generated
 * types.
 */
lazy val json = projectMatrix
  .in(file("modules/json"))
  .dependsOn(
    core % "test->test;compile->compile",
    scalacheck % "test -> compile"
  )
  .settings(
    libraryDependencies ++= Seq(
      Dependencies.Jsoniter.value
    ),
    libraryDependencies ++= munitDeps.value,
    Test / fork := virtualAxes.value.contains(VirtualAxis.jvm)
  )
  .jvmPlatform(allJvmScalaVersions, jvmDimSettings)
  .jsPlatform(allJsScalaVersions, jsDimSettings)
  .nativePlatform(allNativeScalaVersions, nativeDimSettings)

/**
 * Module that contains http4s-specific client/server bindings for the
 * custom protocols provided by smithy4s.
 */
lazy val http4s = projectMatrix
  .in(file("modules/http4s"))
  .dependsOn(
    core,
    json,
    dynamic % "test->compile",
    tests % "test->compile",
    testUtils % "test->compile"
  )
  .settings(
    isCE3 := virtualAxes.value.contains(CatsEffect3Axis),
    libraryDependencies ++= {
      val ce3 =
        if (isCE3.value) Seq(Dependencies.CatsEffect3.value)
        else Seq.empty

      ce3 ++ Seq(
        Dependencies.Http4s.core.value,
        Dependencies.Http4s.dsl.value,
        Dependencies.Http4s.client.value,
        Dependencies.Http4s.circe.value % Test,
        Dependencies.Weaver.cats.value % Test
      )
    },
    moduleName := {
      if (virtualAxes.value.contains(CatsEffect2Axis))
        moduleName.value + "-ce2"
      else moduleName.value
    }
  )
  .http4sPlatform(allJvmScalaVersions, jvmDimSettings)

/**
 * Module that contains a function to derive a documentation endpoint
 */
lazy val `http4s-swagger` = projectMatrix
  .in(file("modules/http4s-swagger"))
  .dependsOn(http4s)
  .settings(
    isCE3 := virtualAxes.value.contains(CatsEffect3Axis),
    libraryDependencies ++= {
      Seq(
        Dependencies.Weaver.cats.value % Test,
        Dependencies.Webjars.swaggerUi,
        Dependencies.Webjars.webjarsLocator
      )
    },
    moduleName := {
      if (virtualAxes.value.contains(CatsEffect2Axis))
        moduleName.value + "-ce2"
      else moduleName.value
    }
  )
  .http4sJvmPlatform(allJvmScalaVersions, jvmDimSettings)

lazy val testUtils = projectMatrix
  .in(file("modules/test-utils"))
  .dependsOn(core)
  .settings(Smithy4sPlugin.doNotPublishArtifact)
  .settings(
    libraryDependencies += Dependencies.Cats.core.value
  )
  .jvmPlatform(allJvmScalaVersions, jvmDimSettings)
  .jsPlatform(allJsScalaVersions, jsDimSettings)
  .nativePlatform(allNativeScalaVersions, nativeDimSettings)

/**
 * Generic tests aimed at testing the implementations of the custom protocols
 * provided by smithy4s.
 */
lazy val tests = projectMatrix
  .in(file("modules/tests"))
  .dependsOn(core)
  .settings(
    isCE3 := virtualAxes.value.contains(CatsEffect3Axis),
    libraryDependencies ++= {
      val ce3 =
        if (isCE3.value) Seq(Dependencies.CatsEffect3.value)
        else Seq.empty

      ce3 ++ Seq(
        Dependencies.Http4s.core.value,
        Dependencies.Http4s.dsl.value,
        Dependencies.Http4s.emberClient.value,
        Dependencies.Http4s.emberServer.value,
        Dependencies.Http4s.circe.value,
        Dependencies.Weaver.cats.value
      )
    },
    Compile / smithySpecs := Seq(
      (ThisBuild / baseDirectory).value / "sampleSpecs" / "pizza.smithy",
      (ThisBuild / baseDirectory).value / "sampleSpecs" / "weather.smithy",
      (ThisBuild / baseDirectory).value / "sampleSpecs" / "recursiveInput.smithy"
    ),
    moduleName := {
      if (virtualAxes.value.contains(CatsEffect2Axis))
        moduleName.value + "-ce2"
      else moduleName.value
    },
    (Compile / sourceGenerators) := Seq(genSmithyScala(Compile).taskValue)
  )
  .http4sPlatform(allJvmScalaVersions, jvmDimSettings)

lazy val weaverTests = projectMatrix
  .in(file("modules/weaver-tests"))
  .dependsOn(core, http4s % "test->compile")
  .settings(
    isCE3 := true,
    // todo
    scalacOptions -= "-Xfatal-warnings",
    libraryDependencies ++= {
      Seq(
        Dependencies.Http4s.circe.value,
        Dependencies.Weaver.cats.value
      )
    },
    testFrameworks += new TestFramework("weaver.framework.CatsEffect"),
    Test / smithySpecs := Seq(
      (ThisBuild / baseDirectory).value / "sampleSpecs" / "test.smithy"
    ),
    Test / genDiscoverModels := true,
    Test / sourceGenerators := Seq(genSmithyScala(Test).taskValue)
  )
  .http4sPlatform(allJvmScalaVersions, jvmDimSettings)

/**
 * Example application using the custom REST-JSON protocol provided by
 * smithy4s.
 */
lazy val example = projectMatrix
  .in(file("modules/example"))
  .dependsOn(`http4s-swagger`)
  .disablePlugins(ScalafixPlugin)
  .disablePlugins(HeaderPlugin)
  .settings(
    Compile / allowedNamespaces := Seq(
      "smithy4s.example",
      "smithy4s.example.import_test",
      "smithy4s.example.imp",
      "smithy4s.example.error",
      "smithy4s.example.common"
    ),
    smithySpecs := Seq(
      (ThisBuild / baseDirectory).value / "sampleSpecs" / "example.smithy",
      (ThisBuild / baseDirectory).value / "sampleSpecs" / "errors.smithy",
      (ThisBuild / baseDirectory).value / "sampleSpecs" / "streaming.smithy",
      (ThisBuild / baseDirectory).value / "sampleSpecs" / "operation.smithy",
      (ThisBuild / baseDirectory).value / "sampleSpecs" / "import.smithy",
      (ThisBuild / baseDirectory).value / "sampleSpecs" / "importerror.smithy",
      (ThisBuild / baseDirectory).value / "sampleSpecs" / "adtMember.smithy",
      (ThisBuild / baseDirectory).value / "sampleSpecs" / "brands.smithy",
      (ThisBuild / baseDirectory).value / "sampleSpecs" / "brandscommon.smithy"
    ),
    Compile / resourceDirectory := (ThisBuild / baseDirectory).value / "modules" / "example" / "resources",
    isCE3 := true,
    libraryDependencies += Dependencies.Http4s.emberServer.value,
    (Compile / sourceGenerators) := Seq(genSmithyScala(Compile).taskValue),
    (Compile / resourceGenerators) := Seq(
      genSmithyResources(Compile).taskValue
    ),
    genSmithyOutput := ((ThisBuild / baseDirectory).value / "modules" / "example" / "src"),
    genSmithyOpenapiOutput := (Compile / resourceDirectory).value
  )
  .jvmPlatform(List(Scala213), jvmDimSettings)
  .settings(Smithy4sPlugin.doNotPublishArtifact)

/**
 * Pretty primitive benchmarks to test that we're not doing anything drastically
 * slow.
 */
lazy val benchmark = projectMatrix
  .in(file("modules/benchmark"))
  .enablePlugins(JmhPlugin)
  .dependsOn(
    http4s % "compile -> compile,test",
    `scalacheck`
  )
  .settings(
    libraryDependencies ++= Seq(
      Dependencies.Circe.generic.value
    ),
    smithySpecs := Seq(
      (ThisBuild / baseDirectory).value / "sampleSpecs" / "benchmark.smithy"
    ),
    (Compile / sourceGenerators) := Seq(genSmithyScala(Compile).taskValue)
  )
  .jvmPlatform(List(Scala213), jvmDimSettings)
  .settings(Smithy4sPlugin.doNotPublishArtifact)

val isCE3 = settingKey[Boolean]("Is the current build using CE3?")

lazy val Dependencies = new {

  val collectionsCompat =
    Def.setting(
      "org.scala-lang.modules" %%% "scala-collection-compat" % "2.8.0"
    )

  val Jsoniter =
    Def.setting(
      "com.github.plokhotnyuk.jsoniter-scala" %%% "jsoniter-scala-core" % "2.13.36"
    )

  val Smithy = new {
    val smithyVersion = "1.22.0"
    val model = "software.amazon.smithy" % "smithy-model" % smithyVersion
    val testTraits =
      "software.amazon.smithy" % "smithy-protocol-test-traits" % smithyVersion
    val build = "software.amazon.smithy" % "smithy-build" % smithyVersion
    val awsTraits =
      "software.amazon.smithy" % "smithy-aws-traits" % smithyVersion
    val openapi = "software.amazon.smithy" % "smithy-openapi" % smithyVersion
    val waiters = "software.amazon.smithy" % "smithy-waiters" % smithyVersion
  }

  val Cats = new {
    val core: Def.Initialize[ModuleID] =
      Def.setting("org.typelevel" %%% "cats-core" % "2.8.0")
  }

  object Fs2 {
    val core: Def.Initialize[ModuleID] =
      Def.setting("co.fs2" %%% "fs2-core" % "3.2.10")
  }

  val Circe = new {
    val generic: Def.Initialize[ModuleID] =
      Def.setting("io.circe" %%% "circe-generic" % "0.14.2")
  }

  /*
   * we override the version to use the fix included in
   * https://github.com/typelevel/cats-effect/pull/2945
   * it allows us to use UUIDGen instead of calling
   * UUID.randomUUID manually
   *
   * we also provide a 2.12 shim under:
   * modules/tests/src-ce2/UUIDGen.scala
   */
  val CatsEffect3: Def.Initialize[ModuleID] =
    Def.setting("org.typelevel" %%% "cats-effect" % "3.3.14")

  object Http4s {
    val http4sVersion = Def.setting(if (isCE3.value) "0.23.13" else "0.22.14")

    val emberServer: Def.Initialize[ModuleID] =
      Def.setting("org.http4s" %%% "http4s-ember-server" % http4sVersion.value)
    val emberClient: Def.Initialize[ModuleID] =
      Def.setting("org.http4s" %%% "http4s-ember-client" % http4sVersion.value)
    val circe: Def.Initialize[ModuleID] =
      Def.setting("org.http4s" %%% "http4s-circe" % http4sVersion.value)
    val core: Def.Initialize[ModuleID] =
      Def.setting("org.http4s" %%% "http4s-core" % http4sVersion.value)
    val dsl: Def.Initialize[ModuleID] =
      Def.setting("org.http4s" %%% "http4s-dsl" % http4sVersion.value)
    val client: Def.Initialize[ModuleID] =
      Def.setting("org.http4s" %%% "http4s-client" % http4sVersion.value)
  }

  object Weaver {

    val weaverVersion = Def.setting(if (isCE3.value) "0.7.13" else "0.6.13")

    val cats: Def.Initialize[ModuleID] =
      Def.setting("com.disneystreaming" %%% "weaver-cats" % weaverVersion.value)

    val scalacheck: Def.Initialize[ModuleID] =
      Def.setting(
        "com.disneystreaming" %%% "weaver-scalacheck" % weaverVersion.value
      )
  }

  class MunitCross(munitVersion: String) {
    val core: Def.Initialize[ModuleID] =
      Def.setting("org.scalameta" %%% "munit" % munitVersion)
    val scalacheck: Def.Initialize[ModuleID] =
      Def.setting("org.scalameta" %%% "munit-scalacheck" % munitVersion)
  }
  object Munit extends MunitCross("0.7.29")
  object MunitMilestone extends MunitCross("1.0.0-M6")

  val Scalacheck = new {
    val version = "1.16.0"
    val scalacheck =
      Def.setting("org.scalacheck" %%% "scalacheck" % version)
  }

  object Webjars {
    val swaggerUi: ModuleID = "org.webjars.npm" % "swagger-ui-dist" % "4.12.0"

    val webjarsLocator: ModuleID = "org.webjars" % "webjars-locator" % "0.42"
  }

}

lazy val smithySpecs = SettingKey[Seq[File]]("smithySpecs")
lazy val genSmithyOutput = SettingKey[File]("genSmithyOutput")
lazy val genSmithyOpenapiOutput = SettingKey[File]("genSmithyOpenapiOutput")
lazy val allowedNamespaces = SettingKey[Seq[String]]("allowedNamespaces")
lazy val genSmithyDependencies =
  SettingKey[Seq[String]]("genSmithyDependencies")
lazy val genDiscoverModels = SettingKey[Boolean]("genDiscoverModels")

(ThisBuild / smithySpecs) := Seq.empty

def genSmithyScala(config: Configuration) = genSmithyImpl(config).map(_._1)
def genSmithyResources(config: Configuration) = genSmithyImpl(config).map(_._2)

/**
 * Dogfooding task that calls the codegen module, to generate smithy standard
 * library code, aws-specific code.
 */
def genSmithyImpl(config: Configuration) = Def.task {
  val inputFiles = (config / smithySpecs).value
  val outputDir = (config / genSmithyOutput).?.value
    .getOrElse((config / sourceManaged).value)
    .getAbsolutePath()
  val openapiOutputDir =
    (config / genSmithyOpenapiOutput).?.value
      .getOrElse((config / resourceManaged).value)
      .getAbsolutePath()
  val allowedNS = (config / allowedNamespaces).?.value.filterNot(_.isEmpty)
  val discoverModels =
    (config / genDiscoverModels).?.value.getOrElse(false)

  val codegenCp =
    (`codegen-cli`.jvm(Smithy4sPlugin.Scala213) / Compile / fullClasspath).value
      .map(_.data)

  val mc = "smithy4s.codegen.cli.Main"
  val s = streams.value

  def untupled[A, B, C](f: ((A, B)) => C): (A, B) => C = (a, b) => f((a, b))

  val cached =
    Tracked.inputChanged[FilesInfo[HashFileInfo], Seq[File]](
      s.cacheStoreFactory.make("input")
    ) {
      untupled {
        Tracked
          .lastOutput[(Boolean, FilesInfo[HashFileInfo]), Seq[File]](
            s.cacheStoreFactory.make("output")
          ) { case ((changed, files), outputs) =>
            if (changed || outputs.isEmpty) {
              val inputs = inputFiles.map(_.getAbsolutePath()).toList
              val args =
                List("--output", outputDir) ++
                  List("--openapi-output", openapiOutputDir) ++
                  (if (discoverModels) List("--discover-models") else Nil) ++
                  (if (allowedNS.isDefined)
                     List("--allowed-ns", allowedNS.get.mkString(","))
                   else Nil) ++ inputs

              val cp = codegenCp
                .map(_.getAbsolutePath())
                .mkString(":")

              val res =
                ("java" :: "-cp" :: cp :: mc :: "generate" :: args).lineStream.toList
              res.map(new File(_))
            } else outputs.getOrElse(Seq.empty)
          }
      }
    }

  val trackedFiles = inputFiles ++ codegenCp.allPaths.get()
  cached(FilesInfo(trackedFiles.map(FileInfo.hash(_)).toSet))
    .partition(_.ext == "scala")
}

addCommandAlias(
  "ci",
  "versionDump; clean; scalafmtCheckAll; headerCheck; test; publishLocal; scripted"
)

addCommandAlias(
  "preCI",
  "scalafmtAll; scalafmtSbt; scalafix --rules OrganizeImports"
)

lazy val versionDump =
  taskKey[Unit]("Dumps the version in a file named version")

versionDump := {
  val file = (ThisBuild / baseDirectory).value / "version"
  IO.write(file, (Compile / version).value)
}

ThisBuild / commands += Command.command("release") { state =>
  "publishSigned" ::
    "sonatypeBundleRelease" :: state
}<|MERGE_RESOLUTION|>--- conflicted
+++ resolved
@@ -59,11 +59,8 @@
   `aws-http4s`.projectRefs,
   `codegen-cli`.projectRefs,
   dynamic.projectRefs,
-<<<<<<< HEAD
-  weaverTests.projectRefs
-=======
+  weaverTests.projectRefs,
   testUtils.projectRefs
->>>>>>> ed15fce6
 ).flatten
 
 lazy val docs =
