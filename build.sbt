--- conflicted
+++ resolved
@@ -825,12 +825,9 @@
       (ThisBuild / baseDirectory).value / "sampleSpecs" / "namecollision.smithy",
       (ThisBuild / baseDirectory).value / "sampleSpecs" / "mixins.smithy",
       (ThisBuild / baseDirectory).value / "sampleSpecs" / "defaults.smithy",
-<<<<<<< HEAD
+      (ThisBuild / baseDirectory).value / "sampleSpecs" / "quoted_string.smithy",
+      (ThisBuild / baseDirectory).value / "sampleSpecs" / "numeric.smithy",
       (ThisBuild / baseDirectory).value / "sampleSpecs" / "reservedNameOverride.smithy",
-=======
-      (ThisBuild / baseDirectory).value / "sampleSpecs" / "quoted_string.smithy",
-      (ThisBuild / baseDirectory).value / "sampleSpecs" / "numeric.smithy"
->>>>>>> bf806703
     ),
     Compile / resourceDirectory := (ThisBuild / baseDirectory).value / "modules" / "example" / "resources",
     isCE3 := true,
