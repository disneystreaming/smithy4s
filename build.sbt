import _root_.java.util.stream.Collectors
import java.nio.file.Files
import sbt.internal.IvyConsole
import org.scalajs.jsenv.nodejs.NodeJSEnv

import java.io.File
import sys.process._

ThisBuild / commands ++= createBuildCommands(allModules)
ThisBuild / scalafixDependencies += "com.github.liancheng" %% "organize-imports" % "0.5.0"
ThisBuild / dynverSeparator := "-"
ThisBuild / versionScheme := Some("early-semver")
ThisBuild / mimaBaseVersion := "0.18.0"

Global / onChangedBuildSource := ReloadOnSourceChanges

import Smithy4sBuildPlugin._

val latest2ScalaVersions = List(Scala213, Scala3)
val allJvmScalaVersions = List(Scala212, Scala213, Scala3)
val allJsScalaVersions = latest2ScalaVersions
val allNativeScalaVersions = List(Scala3)
val jvmScala2Versions = List(Scala212, Scala213)
val buildtimejvmScala2Versions = List(Scala212, Scala213)

Global / organizationName := "Disney Streaming"
Global / startYear := Some(2021)
Global / licenses := Seq(
  "TOST-1.0" -> new URL("https://disneystreaming.github.io/TOST-1.0.txt")
)

sonatypeCredentialHost := "s01.oss.sonatype.org"

ThisBuild / version := {
  if (!sys.env.contains("CI")) "dev-SNAPSHOT"
  else (ThisBuild / version).value
}

lazy val root = project
  .in(file("."))
  .aggregate(allModules: _*)
  // .disablePlugins(Smithy4sPlugin)
  .enablePlugins(ScalafixPlugin)
  .settings(Smithy4sBuildPlugin.doNotPublishArtifact)
  .settings(
    pushRemoteCache := {},
    pullRemoteCache := {},
    Compile / packageCache / moduleName := "smithy4s-root"
  )

lazy val allModules = Seq(
  core,
  codegen,
  millCodegenPlugin,
  json,
  xml,
  example,
  tests,
  http4s,
  `http4s-kernel`,
  `http4s-swagger`,
  decline,
  codegenPlugin,
  benchmark,
  protocol,
  protocolTests,
  `aws-kernel`,
  `aws-http4s`,
  `codegen-cli`,
  dynamic,
  testUtils,
  guides,
  complianceTests
).flatMap(_.projectRefs)

lazy val docs =
  projectMatrix
    .in(file("modules/docs"))
    .enablePlugins(MdocPlugin, DocusaurusPlugin)
    .jvmPlatform(List(Scala213))
    .dependsOn(
      `codegen-cli`,
      http4s,
      `http4s-swagger`,
      decline,
      `aws-http4s` % "compile -> compile,test",
      complianceTests
    )
    .settings(
      mdocIn := (ThisBuild / baseDirectory).value / "modules" / "docs" / "markdown",
      mdocVariables := Map(
        "VERSION" -> {
          sys.env
            .get("SMITHY4S_VERSION")
            .getOrElse {
              if (isSnapshot.value)
                previousStableVersion.value.getOrElse(
                  throw new Exception(
                    "No previous version found from dynver"
                  )
                )
              else version.value
            }
        },
        "SCALA_VERSION" -> scalaVersion.value,
        "HTTP4S_VERSION" -> Dependencies.Http4s.http4sVersion,
        "GITHUB_BRANCH_URL" -> (for {
          serverUrl <- sys.env.get("GITHUB_SERVER_URL")
          repo <- sys.env.get("GITHUB_REPOSITORY")
          sha <- sys.env.get("GITHUB_SHA")
        } yield s"$serverUrl/$repo/blob/$sha/").getOrElse(
          "https://github.com/disneystreaming/smithy4s/tree/series/0.17/"
        ),
        "AWS_SPEC_VERSION" -> Dependencies.AwsSpecSummary.awsSpecSummaryVersion
      ),
      mdocExtraArguments := Seq("--check-link-hygiene"),
      libraryDependencies ++= Seq(
        Dependencies.Jsoniter.macros.value,
        Dependencies.Http4s.emberClient.value,
        Dependencies.Http4s.emberServer.value,
        Dependencies.Decline.effect.value,
        Dependencies.AwsSpecSummary.value
      ),
      Compile / smithy4sDependencies ++= Seq(Dependencies.Smithy.testTraits),
      Compile / sourceGenerators := Seq(genSmithyScala(Compile).taskValue),
      Compile / smithySpecs := Seq(
        (Compile / sourceDirectory).value / "smithy",
        (ThisBuild / baseDirectory).value / "sampleSpecs" / "test.smithy",
        (ThisBuild / baseDirectory).value / "modules" / "guides" / "smithy" / "auth.smithy",
        (ThisBuild / baseDirectory).value / "sampleSpecs" / "hello.smithy",
        (ThisBuild / baseDirectory).value / "sampleSpecs" / "kvstore.smithy"
      )
    )
    .settings(Smithy4sBuildPlugin.doNotPublishArtifact)

val munitDeps = Def.setting {
  if (virtualAxes.value.contains(VirtualAxis.native)) {
    Seq(
      Dependencies.MunitMilestone.core.value % Test,
      Dependencies.MunitMilestone.scalacheck.value % Test
    )
  } else {
    Seq(
      Dependencies.Munit.core.value % Test,
      Dependencies.Munit.scalacheck.value % Test
    )
  }
}

/**
 * Protocol-agnostic, dependency-free core module, containing
 * only interfaces and other polymorphic constructs, allowing for the
 * traversal of models and services.
 *
 * These interfaces are implemented by the generated code, and leveraged
 * by protocol-specific interpreters.
 *
 * This module also contains a Scala representation of smithy's Standard Library
 * (under the smithy.api namespace), which cointains a number of types and traits
 * (hints in smithy4s) that are commonly used (such as http-specific traits, etc)
 *
 * In most cases, it this module the only dependency required to compile the generated
 * code.
 */
lazy val core = projectMatrix
  .in(file("modules/core"))
  .settings(
    isMimaEnabled := true,
    allowedNamespaces := Seq(
      "smithy.api",
      "smithy.waiters",
      "alloy",
      "alloy.common"
    ),
    smithy4sDependencies ++= Seq(
      Dependencies.Smithy.waiters
    ),
    genSmithy(Compile),
    Compile / sourceGenerators += {
      sourceDirectory
        .map(Boilerplate.gen(_, Boilerplate.BoilerplateModule.Core))
        .taskValue,
    },
    Compile / sourceGenerators += {
      sourceDirectory
        .zip(scalaVersion)
        .map { case (sd, sv) =>
          val base = sd.getParentFile()
          sv match {
            case Scala3 =>
              Boilerplate
                .gen(base / "src-3", Boilerplate.BoilerplateModule.Core3)
            case _ =>
              Boilerplate
                .gen(base / "src-2", Boilerplate.BoilerplateModule.Core2)
          }
        }
        .taskValue
    },
    libraryDependencies ++= Seq(
      Dependencies.collectionsCompat.value,
      Dependencies.Cats.core.value % Test
    ),
    libraryDependencies ++= munitDeps.value,
    Test / allowedNamespaces := Seq(
      "smithy4s.example",
      "smithy4s.example.collision"
    ),
    Test / smithySpecs := Seq(
      (ThisBuild / baseDirectory).value / "sampleSpecs" / "adtMember.smithy",
      (ThisBuild / baseDirectory).value / "sampleSpecs" / "bodies.smithy",
      (ThisBuild / baseDirectory).value / "sampleSpecs" / "defaults.smithy",
      (ThisBuild / baseDirectory).value / "sampleSpecs" / "discriminated.smithy",
      (ThisBuild / baseDirectory).value / "sampleSpecs" / "enums.smithy",
      (ThisBuild / baseDirectory).value / "sampleSpecs" / "errorHandling.smithy",
      (ThisBuild / baseDirectory).value / "sampleSpecs" / "errors.smithy",
      (ThisBuild / baseDirectory).value / "sampleSpecs" / "example.smithy",
      (ThisBuild / baseDirectory).value / "sampleSpecs" / "kvstore.smithy",
      (ThisBuild / baseDirectory).value / "sampleSpecs" / "metadata.smithy",
      (ThisBuild / baseDirectory).value / "sampleSpecs" / "misc.smithy",
      (ThisBuild / baseDirectory).value / "sampleSpecs" / "namecollision.smithy",
      (ThisBuild / baseDirectory).value / "sampleSpecs" / "packedInputs.smithy",
      (ThisBuild / baseDirectory).value / "sampleSpecs" / "product.smithy",
      (ThisBuild / baseDirectory).value / "sampleSpecs" / "recursive.smithy",
      (ThisBuild / baseDirectory).value / "sampleSpecs" / "reservednames.smithy",
      (ThisBuild / baseDirectory).value / "sampleSpecs" / "resources.smithy",
      (ThisBuild / baseDirectory).value / "sampleSpecs" / "untagged.smithy",
      (ThisBuild / baseDirectory).value / "sampleSpecs" / "weather.smithy"
    ),
    (Test / sourceGenerators) := Seq(genSmithyScala(Test).taskValue),
    Compile / packageSrc / mappings ++= {
      val base = (Compile / sourceManaged).value
      val files = (Compile / managedSources).value
      files
        .map(f => (f, f.relativeTo(base)))
        // this excludes modules/core/src/generated/PartiallyAppliedStruct.scala
        .collect { case (f, Some(relF)) => f -> relF.getPath() }
    }
  )
  .jvmPlatform(allJvmScalaVersions, jvmDimSettings)
  .jsPlatform(allJsScalaVersions, jsDimSettings)
  .nativePlatform(allNativeScalaVersions, nativeDimSettings)

/**
 * Smithy4s specific scalacheck integration.
 */
lazy val scalacheck = projectMatrix
  .in(file("modules/scalacheck"))
  .dependsOn(core)
  .settings(
    libraryDependencies ++= Seq(
      Dependencies.collectionsCompat.value,
      Dependencies.Scalacheck.scalacheck.value
    ),
    libraryDependencies ++= munitDeps.value
  )
  .jvmPlatform(allJvmScalaVersions, jvmDimSettings)
  .jsPlatform(allJsScalaVersions, jsDimSettings)
  .nativePlatform(allNativeScalaVersions, nativeDimSettings)

/**
 * The aws-specific core a library. Contains the generated code for AWS specific
 * traits, the instances of which contain metadata required to run the AWS signing
 * algorithm.
 *
 * Also contains basic data types and functionality.
 */
lazy val `aws-kernel` = projectMatrix
  .in(file("modules/aws-kernel"))
  .dependsOn(core)
  .settings(
    libraryDependencies ++= Seq(
      Dependencies.Weaver.cats.value % Test,
      Dependencies.Weaver.scalacheck.value % Test
    ),
    smithy4sDependencies ++= Seq(Dependencies.Smithy.awsTraits),
    Compile / allowedNamespaces := Seq(
      "aws.api",
      "aws.auth",
      "aws.customizations",
      "aws.protocols"
    ),
    genSmithy(Compile),
    Test / envVars ++= Map("TEST_VAR" -> "hello"),
    scalacOptions ++= Seq(
      "-Wconf:msg=class AwsQuery in package (aws\\.)?protocols is deprecated:silent",
      "-Wconf:msg=class RestXml in package aws.protocols is deprecated:silent",
      "-Wconf:msg=value noErrorWrapping in class RestXml is deprecated:silent",
      "-Wconf:msg=class Ec2Query in package aws.protocols is deprecated:silent"
    )
  )
  .jvmPlatform(latest2ScalaVersions, jvmDimSettings)
  .jsPlatform(
    latest2ScalaVersions,
    jsDimSettings ++ Seq(
      Test / jsEnv := new NodeJSEnv(
        NodeJSEnv.Config().withEnv(Map("TEST_VAR" -> "hello"))
      )
    )
  )
  .nativePlatform(allNativeScalaVersions, nativeDimSettings)

/**
 * http4s-specific implementation of aws protocols. This module exposes generic methods
 * to acquire instances of AWS clients.
 *
 * This module does not contain the service-specific instances (ie, it does not contain
 * DynamoDB or Kinesis specific constructs). It works against the types generated in the
 * `aws` module to provide interpreters that can "run" AWS requests.
 */
lazy val `aws-http4s` = projectMatrix
  .in(file("modules/aws-http4s"))
<<<<<<< HEAD
  .dependsOn(aws,
    complianceTests % "test->compile",
    json,
    dynamic % "test->compile")
=======
  .dependsOn(`aws-kernel`, `http4s-kernel`, json, xml, complianceTests % "test->compile", dynamic % "test->compile")
>>>>>>> 545f3da4
  .settings(
    libraryDependencies ++= {
      Seq(
        Dependencies.Fs2.io.value,
        Dependencies.Http4s.client.value,
        Dependencies.Http4s.emberClient.value % Test,
<<<<<<< HEAD
        Dependencies.Weaver.cats.value % Test
=======
        Dependencies.Weaver.cats.value % Test,
        Dependencies.Weaver.scalacheck.value % Test
>>>>>>> 545f3da4
      )
    },
    Test / smithy4sDependencies ++= Seq(
      Dependencies.Smithy.waiters,
      Dependencies.Smithy.awsTraits
    ),
<<<<<<< HEAD
    Test / allowedNamespaces := Seq("com.amazonaws.dynamodb"),
    Test / sourceGenerators := Seq(genSmithyScala(Test).taskValue),
    Test / complianceTestDependencies := Seq(
      Dependencies.Alloy.`protocol-tests`
    ),
    (Test / resourceGenerators) := Seq(dumpModel(Test).taskValue),
    (Test / smithy4sModelTransformers) := Seq.empty,
    (Test / envVars) ++= {
      val files: Seq[File] =
        (Test / resourceGenerators) {
          _.join.map(_.flatten)
        }.value
      files.headOption
        .map { file =>
          Map("MODEL_DUMP" -> file.getAbsolutePath,
            "AWS_ACCESS_KEY_ID" -> "TEST_KEY",
            "AWS_SECRET_ACCESS_KEY" -> "TEST_SECRET")
        }
        .getOrElse(Map.empty)
    }
=======
    Test / allowedNamespaces := Seq(
      "com.amazonaws.dynamodb",
      "smithy4s.example.aws"
    ),
    Test / sourceGenerators := Seq(genSmithyScala(Test).taskValue),
    scalacOptions ++= Seq(
      "-Wconf:msg=class AwsQuery in package (aws\\.)?protocols is deprecated:silent"
    )
>>>>>>> 545f3da4
  )
  .jvmPlatform(
    latest2ScalaVersions,
    jvmDimSettings ++ Seq(
      Test / smithySpecs ++= Seq(
        (ThisBuild / baseDirectory).value / "sampleSpecs" / "aws_example.smithy",
        (ThisBuild / baseDirectory).value / "sampleSpecs" / "dynamodb.2012-08-10.json",
        (ThisBuild / baseDirectory).value / "sampleSpecs" / "lambda.json"
      )
    )
  )
  .jsPlatform(latest2ScalaVersions, jsDimSettings)
  .nativePlatform(allNativeScalaVersions, nativeDimSettings)

/**
 * This module contains the logic used at build time for reading smithy
 * models and rendering Scala (or openapi) code.
 */
lazy val codegen = projectMatrix
  .in(file("modules/codegen"))
  .enablePlugins(BuildInfoPlugin)
  .dependsOn(protocol)
  .jvmPlatform(buildtimejvmScala2Versions, jvmDimSettings)
  .settings(
    buildInfoKeys := Seq[BuildInfoKey](
      version,
      scalaBinaryVersion,
      "smithyOrg" -> Dependencies.Smithy.org,
      "smithyVersion" -> Dependencies.Smithy.smithyVersion,
      "alloyOrg" -> Dependencies.Alloy.org,
      "alloyVersion" -> Dependencies.Alloy.alloyVersion
    ),
    buildInfoPackage := "smithy4s.codegen",
    libraryDependencies ++= Seq(
      Dependencies.Cats.core.value,
      Dependencies.Smithy.model,
      Dependencies.Smithy.build,
      Dependencies.Alloy.core,
      Dependencies.Alloy.openapi,
      "com.lihaoyi" %% "os-lib" % "0.8.1",
      "org.scala-lang.modules" %% "scala-collection-compat" % "2.2.0",
      "org.scala-lang" % "scala-reflect" % scalaVersion.value,
<<<<<<< HEAD
      "io.get-coursier" %% "coursier" % "2.1.0-RC6"
=======
      "io.get-coursier" %% "coursier" % "2.1.2"
>>>>>>> 545f3da4
    ),
    libraryDependencies ++= munitDeps.value,
    scalacOptions := scalacOptions.value
      .filterNot(Seq("-Ywarn-value-discard", "-Wvalue-discard").contains)
  )

/**
 * This module is the command-line-interface to the codegen module, that
 * can be used independently of build tools (or that build tools can choose
 * to delegate to in order to implement plugins)
 */
lazy val `codegen-cli` = projectMatrix
  .in(file("modules/codegen-cli"))
  .dependsOn(codegen)
  .jvmPlatform(List(Scala213), jvmDimSettings)
  .settings(
    libraryDependencies ++= Seq(
      Dependencies.Decline.core.value,
      Dependencies.Weaver.cats.value % Test
    )
  )

/**
 * SBT plugin wrapping calls to the functions provided by the codegen module.
 */
lazy val codegenPlugin = (projectMatrix in file("modules/codegen-plugin"))
  .enablePlugins(SbtPlugin)
  .dependsOn(codegen)
  .jvmPlatform(
    scalaVersions = List(Scala212),
    jvmDimSettings
  )
  .settings(
    name := "sbt-codegen",
    sbtPlugin := true,
    scriptedLaunchOpts := {
      scriptedLaunchOpts.value ++
        Seq("-Xmx1G", "-Dplugin.version=" + version.value)
    },
    Compile / unmanagedSources / excludeFilter := { f =>
      Glob("**/sbt-test/**").matches(f.toPath)
    },
    publishLocal := {
      // make sure that core and codegen are published before the
      // plugin is published
      // this allows running `scripted` alone
      val _ = List(
        // for the code being built
        (`aws-kernel`.jvm(Scala213) / publishLocal).value,
        (core.jvm(Scala213) / publishLocal).value,
        (core.jvm(Scala3) / publishLocal).value,
        (dynamic.jvm(Scala213) / publishLocal).value,
        (codegen.jvm(Scala213) / publishLocal).value,
        (core.jvm(Scala3) / publishLocal).value,

        // for sbt
        (codegen.jvm(Scala212) / publishLocal).value,
        (protocol.jvm(autoScalaLibrary = false) / publishLocal).value
      )
      publishLocal.value
    },
    scriptedBufferLog := false
  )

/**
 * Mill plugin to run codegen
 */
lazy val millCodegenPlugin = projectMatrix
  .in(file("modules/mill-codegen-plugin"))
  .jvmPlatform(
    scalaVersions = List(Scala213),
    simpleJVMLayout
  )
  .settings(
    name := "mill-codegen-plugin",
    crossVersion := CrossVersion
      .binaryWith(s"mill${millPlatform(Dependencies.Mill.millVersion)}_", ""),
    libraryDependencies ++= Seq(
      Dependencies.Mill.main,
      Dependencies.Mill.mainApi,
      Dependencies.Mill.scalalib,
      Dependencies.Mill.mainTestkit
    ),
    publishLocal := {
      // make sure that core and codegen are published before the
      // plugin is published
      // this allows running `scripted` alone
      val _ = List(
        // for the code being built
        (`aws-kernel`.jvm(Scala213) / publishLocal).value,
        (core.jvm(Scala213) / publishLocal).value,
        (core.jvm(Scala3) / publishLocal).value,
        (dynamic.jvm(Scala213) / publishLocal).value,
        (codegen.jvm(Scala213) / publishLocal).value,

        // for mill
        (protocol.jvm(autoScalaLibrary = false) / publishLocal).value
      )
      publishLocal.value
    },
    Test / test := (Test / test).dependsOn(publishLocal).value,
    libraryDependencies ++= munitDeps.value
  )
  .dependsOn(codegen)

lazy val decline = (projectMatrix in file("modules/decline"))
  .settings(
    isMimaEnabled := true,
    name := "decline",
    libraryDependencies ++= List(
      Dependencies.Cats.core.value,
      Dependencies.CatsEffect3.value,
      Dependencies.Decline.core.value,
      Dependencies.Weaver.cats.value % Test
    )
  )
  .dependsOn(json)
  .jvmPlatform(allJvmScalaVersions, jvmDimSettings)
  .jsPlatform(allJsScalaVersions, jsDimSettings)
  .nativePlatform(allNativeScalaVersions, nativeDimSettings)

/**
 * This module contains the smithy specification of a bunch of types
 * that are not provided by the smithy standard library, but are useful
 * nonetheless and pretty common (such as UUID).
 *
 * It also contains the definition of a custom protocol implemented in this
 * library, which is a pretty basic REST-JSON protocol. smithy4s provides
 * server and client side bindings for this protocol.
 */
lazy val protocol = projectMatrix
  .in(file("modules/protocol"))
  .jvmPlatform(
    autoScalaLibrary = false,
    scalaVersions = Seq.empty,
    settings = jvmDimSettings
  )
  .settings(
    Compile / packageSrc / mappings := (Compile / packageSrc / mappings).value
      .filterNot { case (file, path) =>
        path.equalsIgnoreCase("META-INF/smithy/manifest")
      },
    resolvers += Resolver.mavenLocal,
    libraryDependencies += Dependencies.Smithy.model,
    javacOptions ++= Seq("--release", "8")
  )

lazy val protocolTests = projectMatrix
  .in(file("modules/protocol-tests"))
  .jvmPlatform(Seq(Scala213), jvmDimSettings)
  .dependsOn(protocol)
  .settings(
    libraryDependencies ++= Seq(
      Dependencies.Weaver.cats.value % Test,
      Dependencies.Weaver.scalacheck.value % Test
    )
  )
  .settings(Smithy4sBuildPlugin.doNotPublishArtifact)

/**
 * This modules contains utilities to dynamically instantiate
 * the interfaces provide by smithy4s, based on data from dynamic
 * Model instances.
 */
lazy val dynamic = projectMatrix
  .in(file("modules/dynamic"))
  .dependsOn(core % "test->test;compile->compile", testUtils % "test->compile")
  .settings(
    libraryDependencies ++= Seq(
      "org.scala-lang.modules" %%% "scala-collection-compat" % "2.9.0",
      Dependencies.Cats.core.value
    ),
    libraryDependencies ++= List
      .concat(munitDeps.value, List(Dependencies.Alloy.core % Test)),
    Compile / allowedNamespaces := Seq("smithy4s.dynamic.model"),
    Compile / smithySpecs := Seq(
      (ThisBuild / baseDirectory).value / "modules" / "dynamic" / "smithy" / "dynamic.smithy"
    ),
    Compile / sourceGenerators := Seq(genSmithyScala(Compile).taskValue),
    Compile / packageSrc / mappings ++= {
      val base = (Compile / sourceManaged).value
      val files = (Compile / managedSources).value
      files
        .map(f => (f, f.relativeTo(base)))
        .collect { case (f, Some(relF)) => f -> relF.getPath() }
    }
  )
  .jvmPlatform(
    allJvmScalaVersions,
    jvmDimSettings ++ Seq(
      libraryDependencies += Dependencies.Smithy.model
    )
  )
  .jsPlatform(allJsScalaVersions, jsDimSettings)
  .nativePlatform(allNativeScalaVersions, nativeDimSettings)

/**
 * Module that contains jsoniter-based encoders/decoders for the generated
 * types.
 */
lazy val json = projectMatrix
  .in(file("modules/json"))
  .dependsOn(
    core % "test->test;compile->compile",
    scalacheck % "test -> compile"
  )
  .settings(
    isMimaEnabled := true,
    libraryDependencies ++= Seq(
      Dependencies.Jsoniter.core.value
    ),
    libraryDependencies ++= munitDeps.value
  )
  .jvmPlatform(allJvmScalaVersions, jvmDimSettings)
  .jsPlatform(allJsScalaVersions, jsDimSettings)
  .nativePlatform(allNativeScalaVersions, nativeDimSettings)

/**
 * Module that contains fs2-data-based XML encoders/decoders for the generated
 * types.
 */
lazy val xml = projectMatrix
  .in(file("modules/xml"))
  .dependsOn(
    core % "test->test;compile->compile",
    scalacheck % "test -> compile"
  )
  .settings(
    isMimaEnabled := false,
    libraryDependencies ++= Seq(
      Dependencies.Fs2Data.xml.value,
      Dependencies.Weaver.cats.value % Test
    ),
    libraryDependencies ++= munitDeps.value,
    Test / fork := virtualAxes.value.contains(VirtualAxis.jvm)
  )
  .jvmPlatform(allJvmScalaVersions, jvmDimSettings)
  .jsPlatform(allJsScalaVersions, jsDimSettings)
  .nativePlatform(allNativeScalaVersions, nativeDimSettings)

/**
 * Module that contains an http4s-specific `EntityCompiler` construct
 * that codifies the compilation of smithy4s Schemas to EntityEncoders and
 * EntityDecoders
 */
lazy val `http4s-kernel` = projectMatrix
  .in(file("modules/http4s-kernel"))
  .dependsOn(core)
  .settings(
    isMimaEnabled := true,
    libraryDependencies ++= Seq(
      Dependencies.Http4s.core.value
    )
  )
  .http4sPlatform(allJvmScalaVersions, jvmDimSettings)

/**
 * Module that contains http4s-specific client/server bindings for the
 * custom protocols provided by smithy4s.
 */
lazy val http4s = projectMatrix
  .in(file("modules/http4s"))
  .dependsOn(
    `http4s-kernel`,
    json,
    complianceTests % "test->compile",
    dynamic % "test->compile",
    tests % "test->compile",
    testUtils % "test->compile"
  )
  .settings(
    isMimaEnabled := true,
    libraryDependencies ++= {
      Seq(
        Dependencies.Http4s.core.value,
        Dependencies.Http4s.dsl.value,
        Dependencies.Http4s.client.value,
        Dependencies.Alloy.core % Test,
        Dependencies.Smithy.build % Test,
        Dependencies.Http4s.circe.value % Test,
        Dependencies.Weaver.cats.value % Test,
        Dependencies.Http4s.emberClient.value % Test,
        Dependencies.Http4s.emberServer.value % Test,
        Dependencies.Alloy.`protocol-tests` % Test
      )
    },
    Test / allowedNamespaces := Seq("smithy4s.hello"),
    Test / smithySpecs := Seq(
      (ThisBuild / baseDirectory).value / "sampleSpecs" / "hello.smithy"
    ),
    Test / smithy4sSkip := Seq("openapi"),
    (Test / sourceGenerators) := Seq(genSmithyScala(Test).taskValue),
    Test / complianceTestDependencies := Seq(
      Dependencies.Alloy.`protocol-tests`
    ),
    (Test / smithy4sModelTransformers) := Seq("ProtocolTransformer"),
    (Test / resourceGenerators) := Seq(dumpModel(Test).taskValue),
    (Test / envVars) := {
      val files: Seq[File] =
        (Test / resourceGenerators) {
          _.join.map(_.flatten)
        }.value
      files.headOption
        .map { file =>
          Map("MODEL_DUMP" -> file.getAbsolutePath)
        }
        .getOrElse(Map.empty)
    }
  )
  .http4sPlatform(allJvmScalaVersions, jvmDimSettings)

/**
 * Module that contains a function to derive a documentation endpoint
 */
lazy val `http4s-swagger` = projectMatrix
  .in(file("modules/http4s-swagger"))
  .dependsOn(http4s)
  .settings(
    libraryDependencies ++= {
      Seq(
        Dependencies.Weaver.cats.value % Test,
        Dependencies.Webjars.swaggerUi,
        Dependencies.Webjars.webjarsLocator
      )
    }
  )
  .http4sJvmPlatform(allJvmScalaVersions, jvmDimSettings)

lazy val testUtils = projectMatrix
  .in(file("modules/test-utils"))
  .dependsOn(core)
  .settings(Smithy4sBuildPlugin.doNotPublishArtifact)
  .settings(
    libraryDependencies += Dependencies.Cats.core.value
  )
  .jvmPlatform(allJvmScalaVersions, jvmDimSettings)
  .jsPlatform(allJsScalaVersions, jsDimSettings)
  .nativePlatform(allNativeScalaVersions, nativeDimSettings)

/**
 * Generic tests aimed at testing the implementations of the custom protocols
 * provided by smithy4s.
 */
lazy val tests = projectMatrix
  .in(file("modules/tests"))
  .dependsOn(core)
  .settings(
    allowedNamespaces := Seq(
      "smithy4s.example"
    ),
    libraryDependencies ++= {
      Seq(
        Dependencies.Http4s.core.value,
        Dependencies.Http4s.dsl.value,
        Dependencies.Http4s.client.value,
        Dependencies.Http4s.circe.value,
        Dependencies.Weaver.cats.value
      )
    },
    Compile / smithySpecs := Seq(
      (ThisBuild / baseDirectory).value / "sampleSpecs" / "pizza.smithy",
      (ThisBuild / baseDirectory).value / "sampleSpecs" / "weather.smithy",
      (ThisBuild / baseDirectory).value / "sampleSpecs" / "recursiveInput.smithy"
    ),
    (Compile / sourceGenerators) := Seq(genSmithyScala(Compile).taskValue)
  )
  .http4sPlatform(allJvmScalaVersions, jvmDimSettings)

lazy val transformers = projectMatrix
  .in(file("modules/transformers"))
  .settings(Smithy4sBuildPlugin.doNotPublishArtifact)
  .settings(
    libraryDependencies ++= Seq(
      Dependencies.Smithy.model,
      Dependencies.Smithy.build,
      Dependencies.Smithy.testTraits,
      Dependencies.Smithy.awsTraits,
      Dependencies.Alloy.core
    )
  )
  .jvmPlatform(allJvmScalaVersions, jvmDimSettings)
  .jsPlatform(allJsScalaVersions, jsDimSettings)
  .nativePlatform(allNativeScalaVersions, nativeDimSettings)

lazy val complianceTests = projectMatrix
  .in(file("modules/compliance-tests"))
  .dependsOn(core)
  .settings(
    name := "compliance-tests",
    Compile / allowedNamespaces := Seq("smithy.test", "smithy4s.example.test"),
    Compile / smithy4sDependencies ++= Seq(Dependencies.Smithy.testTraits),
    Compile / sourceGenerators := Seq(genSmithyScala(Compile).taskValue),
    libraryDependencies ++= {
      Seq(
        Dependencies.Circe.parser.value,
        Dependencies.Http4s.circe.value,
        Dependencies.Http4s.client.value,
        Dependencies.Weaver.cats.value % Test,
        Dependencies.Pprint.core.value
      )
    }
  )
  .http4sPlatform(allJvmScalaVersions, jvmDimSettings)

/**
 * Example application using the custom REST-JSON protocol provided by
 * smithy4s.
 *
 * (almost) all Scala code in this module is generated! The ones that aren't should have a note stating so.
 */
lazy val example = projectMatrix
  .in(file("modules/example"))
  .dependsOn(`http4s-swagger`)
  .disablePlugins(ScalafixPlugin)
  .disablePlugins(HeaderPlugin)
  .settings(
    Compile / allowedNamespaces := Seq(
      "smithy4s.example",
      "smithy4s.example.import_test",
      "smithy4s.example.imp",
      "smithy4s.example.error",
      "smithy4s.example.common",
      "smithy4s.example.collision"
    ),
    smithySpecs := Seq(
      (ThisBuild / baseDirectory).value / "sampleSpecs" / "example.smithy",
      (ThisBuild / baseDirectory).value / "sampleSpecs" / "deprecations.smithy",
      (ThisBuild / baseDirectory).value / "sampleSpecs" / "errors.smithy",
      (ThisBuild / baseDirectory).value / "sampleSpecs" / "streaming.smithy",
      (ThisBuild / baseDirectory).value / "sampleSpecs" / "operation.smithy",
      (ThisBuild / baseDirectory).value / "sampleSpecs" / "import.smithy",
      (ThisBuild / baseDirectory).value / "sampleSpecs" / "importerror.smithy",
      (ThisBuild / baseDirectory).value / "sampleSpecs" / "adtMember.smithy",
      (ThisBuild / baseDirectory).value / "sampleSpecs" / "brands.smithy",
      (ThisBuild / baseDirectory).value / "sampleSpecs" / "brandscommon.smithy",
      (ThisBuild / baseDirectory).value / "sampleSpecs" / "refined.smithy",
      (ThisBuild / baseDirectory).value / "sampleSpecs" / "enums.smithy",
      (ThisBuild / baseDirectory).value / "sampleSpecs" / "reservednames.smithy",
      (ThisBuild / baseDirectory).value / "sampleSpecs" / "namecollision.smithy",
      (ThisBuild / baseDirectory).value / "sampleSpecs" / "mixins.smithy",
      (ThisBuild / baseDirectory).value / "sampleSpecs" / "defaults.smithy",
      (ThisBuild / baseDirectory).value / "sampleSpecs" / "quoted_string.smithy",
      (ThisBuild / baseDirectory).value / "sampleSpecs" / "numeric.smithy"
    ),
    Compile / resourceDirectory := (ThisBuild / baseDirectory).value / "modules" / "example" / "resources",
    libraryDependencies += Dependencies.Http4s.emberServer.value,
    genSmithy(Compile),
    genSmithyOutput := ((ThisBuild / baseDirectory).value / "modules" / "example" / "src"),
    genSmithyResourcesOutput := (Compile / resourceDirectory).value,
    smithy4sSkip := List("resource"),
    // Ignore deprecation warnings here - it's all generated code, anyway.
    scalacOptions ++= Seq(
      "-Wconf:cat=deprecation:silent"
    ) ++ scala3MigrationOption(scalaVersion.value)
  )
  .jvmPlatform(latest2ScalaVersions, jvmDimSettings)
  .settings(Smithy4sBuildPlugin.doNotPublishArtifact)

lazy val guides = projectMatrix
  .in(file("modules/guides"))
  .dependsOn(http4s)
  .settings(
    Compile / allowedNamespaces := Seq(
      "smithy4s.guides.hello",
      "smithy4s.guides.auth"
    ),
    smithySpecs := Seq(
      (ThisBuild / baseDirectory).value / "modules" / "guides" / "smithy" / "hello.smithy",
      (ThisBuild / baseDirectory).value / "modules" / "guides" / "smithy" / "auth.smithy"
    ),
    genSmithy(Compile),
    libraryDependencies ++= Seq(
      Dependencies.Http4s.emberServer.value,
      Dependencies.Http4s.emberClient.value,
      Dependencies.Weaver.cats.value % Test
    )
  )
  .jvmPlatform(Seq(Scala3), jvmDimSettings)
  .settings(Smithy4sBuildPlugin.doNotPublishArtifact)

/**
 * Pretty primitive benchmarks to test that we're not doing anything drastically
 * slow.
 */
lazy val benchmark = projectMatrix
  .in(file("modules/benchmark"))
  .enablePlugins(JmhPlugin)
  .dependsOn(
    http4s % "compile -> compile,test",
    `scalacheck`
  )
  .settings(
    libraryDependencies ++= Seq(
      Dependencies.Circe.generic.value
    ),
    smithySpecs := Seq(
      (ThisBuild / baseDirectory).value / "sampleSpecs" / "benchmark.smithy"
    ),
    genSmithy(Compile)
  )
  .jvmPlatform(List(Scala213), jvmDimSettings)
  .settings(Smithy4sBuildPlugin.doNotPublishArtifact)

def genSmithy(config: Configuration) = Def.settings(
  Seq(
    config / sourceGenerators := Seq(genSmithyScala(config).taskValue),
    config / resourceGenerators := Seq(genSmithyResources(config).taskValue)
  )
)
def genSmithyScala(config: Configuration) = genSmithyImpl(config).map(_._1)
def genSmithyResources(config: Configuration) = genSmithyImpl(config).map(_._2)

// SBT setting to specify artifacts to be included in the Smithy model for compliance testing
val complianceTestDependencies =
  SettingKey[Seq[ModuleID]]("complianceTestDependencies")

// writes out a json representation of the smithy model pulled from Smithy4s dependencies config
// result is cached using the dependency list as the cache key
def dumpModel(config: Configuration): Def.Initialize[Task[Seq[File]]] =
  Def.task {
    val dumpModelCp = (`codegen-cli`.jvm(
      Smithy4sBuildPlugin.Scala213
    ) / Compile / fullClasspath).value
      .map(_.data)
    val transforms = (config / smithy4sModelTransformers).value
    val modelTransformersCp = (transformers.jvm(
      Smithy4sBuildPlugin.Scala213
    ) / Compile / fullClasspath).value
      .map(_.data)

    val cp = (if (transforms.isEmpty) dumpModelCp
              else dumpModelCp ++ modelTransformersCp)
      .map(_.getAbsolutePath())
      .mkString(":")
    val mc = (`codegen-cli`.jvm(
      Smithy4sBuildPlugin.Scala213
    ) / Compile / mainClass).value.getOrElse(
      throw new Exception("No main class found")
    )

    import sjsonnew._
    import BasicJsonProtocol._
    import sbt.FileInfo
    import sbt.HashFileInfo
    import sbt.io.Hash
    import scala.jdk.CollectionConverters._
    implicit val pathFormat: JsonFormat[File] =
      BasicJsonProtocol.projectFormat[File, HashFileInfo](
        p => {
          if (p.isFile()) FileInfo.hash(p)
          else
            // If the path is a directory, we get the hashes of all files
            // then hash the concatenation of the hash's bytes.
            FileInfo.hash(
              p,
              Hash(
                Files
                  .walk(p.toPath(), 2)
                  .collect(Collectors.toList())
                  .asScala
                  .map(_.toFile())
                  .map(Hash(_))
                  .foldLeft(Array.emptyByteArray)(_ ++ _)
              )
            )
        },
        hash => hash.file
      )
    val s = (config / streams).value

    val args =
      if (transforms.isEmpty) List.empty
      else List("--transformers", transforms.mkString(","))
    val cached =
      Tracked.inputChanged[List[String], Seq[File]](
        s.cacheStoreFactory.make("input")
      ) {
        Function.untupled {
          Tracked
            .lastOutput[(Boolean, List[String]), Seq[File]](
              s.cacheStoreFactory.make("output")
            ) { case ((changed, deps), outputs) =>
              if (changed || outputs.isEmpty) {
                val res =
                  ("java" :: "-cp" :: cp :: mc :: "dump-model" :: deps ::: args).!!
                val file =
                  (config / resourceManaged).value / "compliance-tests.json"
                IO.write(file, res)
                Seq(file)

              } else {
                outputs.getOrElse(Seq.empty)
              }
            }
        }
      }

    val trackedFiles = List(
      "--dependencies",
      (config / complianceTestDependencies).?.value
        .getOrElse(Seq.empty)
        .map { moduleId =>
          s"${moduleId.organization}:${moduleId.name}:${moduleId.revision}"
        }
        .mkString(",")
    )

    cached(trackedFiles)
  }

/**
 * Dogfooding task that calls the codegen module, to generate smithy standard
 * library code, aws-specific code.
 */
def genSmithyImpl(config: Configuration) = Def.task {
  val inputFiles = (config / smithySpecs).value
  val outputDir = (config / genSmithyOutput).?.value
    .getOrElse((config / sourceManaged).value)
    .getAbsolutePath()
  val resourceOutputDir =
    (config / genSmithyResourcesOutput).?.value
      .getOrElse((config / resourceManaged).value)
      .getAbsolutePath()
  val allowedNS = (config / allowedNamespaces).?.value.filterNot(_.isEmpty)
  val skip = (config / smithy4sSkip).?.value.getOrElse(Seq.empty)
  val smithy4sDeps =
    (config / smithy4sDependencies).?.value.getOrElse(Seq.empty).map {
      moduleId =>
        s"${moduleId.organization}:${moduleId.name}:${moduleId.revision}"
    }

  val codegenCp =
    (`codegen-cli`.jvm(
      Smithy4sBuildPlugin.Scala213
    ) / Compile / fullClasspath).value
      .map(_.data)

  val mc = "smithy4s.codegen.cli.Main"
  val s = (config / streams).value

  import sjsonnew._
  import BasicJsonProtocol._
  import sbt.FileInfo
  import sbt.HashFileInfo
  import sbt.io.Hash
  import scala.jdk.CollectionConverters._

  // Json codecs used by SBT's caching constructs
  // This serialises a path by providing a hash of the content it points to.
  // Because the hash is part of the Json, this allows SBT to detect when a file
  // changes and invalidate its relevant caches, leading to a call to Smithy4s' code generator.
  implicit val pathFormat: JsonFormat[File] =
    BasicJsonProtocol.projectFormat[File, HashFileInfo](
      p => {
        if (p.isFile()) FileInfo.hash(p)
        else
          // If the path is a directory, we get the hashes of all files
          // then hash the concatenation of the hash's bytes.
          FileInfo.hash(
            p,
            Hash(
              Files
                .walk(p.toPath(), 2)
                .collect(Collectors.toList())
                .asScala
                .map(_.toFile())
                .map(Hash(_))
                .foldLeft(Array.emptyByteArray)(_ ++ _)
            )
          )
      },
      hash => hash.file
    )

  case class CodegenInput(files: Seq[File])
  object CodegenInput {
    implicit val seqFormat: JsonFormat[CodegenInput] =
      BasicJsonProtocol.projectFormat[CodegenInput, Seq[File]](
        input => input.files,
        files => CodegenInput(files)
      )(BasicJsonProtocol.seqFormat(pathFormat))
  }

  val cached =
    Tracked.inputChanged[CodegenInput, Seq[File]](
      s.cacheStoreFactory.make("input")
    ) {
      Function.untupled {
        Tracked
          .lastOutput[(Boolean, CodegenInput), Seq[File]](
            s.cacheStoreFactory.make("output")
          ) { case ((changed, files), outputs) =>
            if (changed || outputs.isEmpty) {
              val inputs = inputFiles.map(_.getAbsolutePath()).toList
              val outputOpt = List("--output", outputDir)
              val resourceOutputOpt =
                List("--resource-output", resourceOutputDir)
              val allowedNsOpt =
                if (allowedNS.isDefined)
                  List("--allowed-ns", allowedNS.get.mkString(","))
                else Nil
              val skipOpt = skip.flatMap(s => List("--skip", s))
              val dependenciesOpt =
                if (smithy4sDeps.nonEmpty)
                  List("--dependencies", smithy4sDeps.mkString(","))
                else Nil
              val args = outputOpt ++
                resourceOutputOpt ++
                allowedNsOpt ++
                inputs ++
                skipOpt ++
                dependenciesOpt

              val cp = codegenCp
                .map(_.getAbsolutePath())
                .mkString(":")

              val res =
                ("java" :: "-cp" :: cp :: mc :: "generate" :: args).lineStream.toList
              res.map(new File(_))
            } else outputs.getOrElse(Seq.empty)
          }
      }
    }

  val trackedFiles = inputFiles ++ codegenCp.allPaths.get()
  cached(CodegenInput(trackedFiles)).partition(_.ext == "scala")
}

addCommandAlias(
  "ci",
  "versionDump; clean; scalafmtCheckAll; headerCheck; test; publishLocal; scripted"
)

addCommandAlias(
  "preCI",
  "scalafmtAll; scalafmtSbt; scalafix --rules OrganizeImports"
)

lazy val versionDump =
  taskKey[Unit]("Dumps the version in a file named version")

versionDump := {
  val file = (ThisBuild / baseDirectory).value / "version"
  IO.write(file, (Compile / version).value)
}

ThisBuild / commands += Command.command("release") { state =>
  "publishSigned" ::
    "sonatypeBundleRelease" :: state
}<|MERGE_RESOLUTION|>--- conflicted
+++ resolved
@@ -310,36 +310,30 @@
  */
 lazy val `aws-http4s` = projectMatrix
   .in(file("modules/aws-http4s"))
-<<<<<<< HEAD
-  .dependsOn(aws,
-    complianceTests % "test->compile",
-    json,
-    dynamic % "test->compile")
-=======
   .dependsOn(`aws-kernel`, `http4s-kernel`, json, xml, complianceTests % "test->compile", dynamic % "test->compile")
->>>>>>> 545f3da4
   .settings(
     libraryDependencies ++= {
       Seq(
         Dependencies.Fs2.io.value,
         Dependencies.Http4s.client.value,
         Dependencies.Http4s.emberClient.value % Test,
-<<<<<<< HEAD
-        Dependencies.Weaver.cats.value % Test
-=======
         Dependencies.Weaver.cats.value % Test,
         Dependencies.Weaver.scalacheck.value % Test
->>>>>>> 545f3da4
       )
     },
     Test / smithy4sDependencies ++= Seq(
       Dependencies.Smithy.waiters,
       Dependencies.Smithy.awsTraits
     ),
-<<<<<<< HEAD
-    Test / allowedNamespaces := Seq("com.amazonaws.dynamodb"),
+    Test / allowedNamespaces := Seq(
+      "com.amazonaws.dynamodb",
+      "smithy4s.example.aws"
+    ),
     Test / sourceGenerators := Seq(genSmithyScala(Test).taskValue),
-    Test / complianceTestDependencies := Seq(
+    scalacOptions ++= Seq(
+      "-Wconf:msg=class AwsQuery in package (aws\\.)?protocols is deprecated:silent"
+    ),
+      Test / complianceTestDependencies := Seq(
       Dependencies.Alloy.`protocol-tests`
     ),
     (Test / resourceGenerators) := Seq(dumpModel(Test).taskValue),
@@ -357,16 +351,6 @@
         }
         .getOrElse(Map.empty)
     }
-=======
-    Test / allowedNamespaces := Seq(
-      "com.amazonaws.dynamodb",
-      "smithy4s.example.aws"
-    ),
-    Test / sourceGenerators := Seq(genSmithyScala(Test).taskValue),
-    scalacOptions ++= Seq(
-      "-Wconf:msg=class AwsQuery in package (aws\\.)?protocols is deprecated:silent"
-    )
->>>>>>> 545f3da4
   )
   .jvmPlatform(
     latest2ScalaVersions,
@@ -409,11 +393,7 @@
       "com.lihaoyi" %% "os-lib" % "0.8.1",
       "org.scala-lang.modules" %% "scala-collection-compat" % "2.2.0",
       "org.scala-lang" % "scala-reflect" % scalaVersion.value,
-<<<<<<< HEAD
-      "io.get-coursier" %% "coursier" % "2.1.0-RC6"
-=======
       "io.get-coursier" %% "coursier" % "2.1.2"
->>>>>>> 545f3da4
     ),
     libraryDependencies ++= munitDeps.value,
     scalacOptions := scalacOptions.value
