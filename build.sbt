--- conflicted
+++ resolved
@@ -79,7 +79,6 @@
         "HTTP4S_VERSION" -> Dependencies.Http4s.http4sVersion.value
       ),
       isCE3 := true,
-      genDiscoverModels := true,
       libraryDependencies ++= Seq(
         Dependencies.Http4s.emberClient.value,
         Dependencies.Http4s.emberServer.value
@@ -114,11 +113,6 @@
       "smithy.waiters",
       "smithy4s.api"
     ),
-<<<<<<< HEAD
-=======
-    genDiscoverModels := true,
-    Test / genDiscoverModels := true,
->>>>>>> fae0f68e
     Compile / sourceGenerators := Seq(genSmithyScala(Compile).taskValue),
     Compile / sourceGenerators += sourceDirectory
       .map(Boilerplate.gen(_, Boilerplate.BoilerplateModule.Core))
@@ -250,7 +244,6 @@
   .dependsOn(aws)
   .settings(
     isCE3 := true,
-    genDiscoverModels := true,
     libraryDependencies ++= {
       Seq(
         Dependencies.Http4s.client.value,
@@ -392,7 +385,6 @@
   .dependsOn(core)
   .settings(
     isCE3 := true,
-    genDiscoverModels := true,
     libraryDependencies ++= Seq(
       "org.scala-lang.modules" %%% "scala-collection-compat" % "2.7.0",
       Dependencies.Cats.core.value,
@@ -522,7 +514,6 @@
   .in(file("modules/tests"))
   .dependsOn(core)
   .settings(
-    genDiscoverModels := true,
     isCE3 := virtualAxes.value.contains(CatsEffect3Axis),
     libraryDependencies ++= {
       val ce3 =
@@ -561,7 +552,6 @@
   .disablePlugins(ScalafixPlugin)
   .disablePlugins(HeaderPlugin)
   .settings(
-    genDiscoverModels := true,
     Compile / allowedNamespaces := Seq(
       "smithy4s.example",
       "smithy4s.example.import_test",
