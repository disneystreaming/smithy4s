--- conflicted
+++ resolved
@@ -904,15 +904,11 @@
       Smithy4sBuildPlugin.Scala213
     ) / Compile / fullClasspath).value
       .map(_.data)
-<<<<<<< HEAD
     val complianceTestsCp = (complianceTests.jvm(
       Smithy4sBuildPlugin.Scala213
     ) / Compile / fullClasspath).value
       .map(_.data)
     val cp = (dumpModelCp ++ complianceTestsCp).map(_.getAbsolutePath()).mkString(":")
-=======
-    val cp = dumpModelCp.map(_.getAbsolutePath()).mkString(":")
->>>>>>> b694728d
     val mc = (`codegen-cli`.jvm(
       Smithy4sBuildPlugin.Scala213
     ) / Compile / mainClass).value.getOrElse(
