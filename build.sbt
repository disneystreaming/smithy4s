--- conflicted
+++ resolved
@@ -63,10 +63,7 @@
   decline,
   codegenPlugin,
   benchmark,
-<<<<<<< HEAD
-=======
   protobuf,
->>>>>>> 7cc1aa9a
   protocol,
   protocolTests,
   `aws-kernel`,
