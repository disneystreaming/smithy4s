import org.scalajs.jsenv.nodejs.NodeJSEnv
import java.io.File
import Smithy4sPlugin.jvmDimSettings
import sys.process._

ThisBuild / commands ++= createBuildCommands(allModules)
ThisBuild / scalafixDependencies += "com.github.liancheng" %% "organize-imports" % "0.5.0"
ThisBuild / dynverSeparator := "-"
ThisBuild / versionScheme := Some("early-semver")

import Smithy4sPlugin._

val latest2ScalaVersions = List(Scala213, Scala3)
val allJvmScalaVersions = List(Scala212, Scala213, Scala3)
val allJsScalaVersions = latest2ScalaVersions
val jvmScala2Versions = List(Scala212, Scala213)
val buildtimejvmScala2Versions = List(Scala212, Scala213)

Global / organizationName := "Disney Streaming"
Global / startYear := Some(2021)
Global / licenses := Seq(
  "TOST-1.0" -> new URL("https://disneystreaming.github.io/TOST-1.0.txt")
)

sonatypeCredentialHost := "s01.oss.sonatype.org"

lazy val root = project
  .in(file("."))
  .aggregate(allModules: _*)
  // .disablePlugins(Smithy4sPlugin)
  .enablePlugins(ScalafixPlugin)
  .settings(Smithy4sPlugin.doNotPublishArtifact)
  .settings(
    pushRemoteCache := {},
    pullRemoteCache := {},
    Compile / packageCache / moduleName := "smithy4s-root"
  )

lazy val allModules = Seq(
  core.projectRefs,
  schematic.projectRefs,
  `schematic-scalacheck`.projectRefs,
  codegen.projectRefs,
  json.projectRefs,
  example.projectRefs,
  tests.projectRefs,
  http4s.projectRefs,
  `http4s-swagger`.projectRefs,
  codegenPlugin.projectRefs,
  benchmark.projectRefs,
  protocol.projectRefs,
  openapi.projectRefs,
  `aws-kernel`.projectRefs,
  aws.projectRefs,
  `aws-http4s`.projectRefs,
  cli.projectRefs
).flatten

lazy val docs =
  projectMatrix
    .in(file("module/docs"))
    .enablePlugins(MdocPlugin)
    .jvmPlatform(List(Scala213))
    .dependsOn(
      http4s,
      `http4s-swagger`,
      `aws-http4s` % "compile -> compile,test"
    )
    .settings(
      isCE3 := true,
      libraryDependencies ++= Seq(
        Dependencies.Http4s.emberClient.value,
        Dependencies.Http4s.emberServer.value
      ),
      Compile / sourceGenerators := Seq(genSmithyScala(Compile).taskValue),
      Compile / smithySpecs := Seq(
        (ThisBuild / baseDirectory).value / "sampleSpecs" / "hello.smithy"
      )
    )
    .settings(Smithy4sPlugin.doNotPublishArtifact)

/**
 * Protocol-agnostic, dependency-free core module, containing
 * only interfaces and other polymorphic constructs, allowing for the
 * traversal of models and services.
 *
 * These interfaces are implemented by the generated code, and leveraged
 * by protocol-specific interpreters.
 *
 * This module also contains a Scala representation of smithy's Standard Library
 * (under the smithy.api namespace), which cointains a number of types and traits
 * (hints in smithy4s) that are commonly used (such as http-specific traits, etc)
 *
 * In most cases, it this module the only dependency required to compile the generated
 * code.
 */
lazy val core = projectMatrix
  .in(file("modules/core"))
  .dependsOn(schematic)
  .settings(
    allowedNamespaces := Seq(
      "smithy.api",
      "smithy.waiters",
      "smithy4s.api"
    ),
    Compile / sourceGenerators := Seq(genSmithyScala(Compile).taskValue),
    libraryDependencies ++= Seq(Dependencies.collectionsCompat.value),
    isCE3 := true,
    libraryDependencies ++= Seq(
      Dependencies.Weaver.cats.value % Test,
      Dependencies.Weaver.scalacheck.value % Test
    ),
    Test / allowedNamespaces := Seq(
      "smithy4s.example"
    ),
    Test / smithySpecs := Seq(
      (ThisBuild / baseDirectory).value / "sampleSpecs" / "metadata.smithy",
      (ThisBuild / baseDirectory).value / "sampleSpecs" / "recursive.smithy",
      (ThisBuild / baseDirectory).value / "sampleSpecs" / "bodies.smithy",
      (ThisBuild / baseDirectory).value / "sampleSpecs" / "empty.smithy"
    ),
    (Test / sourceGenerators) := Seq(genSmithyScala(Test).taskValue),
    testFrameworks += new TestFramework("weaver.framework.CatsEffect")
  )
  .jvmPlatform(allJvmScalaVersions, jvmDimSettings)
  .jsPlatform(allJsScalaVersions, jsDimSettings)

/**
 * Smithy4s specific scalacheck integration.
 */
lazy val scalacheck = projectMatrix
  .in(file("modules/scalacheck"))
  .dependsOn(core, `schematic-scalacheck`)
  .settings(
    isCE3 := true,
    libraryDependencies ++= Seq(
      Dependencies.Weaver.cats.value % Test,
      Dependencies.Weaver.scalacheck.value % Test
    ),
    testFrameworks += new TestFramework("weaver.framework.CatsEffect")
  )
  .jvmPlatform(allJvmScalaVersions, jvmDimSettings)
  .jsPlatform(allJsScalaVersions, jsDimSettings)

/**
  * Set of atomic and composable (not compositional) abstractions allowing
  * to describe schemas associated to data model.
  *
  * These schemas serve as an abstraction layer for various codecs and
  * typeclasses, which allows to avoid specialising the generated code
  * against a specific serialisation protocol.
  */
lazy val schematic = projectMatrix
  .in(file("modules/schematic-core"))
  .settings(
    moduleName := s"schematic-core",
    isCE3 := true,
    libraryDependencies ++= Seq(
      Dependencies.Weaver.cats.value % Test,
      Dependencies.Weaver.scalacheck.value % Test
    ),
    testFrameworks += new TestFramework("weaver.framework.CatsEffect"),
    libraryDependencies ++= (CrossVersion.partialVersion(
      scalaVersion.value
    ) match {
      case Some((2, _)) =>
        Seq("org.scala-lang" % "scala-reflect" % scalaVersion.value)
      case _ => Nil
    })
  )
  .jvmPlatform(allJvmScalaVersions, jvmDimSettings)
  .jsPlatform(allJsScalaVersions, jsDimSettings)
  .settings(
    Compile / sourceGenerators += sourceDirectory
      .map(Boilerplate.gen(_, Boilerplate.SchematicModule.Core))
      .taskValue
  )

lazy val `schematic-scalacheck` = projectMatrix
  .in(file("modules/schematic-scalacheck"))
  .dependsOn(schematic)
  .settings(
    moduleName := s"schematic-scalacheck",
    isCE3 := true,
    libraryDependencies ++= Seq(
      Dependencies.collectionsCompat.value,
      Dependencies.Scalacheck.scalacheck.value,
      Dependencies.Weaver.cats.value % Test,
      Dependencies.Weaver.scalacheck.value % Test
    ),
    testFrameworks += new TestFramework("weaver.framework.CatsEffect")
  )
  .jvmPlatform(allJvmScalaVersions, jvmDimSettings)
  .jsPlatform(allJsScalaVersions, jsDimSettings)
  .settings(
    Compile / sourceGenerators += sourceDirectory
      .map(Boilerplate.gen(_, Boilerplate.SchematicModule.Scalacheck))
      .taskValue
  )

/**
 * The aws-specific core a library. Contains the generated code for AWS specific
 * traits, the instances of which contain metadata required to run the AWS signing
 * algorithm.
 *
 * Also contains basic data types and functionality.
 */
lazy val `aws-kernel` = projectMatrix
  .in(file("modules/aws-kernel"))
  .dependsOn(core)
  .settings(
    isCE3 := false,
    libraryDependencies ++= Seq(
      Dependencies.Weaver.cats.value % Test,
      Dependencies.Weaver.scalacheck.value % Test
    ),
    testFrameworks += new TestFramework("weaver.framework.CatsEffect"),
    Compile / allowedNamespaces := Seq(
      "aws.api",
      "aws.auth",
      "aws.customizations",
      "aws.protocols"
    ),
    Compile / sourceGenerators := Seq(genSmithyScala(Compile).taskValue),
    Test / fork := true,
    Test / envVars ++= Map("TEST_VAR" -> "hello")
  )
  .jvmPlatform(latest2ScalaVersions, jvmDimSettings)
  .jsPlatform(
    latest2ScalaVersions,
    jsDimSettings ++ Seq(
      Test / jsEnv := new NodeJSEnv(
        NodeJSEnv.Config().withEnv(Map("TEST_VAR" -> "hello"))
      )
    )
  )

/**
 * cats-effect specific abstractions of AWS protocol interpreters and constructs
 */
lazy val `aws` = projectMatrix
  .in(file("modules/aws"))
  .dependsOn(`aws-kernel`, json)
  .settings(
    isCE3 := true,
    libraryDependencies ++= {
      // Only building this module against CE3
      Seq(
        Dependencies.Fs2.core.value,
        Dependencies.Weaver.cats.value % Test,
        Dependencies.Weaver.scalacheck.value % Test
      )
    },
    testFrameworks += new TestFramework("weaver.framework.CatsEffect"),
    Test / fork := true
  )
  .jvmPlatform(latest2ScalaVersions, jvmDimSettings)
  .jsPlatform(latest2ScalaVersions, jsDimSettings)

/**
 * http4s-specific implementation of aws protocols. This module exposes generic methods
 * to acquire instances of AWS clients.
 *
 * This module does not contain the service-specific instances (ie, it does not contain
 * DynamoDB or Kinesis specific constructs). It works against the types generated in the
 * `aws` module to provide interpreters that can "run" AWS requests.
 */
lazy val `aws-http4s` = projectMatrix
  .in(file("modules/aws-http4s"))
  .dependsOn(aws)
  .settings(
    isCE3 := true,
    libraryDependencies ++= {
      Seq(
        Dependencies.Http4s.client.value,
        Dependencies.Http4s.emberClient.value % Test
      )
    },
    Test / allowedNamespaces := Seq(),
    Test / sourceGenerators := Seq(genSmithyScala(Test).taskValue),
    Test / smithySpecs := Seq(
      (ThisBuild / baseDirectory).value / "sampleSpecs" / "dynamodb.2012-08-10.json"
    )
  )
  .settings(Smithy4sPlugin.doNotPublishArtifact)
  .jvmPlatform(latest2ScalaVersions, jvmDimSettings)
  .jsPlatform(latest2ScalaVersions, jsDimSettings)

/**
 * This module contains the logic used at build time for reading smithy
 * models and rendering Scala (or openapi) code.
 */
lazy val codegen = projectMatrix
  .in(file("modules/codegen"))
  .enablePlugins(BuildInfoPlugin)
  .dependsOn(openapi)
  .jvmPlatform(buildtimejvmScala2Versions, jvmDimSettings)
  .settings(
    buildInfoKeys := Seq[BuildInfoKey](version, scalaBinaryVersion),
    buildInfoPackage := "smithy4s.codegen",
    libraryDependencies ++= Seq(
      Dependencies.Cats.core.value,
      Dependencies.Smithy.model,
      Dependencies.Smithy.awsTraits,
      Dependencies.Smithy.waiters,
      "com.lihaoyi" %% "os-lib" % "0.8.0",
      "org.scala-lang.modules" %% "scala-collection-compat" % "2.2.0",
      "org.scala-lang" % "scala-reflect" % scalaVersion.value,
      "io.get-coursier" %% "coursier" % "2.0.13"
    ),
    scalacOptions := scalacOptions.value
      .filterNot(Seq("-Ywarn-value-discard", "-Wvalue-discard").contains)
  )

/**
 * This module is the command-line-interface to the codegen module, that
 * can be used independently of build tools (or that build tools can choose
 * to delegate to in order to implement plugins)
 */
lazy val cli = projectMatrix
  .in(file("modules/cli"))
  .dependsOn(codegen)
  .jvmPlatform(buildtimejvmScala2Versions, jvmDimSettings)
  .settings(
    libraryDependencies ++= Seq(
      "com.monovore" %% "decline" % "2.2.0"
    )
  )

/**
 * SBT plugin wrapping calls to the functions provided by the codegen module.
 */
lazy val codegenPlugin = (projectMatrix in file("modules/codegen-plugin"))
  .enablePlugins(SbtPlugin)
  .dependsOn(codegen)
  .jvmPlatform(
    scalaVersions = List(Scala212),
    jvmDimSettings
  )
  .settings(
    name := "sbt-codegen",
    sbtPlugin := true,
    scriptedLaunchOpts := {
      scriptedLaunchOpts.value ++
        Seq("-Xmx1024M", "-Dplugin.version=" + version.value)
    },
    publishLocal := {
      // make sure that core and codegen are published before the
      // plugin is published
      // this allows running `scripted` alone
      val _ = List(
        (schematic.jvm(Scala213) / publishLocal).value,
        (core.jvm(Scala213) / publishLocal).value,
        (codegen.jvm(Scala212) / publishLocal).value,
        (openapi.jvm(Scala212) / publishLocal).value,
        (protocol.jvm(Scala212) / publishLocal).value
      )
      publishLocal.value
    },
    scriptedBufferLog := false
  )

/**
 * This module contains the smithy specification of a bunch of types
 * that are not provided by the smithy standard library, but are useful
 * nonetheless and pretty common (such as UUID).
 *
 * It also contains the definition of a custom protocol implemented in this
 * library, which is a pretty basic REST-JSON protocol. smithy4s provides
 * server and client side bindings for this protocol.
 */
lazy val protocol = projectMatrix
  .in(file("modules/protocol"))
  .jvmPlatform(buildtimejvmScala2Versions, jvmDimSettings)
  .settings(
    isCE3 := true,
    libraryDependencies ++= Seq(
      Dependencies.Smithy.model,
      "org.scala-lang.modules" %% "scala-collection-compat" % "2.6.0",
      Dependencies.Weaver.cats.value % Test,
      Dependencies.Weaver.scalacheck.value % Test
    ),
    Test / fork := true,
    testFrameworks += new TestFramework("weaver.framework.CatsEffect"),
    javacOptions ++= Seq(
      "-source",
      "1.8",
      "-target",
      "1.8",
      "-Xlint"
    )
  )

/**
 * Module that contains the logic for generating "openapi views" of the
 * services that abide by some custom protocols provided by this library.
 */
lazy val openapi = projectMatrix
  .in(file("modules/openapi"))
  .jvmPlatform(buildtimejvmScala2Versions, jvmDimSettings)
  .dependsOn(protocol)
  .settings(
    testFrameworks += new TestFramework("weaver.framework.CatsEffect"),
    isCE3 := true,
    libraryDependencies ++= Seq(
      Dependencies.Cats.core.value,
      Dependencies.Smithy.openapi,
      "org.scala-lang.modules" %% "scala-collection-compat" % "2.6.0",
      Dependencies.Weaver.cats.value % Test
    )
  )

/**
 * Module that contains jsoniter-based encoders/decoders for the generated
 * types.
 */
lazy val json = projectMatrix
  .in(file("modules/json"))
  .dependsOn(core, `scalacheck` % "test -> compile")
  .settings(
    isCE3 := true,
    libraryDependencies ++= Seq(
      Dependencies.Jsoniter.value,
      Dependencies.Weaver.cats.value % Test,
      Dependencies.Weaver.scalacheck.value % Test
    ),
    Test / fork := virtualAxes.value.contains(VirtualAxis.jvm),
    testFrameworks += new TestFramework("weaver.framework.CatsEffect")
  )
  .jvmPlatform(allJvmScalaVersions, jvmDimSettings)
  .jsPlatform(allJsScalaVersions, jsDimSettings)

/**
 * Module that contains http4s-specific client/server bindings for the
 * custom protocols provided by smithy4s.
 */
lazy val http4s = projectMatrix
  .in(file("modules/http4s"))
  .dependsOn(core, json, tests % "test -> compile")
  .settings(
    isCE3 := virtualAxes.value.contains(CatsEffect3Axis),
    libraryDependencies ++= {
      Seq(
        Dependencies.Http4s.core.value,
        Dependencies.Http4s.dsl.value,
        Dependencies.Http4s.client.value,
        Dependencies.Http4s.circe.value % Test,
        Dependencies.Weaver.cats.value % Test
      )
    },
    moduleName := {
      if (virtualAxes.value.contains(CatsEffect2Axis))
        moduleName.value + "-ce2"
      else moduleName.value
    },
    testFrameworks += new TestFramework("weaver.framework.CatsEffect")
  )
  .http4sPlatform(allJvmScalaVersions, jvmDimSettings)

/**
 * Module that contains a function to derive a documentation endpoint
 */
lazy val `http4s-swagger` = projectMatrix
  .in(file("modules/http4s-swagger"))
  .dependsOn(http4s)
  .settings(
    isCE3 := virtualAxes.value.contains(CatsEffect3Axis),
    libraryDependencies ++= {
      Seq(
        Dependencies.Weaver.cats.value % Test,
        Dependencies.Webjars.swaggerUi,
        Dependencies.Webjars.webjarsLocator
      )
    },
    moduleName := {
      if (virtualAxes.value.contains(CatsEffect2Axis))
        moduleName.value + "-ce2"
      else moduleName.value
    },
    testFrameworks += new TestFramework("weaver.framework.CatsEffect")
  )
  .http4sJvmPlatform(allJvmScalaVersions, jvmDimSettings)

/**
 * Generic tests aimed at testing the implementations of the custom protocols
 * provided by smithy4s.
 */
lazy val tests = projectMatrix
  .in(file("modules/tests"))
  .dependsOn(core)
  .settings(
    isCE3 := virtualAxes.value.contains(CatsEffect3Axis),
    libraryDependencies ++= {

      Seq(
        Dependencies.Http4s.core.value,
        Dependencies.Http4s.dsl.value,
        Dependencies.Http4s.emberClient.value,
        Dependencies.Http4s.emberServer.value,
        Dependencies.Http4s.circe.value,
        Dependencies.Weaver.cats.value
      )
    },
    testFrameworks += new TestFramework("weaver.framework.CatsEffect"),
    Compile / smithySpecs := Seq(
      (ThisBuild / baseDirectory).value / "sampleSpecs" / "pizza.smithy",
      (ThisBuild / baseDirectory).value / "sampleSpecs" / "weather.smithy"
    ),
    moduleName := {
      if (virtualAxes.value.contains(CatsEffect2Axis))
        moduleName.value + "-ce2"
      else moduleName.value
    },
    (Compile / sourceGenerators) := Seq(genSmithyScala(Compile).taskValue)
  )
  .http4sPlatform(allJvmScalaVersions, jvmDimSettings)

/**
 * Example application using the custom REST-JSON protocol provided by
 * smithy4s.
 */
lazy val example = projectMatrix
  .in(file("modules/example"))
  .dependsOn(`http4s-swagger`)
  .disablePlugins(ScalafixPlugin)
  .disablePlugins(HeaderPlugin)
  .settings(
    Compile / allowedNamespaces := Seq(
      "smithy4s.example"
    ),
    smithySpecs := Seq(
      (ThisBuild / baseDirectory).value / "sampleSpecs" / "example.smithy",
      (ThisBuild / baseDirectory).value / "sampleSpecs" / "errors.smithy",
      (ThisBuild / baseDirectory).value / "sampleSpecs" / "streaming.smithy"
    ),
    Compile / resourceDirectory := (ThisBuild / baseDirectory).value / "modules" / "example" / "resources",
    isCE3 := true,
    libraryDependencies += Dependencies.Http4s.emberServer.value,
    (Compile / sourceGenerators) := Seq(genSmithyScala(Compile).taskValue),
    (Compile / resourceGenerators) := Seq(
      genSmithyResources(Compile).taskValue
    ),
    genSmithyOutput := ((ThisBuild / baseDirectory).value / "modules" / "example" / "src"),
    genSmithyOpenapiOutput := (Compile / resourceDirectory).value
  )
  .jvmPlatform(List(Scala213), jvmDimSettings)
  .settings(Smithy4sPlugin.doNotPublishArtifact)

/**
 * Pretty primitive benchmarks to test that we're not doing anything drastically
 * slow.
 */
lazy val benchmark = projectMatrix
  .in(file("modules/benchmark"))
  .enablePlugins(JmhPlugin)
  .dependsOn(
    http4s % "compile -> compile,test",
    `scalacheck`
  )
  .settings(
    libraryDependencies ++= Seq(
      Dependencies.Circe.generic.value
    ),
    smithySpecs := Seq(
      (ThisBuild / baseDirectory).value / "sampleSpecs" / "benchmark.smithy"
    ),
    (Compile / sourceGenerators) := Seq(genSmithyScala(Compile).taskValue)
  )
  .jvmPlatform(List(Scala213), jvmDimSettings)
  .settings(Smithy4sPlugin.doNotPublishArtifact)

val isCE3 = settingKey[Boolean]("Is the current build using CE3?")

lazy val Dependencies = new {

  val collectionsCompat =
    Def.setting(
      "org.scala-lang.modules" %%% "scala-collection-compat" % "2.6.0"
    )

  val Jsoniter =
    Def.setting(
      "com.github.plokhotnyuk.jsoniter-scala" %%% "jsoniter-scala-core" % "2.12.0"
    )

  val Smithy = new {
    val smithyVersion = "1.15.0"
    val model = "software.amazon.smithy" % "smithy-model" % smithyVersion
    val awsTraits =
      "software.amazon.smithy" % "smithy-aws-traits" % smithyVersion
    val openapi = "software.amazon.smithy" % "smithy-openapi" % smithyVersion
    val waiters = "software.amazon.smithy" % "smithy-waiters" % smithyVersion
  }

  val Cats = new {
    val core: Def.Initialize[ModuleID] =
      Def.setting("org.typelevel" %%% "cats-core" % "2.7.0")
  }

  object Fs2 {
    val core: Def.Initialize[ModuleID] =
      Def.setting("co.fs2" %%% "fs2-core" % "3.2.3")
  }

  val Circe = new {
    val generic: Def.Initialize[ModuleID] =
      Def.setting("io.circe" %%% "circe-generic" % "0.14.1")
  }

  object Http4s {
    val http4sVersion = Def.setting(if (isCE3.value) "0.23.7" else "0.22.8")

    val emberServer: Def.Initialize[ModuleID] =
      Def.setting("org.http4s" %%% "http4s-ember-server" % http4sVersion.value)
    val emberClient: Def.Initialize[ModuleID] =
      Def.setting("org.http4s" %%% "http4s-ember-client" % http4sVersion.value)

    val circe: Def.Initialize[ModuleID] =
      Def.setting("org.http4s" %%% "http4s-circe" % http4sVersion.value)
    val core: Def.Initialize[ModuleID] =
      Def.setting("org.http4s" %%% "http4s-core" % http4sVersion.value)
    val dsl: Def.Initialize[ModuleID] =
      Def.setting("org.http4s" %%% "http4s-dsl" % http4sVersion.value)
    val client: Def.Initialize[ModuleID] =
      Def.setting("org.http4s" %%% "http4s-client" % http4sVersion.value)
  }

  object Weaver {
<<<<<<< HEAD
    val weaverVersion = Def.setting(if (isCE3.value) "0.7.7" else "0.6.9")
=======
    val weaverVersion = Def.setting(if (isCE3.value) "0.7.9" else "0.6.7")
>>>>>>> f7fe6055

    val cats: Def.Initialize[ModuleID] =
      Def.setting("com.disneystreaming" %%% "weaver-cats" % weaverVersion.value)

    val scalacheck: Def.Initialize[ModuleID] =
      Def.setting(
        "com.disneystreaming" %%% "weaver-scalacheck" % weaverVersion.value
      )
  }

  val Scalacheck = new {
    val version = "1.15.4"
    val scalacheck =
      Def.setting("org.scalacheck" %%% "scalacheck" % version)
  }

  object Webjars {
    val swaggerUi: ModuleID = "org.webjars" % "swagger-ui" % "4.1.2"

    val webjarsLocator: ModuleID = "org.webjars" % "webjars-locator" % "0.42"
  }

}

lazy val smithySpecs = SettingKey[Seq[File]]("smithySpecs")
lazy val genSmithyOutput = SettingKey[File]("genSmithyOutput")
lazy val genSmithyOpenapiOutput = SettingKey[File]("genSmithyOpenapiOutput")
lazy val allowedNamespaces = SettingKey[Seq[String]]("allowedNamespaces")
lazy val genSmithyDependencies =
  SettingKey[Seq[String]]("genSmithyDependencies")

(ThisBuild / smithySpecs) := Seq.empty

def genSmithyScala(config: Configuration) = genSmithyImpl(config).map(_._1)
def genSmithyResources(config: Configuration) = genSmithyImpl(config).map(_._2)

/**
 * Dogfooding task that calls the codegen module, to generate smithy standard
 * library code, aws-specific code.
 */
def genSmithyImpl(config: Configuration) = Def.task {

  val inputFiles = (config / smithySpecs).value
  val outputDir = (config / genSmithyOutput).?.value
    .getOrElse((config / sourceManaged).value)
    .getAbsolutePath()
  val openapiOutputDir =
    (config / genSmithyOpenapiOutput).?.value
      .getOrElse((config / resourceManaged).value)
      .getAbsolutePath()
  val allowedNS = (config / allowedNamespaces).?.value.filterNot(_.isEmpty)
  val smithyDeps =
    (config / genSmithyDependencies).?.value.getOrElse(List.empty)

  val codegenCp =
    (cli.jvm(Smithy4sPlugin.Scala213) / Compile / fullClasspath).value
      .map(_.data)

  val mc = "smithy4s.cli.Main"
  val s = streams.value

  def untupled[A, B, C](f: ((A, B)) => C): (A, B) => C = (a, b) => f((a, b))

  val cached =
    Tracked.inputChanged[FilesInfo[HashFileInfo], Seq[File]](
      s.cacheStoreFactory.make("input")
    ) {
      untupled {
        Tracked
          .lastOutput[(Boolean, FilesInfo[HashFileInfo]), Seq[File]](
            s.cacheStoreFactory.make("output")
          ) { case ((changed, files), outputs) =>
            if (changed || outputs.isEmpty) {
              val inputs = inputFiles.map(_.getAbsolutePath()).toList
              val args =
                List("--output", outputDir) ++
                  List("--openapi-output", openapiOutputDir) ++
                  (if (allowedNS.isDefined)
                     List("--allowed-ns", allowedNS.get.mkString(","))
                   else Nil) ++ inputs

              val cp = codegenCp
                .map(_.getAbsolutePath())
                .mkString(":")

              val res = ("java" :: "-cp" :: cp :: mc :: args).lineStream.toList
              res.map(new File(_))
            } else outputs.getOrElse(Seq.empty)
          }
      }
    }

  val trackedFiles = inputFiles ++ codegenCp.allPaths.get()
  cached(FilesInfo(trackedFiles.map(FileInfo.hash(_)).toSet))
    .partition(_.ext == "scala")
}

addCommandAlias(
  "ci",
  "versionDump; clean; scalafmtCheckAll; headerCheck; test; publishLocal; scripted"
)

addCommandAlias(
  "preCI",
  "scalafmtAll; scalafmtSbt; scalafix --rules OrganizeImports"
)

lazy val versionDump =
  taskKey[Unit]("Dumps the version in a file named version")

versionDump := {
  val file = (ThisBuild / baseDirectory).value / "version"
  IO.write(file, (Compile / version).value)
}

ThisBuild / commands += Command.command("release") { state =>
  "publishSigned" ::
    "sonatypeBundleRelease" :: state
}<|MERGE_RESOLUTION|>--- conflicted
+++ resolved
@@ -626,11 +626,7 @@
   }
 
   object Weaver {
-<<<<<<< HEAD
-    val weaverVersion = Def.setting(if (isCE3.value) "0.7.7" else "0.6.9")
-=======
     val weaverVersion = Def.setting(if (isCE3.value) "0.7.9" else "0.6.7")
->>>>>>> f7fe6055
 
     val cats: Def.Initialize[ModuleID] =
       Def.setting("com.disneystreaming" %%% "weaver-cats" % weaverVersion.value)
