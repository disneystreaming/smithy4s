import com.typesafe.tools.mima.core.ProblemFilters
import com.typesafe.tools.mima.core.MissingClassProblem
import com.typesafe.tools.mima.core.IncompatibleResultTypeProblem
import com.typesafe.tools.mima.core.IncompatibleMethTypeProblem
import _root_.java.util.stream.Collectors
import java.nio.file.Files
import sbt.internal.IvyConsole
import org.scalajs.jsenv.nodejs.NodeJSEnv

import java.io.File
import sys.process._

ThisBuild / commands ++= createBuildCommands(allModules)
<<<<<<< HEAD
=======
ThisBuild / scalafixDependencies += "com.github.liancheng" %% "organize-imports" % "0.6.0"
>>>>>>> b96f736b
ThisBuild / dynverSeparator := "-"
ThisBuild / versionScheme := Some("early-semver")
ThisBuild / mimaBaseVersion := "0.19.0"

Global / onChangedBuildSource := ReloadOnSourceChanges

import Smithy4sBuildPlugin._

val latest2ScalaVersions = List(Scala213, Scala3)
val allJvmScalaVersions = List(Scala212, Scala213, Scala3)
val allJsScalaVersions = latest2ScalaVersions
val allNativeScalaVersions = List(Scala3)
val jvmScala2Versions = List(Scala212, Scala213)
val buildtimejvmScala2Versions = List(Scala212, Scala213)

Global / organizationName := "Disney Streaming"
Global / startYear := Some(2021)
Global / licenses := Seq(
  "TOST-1.0" -> new URL("https://disneystreaming.github.io/TOST-1.0.txt")
)

sonatypeCredentialHost := "s01.oss.sonatype.org"

ThisBuild / version := {
  if (!sys.env.contains("CI")) "dev-SNAPSHOT"
  else (ThisBuild / version).value
}

lazy val root = project
  .in(file("."))
  .aggregate(allModules: _*)
  // .disablePlugins(Smithy4sPlugin)
  .enablePlugins(ScalafixPlugin)
  .settings(Smithy4sBuildPlugin.doNotPublishArtifact)
  .settings(
    pushRemoteCache := {},
    pullRemoteCache := {},
    Compile / packageCache / moduleName := "smithy4s-root"
  )

lazy val allModules = Seq(
  core,
  codegen,
  millCodegenPlugin,
  json,
  xml,
  bootstrapped,
  tests,
  http4s,
  fs2,
  cats,
  `http4s-kernel`,
  `http4s-swagger`,
  decline,
  codegenPlugin,
  benchmark,
  protobuf,
  protocol,
  protocolTests,
  `aws-kernel`,
  `aws-http4s`,
  `codegen-cli`,
  dynamic,
  testUtils,
  guides,
  complianceTests
).flatMap(_.projectRefs)

lazy val docs =
  projectMatrix
    .in(file("modules/docs"))
    .enablePlugins(MdocPlugin, DocusaurusPlugin)
    .jvmPlatform(List(Scala213))
    .dependsOn(
      `codegen-cli`,
      http4s,
      `http4s-swagger`,
      decline,
      `aws-http4s` % "compile -> compile",
      complianceTests,
      dynamic,
      bootstrapped,
      protobuf
    )
    .settings(
      mdocIn := (ThisBuild / baseDirectory).value / "modules" / "docs" / "markdown",
      mdocVariables := Map(
        "VERSION" -> {
          sys.env
            .get("SMITHY4S_VERSION")
            .getOrElse {
              if (isSnapshot.value)
                previousStableVersion.value.getOrElse(
                  throw new Exception(
                    "No previous version found from dynver"
                  )
                )
              else version.value
            }
        },
        "SERVICE_PRODUCT_SPEC" -> IO
          .read(
            (ThisBuild / baseDirectory).value / "sampleSpecs" / "exampleServiceProduct.smithy"
          )
          .trim,
        "WEATHER_SERVICE_SPEC" -> IO
          .read(
            (ThisBuild / baseDirectory).value / "sampleSpecs" / "weather-docs.smithy"
          )
          .trim,
        "SCALA_VERSION" -> scalaVersion.value,
        "HTTP4S_VERSION" -> Dependencies.Http4s.http4sVersion,
        "GITHUB_BRANCH_URL" -> (for {
          serverUrl <- sys.env.get("GITHUB_SERVER_URL")
          repo <- sys.env.get("GITHUB_REPOSITORY")
          sha <- sys.env.get("GITHUB_SHA")
        } yield s"$serverUrl/$repo/blob/$sha/").getOrElse(
          "https://github.com/disneystreaming/smithy4s/tree/series/0.17/"
        ),
        "AWS_SPEC_VERSION" -> Dependencies.AwsSpecSummary.awsSpecSummaryVersion
      ),
      mdocExtraArguments := Seq("--check-link-hygiene"),
      libraryDependencies ++= Seq(
        Dependencies.Jsoniter.macros.value,
        Dependencies.Http4s.emberClient.value,
        Dependencies.Http4s.emberServer.value,
        Dependencies.Decline.effect.value,
        Dependencies.AwsSpecSummary.value,
        Dependencies.Monocle.core.value
      )
    )
    .settings(Smithy4sBuildPlugin.doNotPublishArtifact)

val munitDeps = Def.setting {
  if (virtualAxes.value.contains(VirtualAxis.native)) {
    Seq(
      Dependencies.MunitMilestone.core.value % Test,
      Dependencies.MunitMilestone.scalacheck.value % Test
    )
  } else {
    Seq(
      Dependencies.Munit.core.value % Test,
      Dependencies.Munit.scalacheck.value % Test
    )
  }
}

/**
 * Protocol-agnostic, dependency-free core module, containing
 * only interfaces and other polymorphic constructs, allowing for the
 * traversal of models and services.
 *
 * These interfaces are implemented by the generated code, and leveraged
 * by protocol-specific interpreters.
 *
 * This module also contains a Scala representation of smithy's Standard Library
 * (under the smithy.api namespace), which cointains a number of types and traits
 * (hints in smithy4s) that are commonly used (such as http-specific traits, etc)
 *
 * In most cases, it this module the only dependency required to compile the generated
 * code.
 */
lazy val core = projectMatrix
  .in(file("modules/core"))
  .settings(
    isMimaEnabled := true,
    allowedNamespaces := Seq(
      "smithy.api",
      "smithy.waiters",
      "alloy",
      "alloy.common",
      "alloy.proto"
    ),
    smithy4sDependencies ++= Seq(
      Dependencies.Smithy.waiters
    ),
    genSmithy(Compile),
    Compile / sourceGenerators += {
      sourceDirectory
        .map(Boilerplate.gen(_, Boilerplate.BoilerplateModule.Core))
        .taskValue,
    },
    Compile / sourceGenerators += {
      sourceDirectory
        .zip(scalaVersion)
        .map { case (sd, sv) =>
          val base = sd.getParentFile()
          sv match {
            case Scala3 =>
              Boilerplate
                .gen(base / "src-3", Boilerplate.BoilerplateModule.Core3)
            case _ =>
              Boilerplate
                .gen(base / "src-2", Boilerplate.BoilerplateModule.Core2)
          }
        }
        .taskValue
    },
    libraryDependencies += Dependencies.collectionsCompat.value,
    Compile / packageSrc / mappings ++= {
      val base = (Compile / sourceManaged).value
      val files = (Compile / managedSources).value
      files
        .map(f => (f, f.relativeTo(base)))
        // this excludes modules/core/src/generated/PartiallyAppliedStruct.scala
        .collect { case (f, Some(relF)) => f -> relF.getPath() }
    },
    scalacOptions ++= Seq(
      "-Wconf:msg=value noInlineDocumentSupport in class ProtocolDefinition is deprecated:silent"
    ),
    mimaBinaryIssueFilters ++= Seq(
      // Incompatible change from smithy 1.46.0
      // Introduced in https://github.com/smithy-lang/smithy/pull/2156
      // Discussed in https://github.com/smithy-lang/smithy/issues/2243
      // Brought to smithy4s in https://github.com/disneystreaming/smithy4s/pull/1485
      ProblemFilters.exclude[MissingClassProblem](
        "smithy.api.TraitChangeSeverity*"
      ),
      ProblemFilters.exclude[IncompatibleMethTypeProblem](
        "smithy.api.TraitDiffRule.apply"
      ),
      ProblemFilters.exclude[IncompatibleResultTypeProblem](
        "smithy.api.TraitDiffRule.<init>$default$2"
      ),
      ProblemFilters.exclude[IncompatibleMethTypeProblem](
        "smithy.api.TraitDiffRule.this"
      ),
      ProblemFilters.exclude[IncompatibleResultTypeProblem](
        "smithy.api.TraitDiffRule.severity"
      ),
      ProblemFilters.exclude[IncompatibleMethTypeProblem](
        "smithy.api.TraitDiffRule.copy"
      ),
      ProblemFilters.exclude[IncompatibleResultTypeProblem](
        "smithy.api.TraitDiffRule.copy$default$2"
      ),
      ProblemFilters.exclude[IncompatibleResultTypeProblem](
        "smithy.api.TraitDiffRule._2"
      ),
      ProblemFilters.exclude[IncompatibleResultTypeProblem](
        "smithy.api.TraitDiffRule.apply$default$2"
      )
    )
  )
  .jvmPlatform(allJvmScalaVersions, jvmDimSettings)
  .jsPlatform(allJsScalaVersions, jsDimSettings)
  .nativePlatform(allNativeScalaVersions, nativeDimSettings)

/**
 * Smithy4s specific scalacheck integration.
 */
lazy val scalacheck = projectMatrix
  .in(file("modules/scalacheck"))
  .dependsOn(core)
  .settings(
    libraryDependencies ++= Seq(
      Dependencies.collectionsCompat.value,
      Dependencies.Scalacheck.scalacheck.value
    ),
    libraryDependencies ++= munitDeps.value
  )
  .jvmPlatform(allJvmScalaVersions, jvmDimSettings)
  .jsPlatform(allJsScalaVersions, jsDimSettings)
  .nativePlatform(allNativeScalaVersions, nativeDimSettings)

/**
 * The aws-specific core a library. Contains the generated code for AWS specific
 * traits, the instances of which contain metadata required to run the AWS signing
 * algorithm.
 *
 * Also contains basic data types and functionality.
 */
lazy val `aws-kernel` = projectMatrix
  .in(file("modules/aws-kernel"))
  .dependsOn(core)
  .settings(
    libraryDependencies ++= Seq(
      Dependencies.Weaver.cats.value % Test,
      Dependencies.Weaver.scalacheck.value % Test
    ),
    smithy4sDependencies ++= Seq(Dependencies.Smithy.awsTraits),
    Compile / allowedNamespaces := Seq(
      "aws.api",
      "aws.auth",
      "aws.customizations",
      "aws.protocols"
    ),
    genSmithy(Compile),
    Test / envVars ++= Map("TEST_VAR" -> "hello"),
    scalacOptions ++= Seq(
      "-Wconf:msg=class AwsQuery in package (aws\\.)?protocols is deprecated:silent",
      "-Wconf:msg=class Ec2Query in package (aws\\.)?protocols is deprecated:silent",
      "-Wconf:msg=class RestXml in package (aws\\.)?protocols is deprecated:silent",
      "-Wconf:msg=value noErrorWrapping in class RestXml is deprecated:silent"
    )
  )
  .jvmPlatform(allJvmScalaVersions, jvmDimSettings)
  .jsPlatform(
    allJsScalaVersions,
    jsDimSettings ++ Seq(
      Test / jsEnv := new NodeJSEnv(
        NodeJSEnv.Config().withEnv(Map("TEST_VAR" -> "hello"))
      )
    )
  )
  .nativePlatform(allNativeScalaVersions, nativeDimSettings)

/**
 * http4s-specific implementation of aws protocols. This module exposes generic methods
 * to acquire instances of AWS clients.
 *
 * This module does not contain the service-specific instances (ie, it does not contain
 * DynamoDB or Kinesis specific constructs). It works against the types generated in the
 * `aws` module to provide interpreters that can "run" AWS requests.
 */
lazy val `aws-http4s` = projectMatrix
  .in(file("modules/aws-http4s"))
  .dependsOn(
    `aws-kernel`,
    `http4s-kernel`,
    json,
    xml,
    complianceTests % "test->compile",
    dynamic % "test->compile",
    tests % "test->compile",
    testUtils % "test->compile",
    bootstrapped % "test->compile"
  )
  .settings(
    libraryDependencies ++= {
      Seq(
        Dependencies.Fs2.io.value,
        Dependencies.Http4s.client.value,
        Dependencies.Http4s.emberClient.value % Test,
        Dependencies.Weaver.cats.value % Test,
        Dependencies.Weaver.scalacheck.value % Test
      )
    },
    scalacOptions ++= Seq(
      "-Wconf:msg=class AwsQuery in package (aws\\.)?protocols is deprecated:silent",
      "-Wconf:msg=class Ec2Query in package (aws\\.)?protocols is deprecated:silent",
      "-Wconf:msg=class RestXml in package (aws\\.)?protocols is deprecated:silent",
      "-Wconf:msg=value noErrorWrapping in class RestXml is deprecated:silent"
    ),
    Test / complianceTestDependencies := Seq(
      Dependencies.Smithy.`aws-protocol-tests`
    ),
    (Test / resourceGenerators) := Seq(dumpModel(Test).taskValue),
    (Test / smithy4sModelTransformers) := Seq.empty,
    (Test / envVars) ++= {
      val files: Seq[File] =
        (Test / resourceGenerators) {
          _.join.map(_.flatten)
        }.value
      files.headOption
        .map { file =>
          Map(
            "MODEL_DUMP" -> file.getAbsolutePath,
            "AWS_ACCESS_KEY_ID" -> "TEST_KEY",
            "AWS_SECRET_ACCESS_KEY" -> "TEST_SECRET"
          )
        }
        .getOrElse(Map.empty)
    }
  )
  .jvmPlatform(
    latest2ScalaVersions,
    jvmDimSettings ++ Seq(
      libraryDependencies ++= Seq(
        "software.amazon.awssdk" % "aws-core" % "2.20.49" % Test
      )
    )
  )
  .jsPlatform(latest2ScalaVersions, jsDimSettings)
  .nativePlatform(allNativeScalaVersions, nativeDimSettings)

/**
 * This module contains the logic used at build time for reading smithy
 * models and rendering Scala (or openapi) code.
 */
lazy val codegen = projectMatrix
  .in(file("modules/codegen"))
  .enablePlugins(BuildInfoPlugin)
  .dependsOn(protocol)
  .jvmPlatform(buildtimejvmScala2Versions, jvmDimSettings)
  .settings(
    buildInfoKeys := Seq[BuildInfoKey](
      version,
      scalaBinaryVersion,
      "smithyOrg" -> Dependencies.Smithy.org,
      "smithyVersion" -> Dependencies.Smithy.smithyVersion,
      "alloyOrg" -> Dependencies.Alloy.org,
      "alloyVersion" -> Dependencies.Alloy.alloyVersion
    ),
    buildInfoPackage := "smithy4s.codegen",
    libraryDependencies ++= Seq(
      Dependencies.Cats.core.value,
      Dependencies.Smithy.model,
      Dependencies.Smithy.build,
      Dependencies.Alloy.core,
      Dependencies.Alloy.openapi,
      Dependencies.Smithytranslate.proto,
      "com.lihaoyi" %% "os-lib" % "0.9.3",
      Dependencies.Circe.core.value,
      Dependencies.Circe.parser.value,
      Dependencies.Circe.generic.value,
      Dependencies.collectionsCompat.value,
      "org.scala-lang" % "scala-reflect" % scalaVersion.value,
      "io.get-coursier" %% "coursier" % "2.1.9"
    ),
    libraryDependencies ++= munitDeps.value,
    scalacOptions := scalacOptions.value
      .filterNot(Seq("-Ywarn-value-discard", "-Wvalue-discard").contains),
    bloopEnabled := true,
    Compile / sourceGenerators += {
      sourceManaged
        .map(AwsBoilerplate.generate(_))
        .taskValue,
    }
  )

/**
 * This module is the command-line-interface to the codegen module, that
 * can be used independently of build tools (or that build tools can choose
 * to delegate to in order to implement plugins)
 */
lazy val `codegen-cli` = projectMatrix
  .in(file("modules/codegen-cli"))
  .enablePlugins(BuildInfoPlugin)
  .dependsOn(codegen)
  .jvmPlatform(List(Scala213), jvmDimSettings)
  .settings(
    buildInfoPackage := "smithy4s.codegen.cli",
    libraryDependencies ++= Seq(
      Dependencies.Decline.core.value,
      Dependencies.Weaver.cats.value % Test
    )
  )

/**
 * SBT plugin wrapping calls to the functions provided by the codegen module.
 */
lazy val codegenPlugin = (projectMatrix in file("modules/codegen-plugin"))
  .enablePlugins(SbtPlugin)
  .dependsOn(codegen)
  .jvmPlatform(
    scalaVersions = List(Scala212),
    jvmDimSettings
  )
  .settings(
    name := "sbt-codegen",
    sbtPlugin := true,
    scriptedLaunchOpts := {
      scriptedLaunchOpts.value ++
        Seq("-Xmx1G", "-Dplugin.version=" + version.value)
    },
    Compile / unmanagedSources / excludeFilter := { f =>
      Glob("**/sbt-test/**").matches(f.toPath)
    },
    publishLocal := {
      // make sure that core and codegen are published before the
      // plugin is published
      // this allows running `scripted` alone
      val _ = List(
        // for the code being built
        (`aws-kernel`.jvm(Scala213) / publishLocal).value,
        (core.jvm(Scala213) / publishLocal).value,
        (core.jvm(Scala3) / publishLocal).value,
        (dynamic.jvm(Scala213) / publishLocal).value,
        (codegen.jvm(Scala213) / publishLocal).value,
        (core.jvm(Scala3) / publishLocal).value,

        // for sbt
        (codegen.jvm(Scala212) / publishLocal).value,
        (protocol.jvm(autoScalaLibrary = false) / publishLocal).value
      )
      publishLocal.value
    },
    scriptedBufferLog := false,
    bloopEnabled := true
  )

/**
 * Mill plugin to run codegen
 */
lazy val millCodegenPlugin = projectMatrix
  .in(file("modules/mill-codegen-plugin"))
  .jvmPlatform(
    scalaVersions = List(Scala213),
    simpleJVMLayout
  )
  .settings(
    name := "mill-codegen-plugin",
    crossVersion := CrossVersion
      .binaryWith(s"mill${millPlatform(Dependencies.Mill.millVersion)}_", ""),
    libraryDependencies ++= Seq(
      Dependencies.Mill.main,
      Dependencies.Mill.mainApi,
      Dependencies.Mill.scalalib,
      Dependencies.Mill.mainTestkit
    ),
    libraryDependencySchemes += "com.lihaoyi" %% "geny" % VersionScheme.Always,
    publishLocal := {
      // make sure that core and codegen are published before the
      // plugin is published
      // this allows running `scripted` alone
      val _ = List(
        // for the code being built
        (`aws-kernel`.jvm(Scala213) / publishLocal).value,
        (core.jvm(Scala213) / publishLocal).value,
        (core.jvm(Scala3) / publishLocal).value,
        (dynamic.jvm(Scala213) / publishLocal).value,
        (codegen.jvm(Scala213) / publishLocal).value,

        // for mill
        (protocol.jvm(autoScalaLibrary = false) / publishLocal).value
      )
      publishLocal.value
    },
    Test / test := (Test / test).dependsOn(publishLocal).value,
    libraryDependencies ++= munitDeps.value
  )
  .dependsOn(codegen)

lazy val decline = (projectMatrix in file("modules/decline"))
  .settings(
    isMimaEnabled := true,
    name := "decline",
    libraryDependencies ++= List(
      Dependencies.Cats.core.value,
      Dependencies.CatsEffect3.value,
      Dependencies.Decline.core.value,
      Dependencies.Weaver.cats.value % Test
    )
  )
  .dependsOn(
    json,
    bootstrapped % "test->test"
  )
  .jvmPlatform(allJvmScalaVersions, jvmDimSettings)
  .jsPlatform(allJsScalaVersions, jsDimSettings)
  .nativePlatform(allNativeScalaVersions, nativeDimSettings)

/**
 * This module contains the smithy specification of a bunch of types
 * that are not provided by the smithy standard library, but are useful
 * nonetheless and pretty common (such as UUID).
 *
 * It also contains the definition of a custom protocol implemented in this
 * library, which is a pretty basic REST-JSON protocol. smithy4s provides
 * server and client side bindings for this protocol.
 */
lazy val protocol = projectMatrix
  .in(file("modules/protocol"))
  .jvmPlatform(
    autoScalaLibrary = false,
    scalaVersions = Seq.empty,
    settings = jvmDimSettings
  )
  .settings(
    Compile / packageSrc / mappings := (Compile / packageSrc / mappings).value
      .filterNot { case (file, path) =>
        path.equalsIgnoreCase("META-INF/smithy/manifest")
      },
    resolvers += Resolver.mavenLocal,
    libraryDependencies += Dependencies.Smithy.model,
    javacOptions ++= Seq("--release", "8")
  )

lazy val protocolTests = projectMatrix
  .in(file("modules/protocol-tests"))
  .jvmPlatform(Seq(Scala213), jvmDimSettings)
  .dependsOn(protocol)
  .settings(
    libraryDependencies ++= Seq(
      Dependencies.Weaver.cats.value % Test,
      Dependencies.Weaver.scalacheck.value % Test
    )
  )
  .settings(Smithy4sBuildPlugin.doNotPublishArtifact)

/**
 * This modules contains utilities to dynamically instantiate
 * the interfaces provide by smithy4s, based on data from dynamic
 * Model instances.
 */
lazy val dynamic = projectMatrix
  .in(file("modules/dynamic"))
  .dependsOn(
    core,
    testUtils % "test->compile",
    bootstrapped % "test->test;test->compile"
  )
  .settings(
    libraryDependencies ++= munitDeps.value ++ Seq(
      Dependencies.collectionsCompat.value,
      Dependencies.Cats.core.value,
      Dependencies.Alloy.core % Test
    ),
    Compile / allowedNamespaces := Seq("smithy4s.dynamic.model"),
    Compile / smithySpecs := Seq(
      (ThisBuild / baseDirectory).value / "modules" / "dynamic" / "smithy" / "dynamic.smithy"
    ),
    Test / unmanagedClasspath ++= Seq(
      (ThisBuild / baseDirectory).value / "sampleSpecs"
    ),
    Compile / sourceGenerators := Seq(genSmithyScala(Compile).taskValue),
    Compile / packageSrc / mappings ++= {
      val base = (Compile / sourceManaged).value
      val files = (Compile / managedSources).value
      files
        .map(f => (f, f.relativeTo(base)))
        .collect { case (f, Some(relF)) => f -> relF.getPath() }
    }
  )
  .jvmPlatform(
    allJvmScalaVersions,
    jvmDimSettings ++ Seq(
      libraryDependencies ++= Seq(
        Dependencies.Smithy.model,
        Dependencies.Smithy.diff % Test,
        Dependencies.Smithy.build % Test
      )
    )
  )
  .jsPlatform(allJsScalaVersions, jsDimSettings)
  .nativePlatform(allNativeScalaVersions, nativeDimSettings)

/**
 * Module that contains jsoniter-based encoders/decoders for the generated
 * types.
 */
lazy val json = projectMatrix
  .in(file("modules/json"))
  .dependsOn(
    core,
    bootstrapped % "test->test",
    scalacheck % "test -> compile"
  )
  .settings(
    isMimaEnabled := true,
    libraryDependencies ++= Seq(
      Dependencies.Jsoniter.core.value
    ),
    libraryDependencies ++= munitDeps.value
  )
  .jvmPlatform(allJvmScalaVersions, jvmDimSettings)
  .jsPlatform(allJsScalaVersions, jsDimSettings)
  .nativePlatform(allNativeScalaVersions, nativeDimSettings)

/**
 * Module that contains fs2-data-based XML encoders/decoders for the generated
 * types.
 */
lazy val xml = projectMatrix
  .in(file("modules/xml"))
  .dependsOn(
    core,
    fs2,
    bootstrapped % "test->test",
    scalacheck % "test -> compile"
  )
  .settings(
    isMimaEnabled := false,
    libraryDependencies ++= Seq(
      Dependencies.Fs2Data.xml.value,
      Dependencies.Weaver.cats.value % Test
    ),
    libraryDependencies ++= munitDeps.value,
    Test / fork := virtualAxes.value.contains(VirtualAxis.jvm)
  )
  .jvmPlatform(allJvmScalaVersions, jvmDimSettings)
  .jsPlatform(allJsScalaVersions, jsDimSettings)
  .nativePlatform(allNativeScalaVersions, nativeDimSettings)

/**
 * Module that contains protobuf encoders/decoders for the generated
 * types.
 */
lazy val protobuf = projectMatrix
  .in(file("modules/protobuf"))
  .dependsOn(
    core,
    bootstrapped % "test->test",
    scalacheck % "test -> compile"
  )
  .settings(
    isMimaEnabled := false,
    libraryDependencies ++= munitDeps.value,
    libraryDependencies ++= {
      if (virtualAxes.value.contains(VirtualAxis.jvm))
        Seq(
          "com.google.protobuf" % "protobuf-java" % "3.24.0",
          "com.google.protobuf" % "protobuf-java-util" % "3.24.0" % Test
        )
      else
        Seq(
          "com.thesamet.scalapb" %% "protobuf-runtime-scala" % "0.8.14"
        )
    },
    Test / fork := virtualAxes.value.contains(VirtualAxis.jvm)
  )
  .jvmPlatform(allJvmScalaVersions, jvmDimSettings)
  .jsPlatform(allJsScalaVersions, jsDimSettings)
  .nativePlatform(allNativeScalaVersions, nativeDimSettings)

/**
 * Module that contains common code which relies on fs2.
 */
lazy val fs2 = projectMatrix
  .in(file("modules/fs2"))
  .dependsOn(
    core
  )
  .settings(
    isMimaEnabled := false,
    libraryDependencies ++= Seq(
      Dependencies.Fs2.core.value,
      Dependencies.Weaver.cats.value % Test
    ),
    libraryDependencies ++= munitDeps.value,
    Test / fork := virtualAxes.value.contains(VirtualAxis.jvm)
  )
  .jvmPlatform(allJvmScalaVersions, jvmDimSettings)
  .jsPlatform(allJsScalaVersions, jsDimSettings)
  .nativePlatform(allNativeScalaVersions, nativeDimSettings)

/**
 * Module that contains an http4s-specific `EntityCompiler` construct
 * that codifies the compilation of smithy4s Schemas to EntityEncoders and
 * EntityDecoders
 */
lazy val `http4s-kernel` = projectMatrix
  .in(file("modules/http4s-kernel"))
  .dependsOn(core, cats)
  .settings(
    isMimaEnabled := true,
    libraryDependencies ++= Seq(
      Dependencies.Http4s.core.value,
      Dependencies.Weaver.cats.value % Test
    )
  )
  .http4sPlatform(allJvmScalaVersions, jvmDimSettings)

/**
 * Module that contains http4s-specific client/server bindings for the
 * custom protocols provided by smithy4s.
 */
lazy val http4s = projectMatrix
  .in(file("modules/http4s"))
  .dependsOn(
    `http4s-kernel`,
    json,
    fs2,
    bootstrapped % "test->compile",
    complianceTests % "test->compile",
    dynamic % "test->compile",
    tests % "test->compile",
    testUtils % "test->compile"
  )
  .settings(
    isMimaEnabled := true,
    libraryDependencies ++= {
      Seq(
        Dependencies.Http4s.core.value,
        Dependencies.Http4s.dsl.value,
        Dependencies.Http4s.client.value,
        Dependencies.Alloy.core % Test,
        Dependencies.Smithy.build % Test,
        Dependencies.Http4s.circe.value % Test,
        Dependencies.Weaver.cats.value % Test,
        Dependencies.Http4s.emberClient.value % Test,
        Dependencies.Http4s.emberServer.value % Test,
        Dependencies.Alloy.`protocol-tests` % Test
      )
    },
    Test / allowedNamespaces := Seq(
      "smithy4s.example.guides.auth"
    ),
    Test / complianceTestDependencies := Seq(
      Dependencies.Alloy.`protocol-tests`
    ),
    (Test / smithy4sModelTransformers) := Seq("ProtocolTransformer"),
    (Test / resourceGenerators) := Seq(dumpModel(Test).taskValue),
    (Test / envVars) := {
      val files: Seq[File] =
        (Test / resourceGenerators) {
          _.join.map(_.flatten)
        }.value
      files.headOption
        .map { file =>
          Map("MODEL_DUMP" -> file.getAbsolutePath)
        }
        .getOrElse(Map.empty)
    }
  )
  .http4sPlatform(allJvmScalaVersions, jvmDimSettings)

/**
 * Module that contains a function to derive a documentation endpoint
 */
lazy val `http4s-swagger` = projectMatrix
  .in(file("modules/http4s-swagger"))
  .dependsOn(http4s)
  .settings(
    libraryDependencies ++= {
      Seq(
        Dependencies.Weaver.cats.value % Test,
        Dependencies.Webjars.swaggerUi,
        Dependencies.Webjars.webjarsLocator
      )
    }
  )
  .http4sJvmPlatform(allJvmScalaVersions, jvmDimSettings)

lazy val cats = projectMatrix
  .in(file("modules/cats"))
  .dependsOn(core)
  .settings(
    isMimaEnabled := true,
    libraryDependencies ++= Seq(
      Dependencies.Weaver.cats.value % Test,
      Dependencies.Cats.core.value
    )
  )
  .jvmPlatform(allJvmScalaVersions, jvmDimSettings)
  .jsPlatform(allJsScalaVersions, jsDimSettings)
  .nativePlatform(allNativeScalaVersions, nativeDimSettings)

lazy val testUtils = projectMatrix
  .in(file("modules/test-utils"))
  .dependsOn(core)
  .settings(Smithy4sBuildPlugin.doNotPublishArtifact)
  .settings(
    libraryDependencies += Dependencies.Cats.core.value
  )
  .jvmPlatform(allJvmScalaVersions, jvmDimSettings)
  .jsPlatform(allJsScalaVersions, jsDimSettings)
  .nativePlatform(allNativeScalaVersions, nativeDimSettings)

/**
 * Generic tests aimed at testing the implementations of the custom protocols
 * provided by smithy4s.
 */
lazy val tests = projectMatrix
  .in(file("modules/tests"))
  .dependsOn(core, complianceTests, dynamic)
  .settings(
    libraryDependencies ++= {
      Seq(
        Dependencies.Http4s.core.value,
        Dependencies.Http4s.dsl.value,
        Dependencies.Http4s.client.value,
        Dependencies.Http4s.circe.value,
        Dependencies.Weaver.cats.value
      )
    },
    Compile / allowedNamespaces := Seq("smithy4s.example"),
    Compile / smithySpecs := Seq(
      (ThisBuild / baseDirectory).value / "sampleSpecs" / "pizza.smithy"
    ),
    Compile / sourceGenerators := Seq(genSmithyScala(Compile).taskValue)
  )
  .http4sPlatform(allJvmScalaVersions, jvmDimSettings)

lazy val transformers = projectMatrix
  .in(file("modules/transformers"))
  .settings(Smithy4sBuildPlugin.doNotPublishArtifact)
  .settings(
    libraryDependencies ++= Seq(
      Dependencies.Smithy.model,
      Dependencies.Smithy.build,
      Dependencies.Smithy.testTraits,
      Dependencies.Smithy.awsTraits,
      Dependencies.Alloy.core
    )
  )
  .jvmPlatform(allJvmScalaVersions, jvmDimSettings)
  .jsPlatform(allJsScalaVersions, jsDimSettings)
  .nativePlatform(allNativeScalaVersions, nativeDimSettings)

lazy val complianceTests = projectMatrix
  .in(file("modules/compliance-tests"))
  .dependsOn(core)
  .settings(
    name := "compliance-tests",
    Compile / allowedNamespaces := Seq("smithy.test"),
    Compile / smithy4sDependencies ++= Seq(Dependencies.Smithy.testTraits),
    Compile / sourceGenerators := Seq(genSmithyScala(Compile).taskValue),
    libraryDependencies ++= {
      Seq(
        Dependencies.Circe.parser.value,
        Dependencies.Http4s.circe.value,
        Dependencies.Http4s.client.value,
        Dependencies.Weaver.cats.value % Test,
        Dependencies.Pprint.core.value,
        Dependencies.Fs2Data.xml.value
      )
    }
  )
  .http4sPlatform(allJvmScalaVersions, jvmDimSettings)

lazy val exampleGeneratedOutput =
  settingKey[File]("Output directory where the generated code is going to be.")

lazy val exampleGeneratedResourcesOutput =
  settingKey[File](
    "Output directory where the generated resources are going to be."
  )

/**
  * A project that contains generated code, which can serve as a basis for tests.
  */
lazy val bootstrapped = projectMatrix
  .in(file("modules/bootstrapped"))
  .dependsOn(cats, `aws-kernel`, complianceTests)
  .disablePlugins(ScalafixPlugin)
  .disablePlugins(HeaderPlugin)
  .settings(
    // Setting ScalaPB to generate Scala code from proto files generated by
    // smithy4s
    Compile / PB.generate := {
      // running smithy codegen before scalapb codegen to have the translated proto
      genSmithyResources(Compile).taskValue
      (Compile / PB.generate).value
    },
    Compile / PB.protoSources ++= Seq(
      exampleGeneratedResourcesOutput.value
    ),
    Compile / PB.targets := Seq(
      scalapb.gen() -> (Compile / sourceManaged).value / "scalapb"
    ),
    Test / fork := virtualAxes.value.contains(VirtualAxis.jvm),
    exampleGeneratedOutput := (ThisBuild / baseDirectory).value / "modules" / "bootstrapped" / "src" / "generated",
    exampleGeneratedResourcesOutput := (Compile / resourceDirectory).value,
    cleanFiles ++= Seq(
      exampleGeneratedOutput.value,
      exampleGeneratedResourcesOutput.value
    ),
    smithy4sDependencies ++= Seq(
      Dependencies.Smithy.testTraits,
      Dependencies.Smithy.awsTraits,
      Dependencies.Smithy.waiters
    ),
    Compile / allowedNamespaces := Seq(
      "com.amazonaws.dynamodb",
      "smithy4s.benchmark",
      "smithy4s.example",
      "smithy4s.example.aws",
      "smithy4s.example.import_test",
      "smithy4s.example.imp",
      "smithy4s.example.error",
      "smithy4s.example.common",
      "smithy4s.example.collision",
      "smithy4s.example.greet",
      "smithy4s.example.guides.auth",
      "smithy4s.example.guides.hello",
      "smithy4s.example.hello",
      "smithy4s.example.test",
      "smithy4s.example.package",
      "smithy4s.example.protobuf",
      "weather",
      "smithy4s.example.product",
      "smithy4s.example.reservedNameOverride"
    ),
    smithySpecs := IO.listFiles(
      (ThisBuild / baseDirectory).value / "sampleSpecs"
    ),
    Compile / resourceDirectory := (ThisBuild / baseDirectory).value / "modules" / "bootstrapped" / "resources",
    libraryDependencies += Dependencies.Http4s.emberServer.value,
    genSmithy(Compile),
    genSmithyOutput := exampleGeneratedOutput.value,
    genSmithyResourcesOutput := exampleGeneratedResourcesOutput.value,
    smithy4sSkip := List("resource"),
    // Ignore deprecation warnings here - it's all generated code, anyway.
    scalacOptions ++= Seq(
      "-Wconf:cat=deprecation:silent"
    ) ++ scala3MigrationOption(scalaVersion.value),
    libraryDependencies ++=
      munitDeps.value ++ Seq(
        Dependencies.Cats.core.value % Test,
        Dependencies.Weaver.cats.value % Test,
        "com.thesamet.scalapb" %% "scalapb-runtime" % scalapb.compiler.Version.scalapbVersion % "protobuf",
        Dependencies.Alloy.protobuf % "protobuf-src"
      )
  )
  .jvmPlatform(allJvmScalaVersions, jvmDimSettings)
  .jsPlatform(allJsScalaVersions, jsDimSettings)
  .nativePlatform(allNativeScalaVersions, nativeDimSettings)
  .settings(Smithy4sBuildPlugin.doNotPublishArtifact)

lazy val guides = projectMatrix
  .in(file("modules/guides"))
  .dependsOn(http4s)
  .dependsOn(bootstrapped)
  .settings(
    libraryDependencies ++= Seq(
      Dependencies.Http4s.emberServer.value,
      Dependencies.Http4s.emberClient.value,
      Dependencies.Weaver.cats.value % Test
    )
  )
  .jvmPlatform(Seq(Scala3), jvmDimSettings)
  .settings(Smithy4sBuildPlugin.doNotPublishArtifact)

/**
 * Pretty primitive benchmarks to test that we're not doing anything drastically
 * slow.
 */
lazy val benchmark = projectMatrix
  .in(file("modules/benchmark"))
  .enablePlugins(JmhPlugin)
  .dependsOn(
    http4s % "compile -> compile,test",
    `scalacheck`,
    bootstrapped
  )
  .settings(
    libraryDependencies ++= Seq(
      Dependencies.Circe.generic.value
    )
  )
  .jvmPlatform(List(Scala213), jvmDimSettings)
  .settings(Smithy4sBuildPlugin.doNotPublishArtifact)

lazy val `aws-sandbox` = projectMatrix
  .in(file("modules/aws-sandbox"))
  .dependsOn(`aws-http4s`)
  .settings(
    Compile / allowedNamespaces := Seq(
      "com.amazonaws.cloudwatch",
      "com.amazonaws.ec2"
    ),
    genSmithy(Compile),
    // Ignore deprecation warnings here - it's all generated code, anyway.
    scalacOptions ++= Seq(
      "-Wconf:cat=deprecation:silent"
    ),
    smithy4sDependencies ++= Seq(
      "com.disneystreaming.smithy" % "aws-cloudwatch-spec" % "2023.02.10",
      "com.disneystreaming.smithy" % "aws-ec2-spec" % "2023.02.10"
    ),
    libraryDependencies ++= Seq(
      Dependencies.Http4s.emberClient.value,
      Dependencies.Slf4jSimple % Runtime
    ),
    run / fork := true
  )
  .jvmPlatform(List(Scala213), jvmDimSettings)
  .settings(Smithy4sBuildPlugin.doNotPublishArtifact)

def genSmithy(config: Configuration) = Def.settings(
  Seq(
    config / sourceGenerators ++= Seq(genSmithyScala(config).taskValue),
    config / resourceGenerators ++= Seq(genSmithyResources(config).taskValue)
  )
)
def genSmithyScala(config: Configuration) = genSmithyImpl(config).map(_._1)
def genSmithyResources(config: Configuration) = genSmithyImpl(config).map(_._2)

// SBT setting to specify artifacts to be included in the Smithy model for compliance testing
val complianceTestDependencies =
  SettingKey[Seq[ModuleID]]("complianceTestDependencies")

// writes out a json representation of the smithy model pulled from Smithy4s dependencies config
// result is cached using the dependency list as the cache key
def dumpModel(config: Configuration): Def.Initialize[Task[Seq[File]]] =
  Def.task {
    val dumpModelCp = (`codegen-cli`.jvm(
      Smithy4sBuildPlugin.Scala213
    ) / Compile / fullClasspath).value
      .map(_.data)
    val transforms = (config / smithy4sModelTransformers).value
    lazy val modelTransformersCp = (transformers.jvm(
      Smithy4sBuildPlugin.Scala213
    ) / Compile / fullClasspath).value
      .map(_.data)

    val cp = (if (transforms.isEmpty) dumpModelCp
              else dumpModelCp ++ modelTransformersCp)
      .map(_.getAbsolutePath())
      .mkString(":")
    val mc = (`codegen-cli`.jvm(
      Smithy4sBuildPlugin.Scala213
    ) / Compile / mainClass).value.getOrElse(
      throw new Exception("No main class found")
    )

    import sjsonnew._
    import BasicJsonProtocol._
    import sbt.FileInfo
    import sbt.HashFileInfo
    import sbt.io.Hash
    import scala.jdk.CollectionConverters._
    implicit val pathFormat: JsonFormat[File] =
      BasicJsonProtocol.projectFormat[File, HashFileInfo](
        p => {
          if (p.isFile()) FileInfo.hash(p)
          else
            // If the path is a directory, we get the hashes of all files
            // then hash the concatenation of the hash's bytes.
            FileInfo.hash(
              p,
              Hash(
                Files
                  .walk(p.toPath(), 2)
                  .collect(Collectors.toList())
                  .asScala
                  .map(_.toFile())
                  .map(Hash(_))
                  .foldLeft(Array.emptyByteArray)(_ ++ _)
              )
            )
        },
        hash => hash.file
      )
    val s = (config / streams).value

    val args =
      if (transforms.isEmpty) List.empty
      else List("--transformers", transforms.mkString(","))
    val cached =
      Tracked.inputChanged[List[String], Seq[File]](
        s.cacheStoreFactory.make("input")
      ) {
        Function.untupled {
          Tracked
            .lastOutput[(Boolean, List[String]), Seq[File]](
              s.cacheStoreFactory.make("output")
            ) { case ((changed, deps), outputs) =>
              if (changed || outputs.isEmpty) {
                val res =
                  ("java" :: "-cp" :: cp :: mc :: "dump-model" :: deps ::: args).!!
                val file =
                  (config / resourceManaged).value / "compliance-tests.json"
                IO.write(file, res)
                Seq(file)

              } else {
                outputs.getOrElse(Seq.empty)
              }
            }
        }
      }

    val trackedFiles = List(
      "--dependencies",
      (config / complianceTestDependencies).?.value
        .getOrElse(Seq.empty)
        .map { moduleId =>
          s"${moduleId.organization}:${moduleId.name}:${moduleId.revision}"
        }
        .mkString(",")
    )

    cached(trackedFiles)
  }

/**
 * Dogfooding task that calls the codegen module, to generate smithy standard
 * library code, aws-specific code.
 */
def genSmithyImpl(config: Configuration) = Def.task {
  val inputFiles = (config / smithySpecs).value
  val outputDir = (config / genSmithyOutput).?.value
    .getOrElse((config / sourceManaged).value)
    .getAbsolutePath()
  val resourceOutputDir =
    (config / genSmithyResourcesOutput).?.value
      .getOrElse((config / resourceManaged).value)
      .getAbsolutePath()
  val allowedNS = (config / allowedNamespaces).?.value.filterNot(_.isEmpty)
  val skip = (config / smithy4sSkip).?.value.getOrElse(Seq.empty)
  val smithy4sDeps =
    (config / smithy4sDependencies).?.value.getOrElse(Seq.empty).map {
      moduleId =>
        s"${moduleId.organization}:${moduleId.name}:${moduleId.revision}"
    }

  val codegenCp =
    (`codegen-cli`.jvm(
      Smithy4sBuildPlugin.Scala213
    ) / Compile / fullClasspath).value
      .map(_.data)

  val mc = "smithy4s.codegen.cli.Main"
  val s = (config / streams).value

  import sjsonnew._
  import BasicJsonProtocol._
  import sbt.FileInfo
  import sbt.HashFileInfo
  import sbt.io.Hash
  import scala.jdk.CollectionConverters._

  // Json codecs used by SBT's caching constructs
  // This serialises a path by providing a hash of the content it points to.
  // Because the hash is part of the Json, this allows SBT to detect when a file
  // changes and invalidate its relevant caches, leading to a call to Smithy4s' code generator.
  implicit val pathFormat: JsonFormat[File] =
    BasicJsonProtocol.projectFormat[File, HashFileInfo](
      p => {
        if (p.isFile()) FileInfo.hash(p)
        else
          // If the path is a directory, we get the hashes of all files
          // then hash the concatenation of the hash's bytes.
          FileInfo.hash(
            p,
            Hash(
              Files
                .walk(p.toPath(), 2)
                .collect(Collectors.toList())
                .asScala
                .map(_.toFile())
                .map(Hash(_))
                .foldLeft(Array.emptyByteArray)(_ ++ _)
            )
          )
      },
      hash => hash.file
    )

  case class CodegenInput(files: Seq[File])
  object CodegenInput {
    implicit val seqFormat: JsonFormat[CodegenInput] =
      BasicJsonProtocol.projectFormat[CodegenInput, Seq[File]](
        input => input.files,
        files => CodegenInput(files)
      )(BasicJsonProtocol.seqFormat(pathFormat))
  }

  val cached =
    Tracked.inputChanged[CodegenInput, Seq[File]](
      s.cacheStoreFactory.make("input")
    ) {
      Function.untupled {
        Tracked
          .lastOutput[(Boolean, CodegenInput), Seq[File]](
            s.cacheStoreFactory.make("output")
          ) { case ((changed, files), outputs) =>
            if (changed || outputs.isEmpty) {
              val inputs = inputFiles.map(_.getAbsolutePath()).toList
              val outputOpt = List("--output", outputDir)
              val resourceOutputOpt =
                List("--resource-output", resourceOutputDir)
              val allowedNsOpt =
                if (allowedNS.isDefined)
                  List("--allowed-ns", allowedNS.get.mkString(","))
                else Nil
              val skipOpt = skip.flatMap(s => List("--skip", s))
              val dependenciesOpt =
                if (smithy4sDeps.nonEmpty)
                  List("--dependencies", smithy4sDeps.mkString(","))
                else Nil
              val args = outputOpt ++
                resourceOutputOpt ++
                allowedNsOpt ++
                inputs ++
                skipOpt ++
                dependenciesOpt

              val cp = codegenCp
                .map(_.getAbsolutePath())
                .mkString(":")

              val res =
                ("java" :: "-cp" :: cp :: mc :: "generate" :: args).lineStream.toList
              res.map(new File(_))
            } else outputs.getOrElse(Seq.empty)
          }
      }
    }

  val trackedFiles = inputFiles ++ codegenCp.allPaths.get()
  cached(CodegenInput(trackedFiles)).partition(_.ext == "scala")
}

addCommandAlias(
  "ci",
  "versionDump; clean; scalafmtCheckAll; headerCheck; test; publishLocal; scripted"
)

addCommandAlias(
  "preCI",
  "scalafmtAll; scalafmtSbt; scalafix --rules OrganizeImports"
)

lazy val versionDump =
  taskKey[Unit]("Dumps the version in a file named version")

versionDump := {
  val file = (ThisBuild / baseDirectory).value / "version"
  IO.write(file, (Compile / version).value)
}

ThisBuild / commands += Command.command("release") { state =>
  "publishSigned" ::
    "sonatypeBundleRelease" :: state
}<|MERGE_RESOLUTION|>--- conflicted
+++ resolved
@@ -11,10 +11,7 @@
 import sys.process._
 
 ThisBuild / commands ++= createBuildCommands(allModules)
-<<<<<<< HEAD
-=======
 ThisBuild / scalafixDependencies += "com.github.liancheng" %% "organize-imports" % "0.6.0"
->>>>>>> b96f736b
 ThisBuild / dynverSeparator := "-"
 ThisBuild / versionScheme := Some("early-semver")
 ThisBuild / mimaBaseVersion := "0.19.0"
