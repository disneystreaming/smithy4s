$version: "2"

namespace smithy4s.example

use alloy#simpleRestJson

@simpleRestJson
service PizzaAdminService {
<<<<<<< HEAD
    version: "1.0.0"
    operations: [
        AddMenuItem
        GetMenu
        Version
        Health
        HeaderEndpoint
        RoundTrip
        GetEnum
        GetIntEnum
        CustomCode
        Reservation
        Echo
        OptionalOutput
    ]
=======
  version: "1.0.0",
  operations: [AddMenuItem, GetMenu, Version, Health, HeaderEndpoint, RoundTrip, GetEnum, GetIntEnum, CustomCode, Book, Echo, HeadRequest]
>>>>>>> a977468a
}

@http(method: "POST", uri: "/restaurant/{restaurant}/menu/item", code: 201)
operation AddMenuItem {
    input: AddMenuItemRequest
    errors: [
        PriceError
        GenericServerError
        GenericClientError
    ]
    output: AddMenuItemResult
}

@http(method: "POST", uri: "/headers/", code: 200)
operation HeaderEndpoint {
    input: HeaderEndpointData
    output: HeaderEndpointData
}

@http(method: "POST", uri: "/roundTrip/{label}", code: 200)
operation RoundTrip {
    input: RoundTripData
    output: RoundTripData
}

structure RoundTripData {
    @httpLabel
    @required
    label: String
    @httpHeader("HEADER")
    header: String
    @httpQuery("query")
    query: String
    body: String
}

structure HeaderEndpointData {
    @httpHeader("X-UPPERCASE-HEADER")
    uppercaseHeader: String
    @httpHeader("X-Capitalized-Header")
    capitalizedHeader: String
    @httpHeader("x-lowercase-header")
    lowercaseHeader: String
    @httpHeader("x-MiXeD-hEaDEr")
    mixedHeader: String
}

structure AddMenuItemResult {
    @httpPayload
    @required
    itemId: String
    @timestampFormat("epoch-seconds")
    @httpHeader("X-ADDED-AT")
    @required
    added: Timestamp
}

@readonly
@http(method: "GET", uri: "/version", code: 200)
operation Version {
    output: VersionOutput
}

structure VersionOutput {
    @httpPayload
    @required
    version: String
}

@error("client")
structure PriceError {
    @required
    message: String
    @required
    @httpHeader("X-CODE")
    code: Integer
}

@readonly
@http(method: "GET", uri: "/restaurant/{restaurant}/menu", code: 200)
operation GetMenu {
    input: GetMenuRequest
    errors: [
        NotFoundError
        FallbackError
        FallbackError2
        GenericClientError
    ]
    output: GetMenuResult
}

structure GetMenuRequest {
    @httpLabel
    @required
    restaurant: String
}

structure GetMenuResult {
    @required
    @httpPayload
    menu: Menu
}

@error("client")
@httpError(404)
structure NotFoundError {
    @required
    name: String
}

@error("client")
structure FallbackError {
    @required
    error: String
}

// added to test error handling scenarios in `operation GetMenu`
@error("client")
structure FallbackError2 {
    @required
    error: String
}

map Menu {
    key: String
    value: MenuItem
}

structure AddMenuItemRequest {
    @httpLabel
    @required
    restaurant: String
    @httpPayload
    @required
    menuItem: MenuItem
}

structure MenuItem {
    @required
    food: Food
    @required
    price: Float
}

union Food {
    pizza: Pizza
    salad: Salad
}

structure Salad {
    @required
    name: String
    @required
    ingredients: Ingredients
}

structure Pizza {
    @required
    name: String
    @required
    base: PizzaBase
    @required
    toppings: Ingredients
}

enum PizzaBase {
    CREAM = "C"
    TOMATO = "T"
}

enum Ingredient {
    MUSHROOM = "Mushroom"
    CHEESE = "Cheese"
    SALAD = "Salad"
    TOMATO = "Tomato"
}

list Ingredients {
    member: Ingredient
}

@error("server")
@httpError(502)
structure GenericServerError {
    @required
    message: String
}

@error("client")
@httpError(418)
structure GenericClientError {
    @required
    message: String
}

@readonly
@http(method: "GET", uri: "/health", code: 200)
operation Health {
    input: HealthRequest
    output: HealthResponse
    errors: [UnknownServerError]
}

structure HealthRequest {
    @httpQuery("query")
    @length(min: 0, max: 5)
    query: String
}

@freeForm(i: 1, a: 2)
structure HealthResponse {
    @required
    status: String
}

// This error indicates a fatal, unexpected error has occurred. Fallback strategies ought to be triggered by this
// error.
@error("server")
@httpError(500)
structure UnknownServerError {
    @required
    errorCode: UnknownServerErrorCode
    description: String
    stateHash: String
}

// Define the singular error code that can be returned for an UnknownServerError
enum UnknownServerErrorCode {
    ERROR_CODE = "server.error"
}

@trait
document freeForm

@readonly
@http(method: "GET", uri: "/get-enum/{aa}", code: 200)
operation GetEnum {
    input: GetEnumInput
    output: GetEnumOutput
    errors: [UnknownServerError]
}

structure GetEnumInput {
    @required
    @httpLabel
    aa: TheEnum
}

structure GetEnumOutput {
    result: String
}

enum TheEnum {
    V1 = "v1"
    V2 = "v2"
}

@readonly
@http(method: "GET", uri: "/get-int-enum/{aa}", code: 200)
operation GetIntEnum {
    input := {
        @required
        @httpLabel
        aa: EnumResult
    }
    output := {
        @required
        result: EnumResult
    }
    errors: [UnknownServerError]
}

intEnum EnumResult {
    FIRST = 1
    SECOND = 2
}

@readonly
@http(method: "GET", uri: "/custom-code/{code}", code: 200)
operation CustomCode {
    input: CustomCodeInput
    output: CustomCodeOutput
    errors: [UnknownServerError]
}

structure CustomCodeInput {
    @httpLabel
    @required
    code: Integer
}

structure CustomCodeOutput {
    @httpResponseCode
    code: Integer
}

@http(method: "POST", uri: "/book/{name}", code: 200)
operation Reservation {
    input := {
        @httpLabel
        @required
        name: String
        @httpQuery("town")
        town: String
    }
    output := {
        @required
        message: String
    }
}

@http(method: "POST", uri: "/echo/{pathParam}")
operation Echo {
    input: EchoInput
    // this operation must NOT have any errors
    errors: []
}

structure EchoInput {
    @required
    @httpLabel
    @length(min: 10)
    pathParam: String
    @httpQuery("queryParam")
    @length(min: 10)
    queryParam: String
    @httpPayload
    @required
    body: EchoBody
}

structure EchoBody {
<<<<<<< HEAD
    @length(min: 10)
    data: String
}

@http(method: "GET", uri: "/optional-output")
@readonly
operation OptionalOutput {
    output := {
        @httpPayload
        body: String
    }
=======
  @length(min: 10)
  data: String
}

@http(method: "HEAD", uri: "/head-request")
@readonly
operation HeadRequest {
    output: HeadRequestOutput
}

structure HeadRequestOutput {
    @httpHeader("Test")
    @required
    test: String
>>>>>>> a977468a
}<|MERGE_RESOLUTION|>--- conflicted
+++ resolved
@@ -6,7 +6,6 @@
 
 @simpleRestJson
 service PizzaAdminService {
-<<<<<<< HEAD
     version: "1.0.0"
     operations: [
         AddMenuItem
@@ -21,11 +20,8 @@
         Reservation
         Echo
         OptionalOutput
+        HeadRequest
     ]
-=======
-  version: "1.0.0",
-  operations: [AddMenuItem, GetMenu, Version, Health, HeaderEndpoint, RoundTrip, GetEnum, GetIntEnum, CustomCode, Book, Echo, HeadRequest]
->>>>>>> a977468a
 }
 
 @http(method: "POST", uri: "/restaurant/{restaurant}/menu/item", code: 201)
@@ -339,8 +335,7 @@
 
 @http(method: "POST", uri: "/echo/{pathParam}")
 operation Echo {
-    input: EchoInput
-    // this operation must NOT have any errors
+    input: EchoInput// this operation must NOT have any errors
     errors: []
 }
 
@@ -358,7 +353,6 @@
 }
 
 structure EchoBody {
-<<<<<<< HEAD
     @length(min: 10)
     data: String
 }
@@ -370,9 +364,6 @@
         @httpPayload
         body: String
     }
-=======
-  @length(min: 10)
-  data: String
 }
 
 @http(method: "HEAD", uri: "/head-request")
@@ -385,5 +376,4 @@
     @httpHeader("Test")
     @required
     test: String
->>>>>>> a977468a
 }