$version: "2"

namespace smithy4s.example

use smithy4s.api#simpleRestJson

@simpleRestJson
service PizzaAdminService {
  version: "1.0.0",
  errors: [GenericServerError, GenericClientError],
<<<<<<< HEAD
  operations: [AddMenuItem, GetMenu, Version, Health, HeaderEndpoint, RoundTrip, GetEnum, CustomCode]
=======
  operations: [AddMenuItem, GetMenu, Version, Health, HeaderEndpoint, RoundTrip, GetEnum, GetIntEnum]
>>>>>>> 548705f7
}

@http(method: "POST", uri: "/restaurant/{restaurant}/menu/item", code: 201)
operation AddMenuItem {
  input: AddMenuItemRequest,
  errors: [PriceError],
  output: AddMenuItemResult
}

@http(method: "POST", uri: "/headers/", code: 200)
operation HeaderEndpoint {
  input: HeaderEndpointData,
  output: HeaderEndpointData
}

@http(method: "POST", uri: "/roundTrip/{label}", code: 200)
operation RoundTrip {
  input: RoundTripData,
  output: RoundTripData
}

structure RoundTripData {
  @httpLabel
  @required
  label: String,
  @httpHeader("HEADER")
  header: String,
  @httpQuery("query")
  query: String,
  body: String
}

structure HeaderEndpointData {
  @httpHeader("X-UPPERCASE-HEADER")
  uppercaseHeader: String,
  @httpHeader("X-Capitalized-Header")
  capitalizedHeader: String,
  @httpHeader("x-lowercase-header")
  lowercaseHeader: String,
  @httpHeader("x-MiXeD-hEaDEr")
  mixedHeader: String,
}

structure AddMenuItemResult {
  @httpPayload
  @required
  itemId: String,
  @timestampFormat("epoch-seconds")
  @httpHeader("X-ADDED-AT")
  @required
  added: Timestamp
}

@readonly
@http(method: "GET", uri: "/version", code: 200)
operation Version {
  output: VersionOutput
}


structure VersionOutput {
  @httpPayload
  @required
  version: String
}

@error("client")
structure PriceError {
  @required
  message: String,
  @required
  @httpHeader("X-CODE")
  code: Integer
}

@http(method: "GET", uri: "/restaurant/{restaurant}/menu", code: 200)
operation GetMenu {
  input: GetMenuRequest,
  errors: [NotFoundError, FallbackError],
  output: GetMenuResult
}

structure GetMenuRequest {
  @httpLabel
  @required
  restaurant: String
}

structure GetMenuResult {
  @required
  @httpPayload
  menu: Menu
}

@error("client")
@httpError(404)
structure NotFoundError {
  @required
  name: String
}

@error("client")
structure FallbackError {
  @required
  error: String
}

map Menu {
  key: String,
  value: MenuItem
}

structure AddMenuItemRequest {
  @httpLabel
  @required
  restaurant: String,
  @httpPayload
  @required
  menuItem: MenuItem
}

structure MenuItem {
  @required
  food: Food,
  @required
  price: Float
}

union Food {
  pizza: Pizza,
  salad: Salad
}

structure Salad {
  @required
  name: String,
  @required
  ingredients: Ingredients
}

structure Pizza {
  @required
  name: String,
  @required
  base: PizzaBase,
  @required
  toppings: Ingredients
}

@enum([{name: "CREAM", value: "C"}, {name: "TOMATO", value: "T"}])
string PizzaBase

@enum([{value: "Mushroom"}, {value: "Cheese"}, {value: "Salad"}, {value: "Tomato"}])
string Ingredient

list Ingredients {
  member: Ingredient
}

@error("server")
@httpError(502)
structure GenericServerError {
  @required
  message: String
}

@error("client")
@httpError(418)
structure GenericClientError {
  @required
  message: String
}

@readonly
@http(method: "GET", uri: "/health", code: 200)
operation Health {
  input: HealthRequest,
  output: HealthResponse,
  errors: [ UnknownServerError ]
}

structure HealthRequest {
  @httpQuery("query")
  @length(min: 0, max: 5)
  query: String
}

@freeForm(i : 1, a: 2)
structure HealthResponse {
  @required
  status: String
}

// This error indicates a fatal, unexpected error has occurred. Fallback strategies ought to be triggered by this
// error.
@error("server")
@httpError(500)
structure UnknownServerError {
  @required
  errorCode: UnknownServerErrorCode,

  description: String,

  stateHash: String
}

// Define the singular error code that can be returned for an UnknownServerError
@enum([
 {
    value: "server.error",
    name: "ERROR_CODE"
 }
])
string UnknownServerErrorCode


@trait
document freeForm

@readonly
@http(method: "GET", uri: "/get-enum/{aa}", code: 200)
operation GetEnum {
  input: GetEnumInput,
  output: GetEnumOutput,
  errors: [ UnknownServerError ]
}

structure GetEnumInput {
  @required
  @httpLabel
  aa: TheEnum
}

structure GetEnumOutput {
  result: String
}

<<<<<<< HEAD
@enum([
  {value: "v1", name: "V1"},
  {value: "v2", name: "V2"}
])
string TheEnum

@readonly
@http(method: "GET", uri: "/custom-code/{code}", code: 200)
operation CustomCode {
  input: CustomCodeInput,
  output: CustomCodeOutput,
  errors: [ UnknownServerError ]
}

structure CustomCodeInput {
  @httpLabel
  @required
  code: Integer
}

structure CustomCodeOutput {
  @httpResponseCode
  code: Integer
=======
enum TheEnum {
  V1 = "v1"
  V2 = "v2"
}

@readonly
@http(method: "GET", uri: "/get-int-enum/{aa}", code: 200)
operation GetIntEnum {
  input := {
    @required
    @httpLabel
    aa: EnumResult
  }
  output := {
    @required
    result: EnumResult
  }
  errors: [ UnknownServerError ]
}

intEnum EnumResult {
    FIRST = 1
    SECOND = 2
>>>>>>> 548705f7
}<|MERGE_RESOLUTION|>--- conflicted
+++ resolved
@@ -8,11 +8,7 @@
 service PizzaAdminService {
   version: "1.0.0",
   errors: [GenericServerError, GenericClientError],
-<<<<<<< HEAD
-  operations: [AddMenuItem, GetMenu, Version, Health, HeaderEndpoint, RoundTrip, GetEnum, CustomCode]
-=======
-  operations: [AddMenuItem, GetMenu, Version, Health, HeaderEndpoint, RoundTrip, GetEnum, GetIntEnum]
->>>>>>> 548705f7
+  operations: [AddMenuItem, GetMenu, Version, Health, HeaderEndpoint, RoundTrip, GetEnum, GetIntEnum, CustomCode]
 }
 
 @http(method: "POST", uri: "/restaurant/{restaurant}/menu/item", code: 201)
@@ -250,31 +246,6 @@
   result: String
 }
 
-<<<<<<< HEAD
-@enum([
-  {value: "v1", name: "V1"},
-  {value: "v2", name: "V2"}
-])
-string TheEnum
-
-@readonly
-@http(method: "GET", uri: "/custom-code/{code}", code: 200)
-operation CustomCode {
-  input: CustomCodeInput,
-  output: CustomCodeOutput,
-  errors: [ UnknownServerError ]
-}
-
-structure CustomCodeInput {
-  @httpLabel
-  @required
-  code: Integer
-}
-
-structure CustomCodeOutput {
-  @httpResponseCode
-  code: Integer
-=======
 enum TheEnum {
   V1 = "v1"
   V2 = "v2"
@@ -298,5 +269,23 @@
 intEnum EnumResult {
     FIRST = 1
     SECOND = 2
->>>>>>> 548705f7
+}
+
+@readonly
+@http(method: "GET", uri: "/custom-code/{code}", code: 200)
+operation CustomCode {
+  input: CustomCodeInput,
+  output: CustomCodeOutput,
+  errors: [ UnknownServerError ]
+}
+
+structure CustomCodeInput {
+  @httpLabel
+  @required
+  code: Integer
+}
+
+structure CustomCodeOutput {
+  @httpResponseCode
+  code: Integer
 }