--- conflicted
+++ resolved
@@ -1,12 +1,7 @@
 {
   "imports": ["./sampleSpecs", "./modules/protocol/resources"],
   "mavenDependencies": [
-<<<<<<< HEAD
-    "software.amazon.smithy:smithy-protocol-test-traits:1.26.0",
-    "com.disneystreaming.alloy:alloy-core:0.1.19"
-=======
     "software.amazon.smithy:smithy-protocol-test-traits:1.31.0",
     "com.disneystreaming.alloy:alloy-core:0.2.2"
->>>>>>> bf806703
   ]
 }