{
<<<<<<< HEAD
  "imports": ["./sampleSpecs", "./modules/protocol"],
  "mavenDependencies": [
    "software.amazon.smithy:smithy-protocol-test-traits:1.21.0"
  ]
=======
  "imports" : ["./sampleSpecs", "./modules/protocol/resources"]
>>>>>>> ed15fce6
}<|MERGE_RESOLUTION|>--- conflicted
+++ resolved
@@ -1,10 +1,6 @@
 {
-<<<<<<< HEAD
-  "imports": ["./sampleSpecs", "./modules/protocol"],
+  "imports": ["./sampleSpecs", "./modules/protocol/resources"],
   "mavenDependencies": [
-    "software.amazon.smithy:smithy-protocol-test-traits:1.21.0"
+    "software.amazon.smithy:smithy-protocol-test-traits:1.22.0"
   ]
-=======
-  "imports" : ["./sampleSpecs", "./modules/protocol/resources"]
->>>>>>> ed15fce6
 }