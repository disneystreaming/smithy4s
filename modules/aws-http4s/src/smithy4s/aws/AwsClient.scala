--- conflicted
+++ resolved
@@ -24,10 +24,10 @@
 import org.http4s.Response
 import org.http4s.client.Client
 import smithy4s.Blob
-import smithy4s.Endpoint
 import smithy4s.aws.internals._
 import smithy4s.http._
 import smithy4s.client.UnaryClientCompiler
+import smithy4s.schema.OperationSchema
 import smithy4s.http4s.kernel._
 import smithy4s.interopcats._
 import smithy4s.http.HttpMethod
@@ -69,7 +69,7 @@
         awsEnv: AwsEnvironment[F]
     ): service.FunctorEndpointCompiler[F] = {
 
-      def baseRequest(endpoint: Endpoint.Base[_, _, _, _, _]): F[HttpRequest[Blob]] = {
+      def baseRequest(endpoint: OperationSchema[_, _, _, _, _]): F[HttpRequest[Blob]] = {
         awsEnv.region.map { region =>
           val endpointPrefix = awsService.endpointPrefix.getOrElse(endpoint.id.name)
           val baseUri = HttpUri(
@@ -96,7 +96,6 @@
           case AwsProtocol.AWS_JSON_1_1(_) =>
             AwsJsonCodecs.make[F]("application/x-amz-json-1.1")
 
-<<<<<<< HEAD
           case AwsProtocol.AWS_QUERY(_) =>
             // TODO retain user encoding when applying compression
             AwsQueryCodecs.make[F](version = service.version)
@@ -106,24 +105,6 @@
 
           case AwsProtocol.AWS_REST_XML(_) =>
             AwsRestXmlCodecs.make[F]()
-=======
-        case AwsProtocol.AWS_REST_XML(_) =>
-          AwsXmlCodecs.make[F]()
-      }
-      service.functorInterpreter {
-        new service.FunctorEndpointCompiler[F] {
-          def apply[I, E, O, SI, SO](
-              endpoint: service.Endpoint[I, E, O, SI, SO]
-          ): I => F[O] =
-            new AwsUnaryEndpoint(
-              service.id,
-              service.hints,
-              awsService,
-              awsEnv,
-              endpoint.schema,
-              clientCodecs
-            )
->>>>>>> a8d6b3ff
         }
 
       val compression = awsProtocol match {
