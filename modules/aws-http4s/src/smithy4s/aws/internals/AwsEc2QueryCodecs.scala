/*
 *  Copyright 2021-2022 Disney Streaming
 *
 *  Licensed under the Tomorrow Open Source Technology License, Version 1.0 (the "License");
 *  you may not use this file except in compliance with the License.
 *  You may obtain a copy of the License at
 *
 *     https://disneystreaming.github.io/TOST-1.0.txt
 *
 *  Unless required by applicable law or agreed to in writing, software
 *  distributed under the License is distributed on an "AS IS" BASIS,
 *  WITHOUT WARRANTIES OR CONDITIONS OF ANY KIND, either express or implied.
 *  See the License for the specific language governing permissions and
 *  limitations under the License.
 */

package smithy4s.aws
package internals

import _root_.aws.protocols.Ec2QueryName
import alloy.UrlFormName
import alloy.UrlFormFlattened
import smithy.api.XmlName
import smithy4s._
import smithy4s.capability.MonadThrowLike
import smithy4s.codecs.Writer
import smithy4s.http._
import smithy4s.kinds.PolyFunction5
import smithy4s.xml.Xml
import smithy4s.xml.internals.XmlStartingPath
import smithy4s.schema.OperationSchema

// scalafmt: { maxColumn = 120}
private[aws] object AwsEcsQueryCodecs {

  // These are set to fulfil the requirements of
  // https://smithy.io/2.0/aws/protocols/aws-ec2-query-protocol.html?highlight=ec2%20query%20protocol#query-key-resolution.
  private val xmlToUrlFormHints = (hints: Hints) =>
    hints match {
      case Ec2QueryName.hint(ec2QueryName) => hints.addMemberHints(UrlFormName(ec2QueryName.value))
      case XmlName.hint(xmlName)           => hints.addMemberHints(UrlFormName(xmlName.value.capitalize))
      case _                               => hints
    }

  // All collections are encoded supposed to be using the flattened encoding. We simply modify the schema transitively
  // to add the hint to all layers, for simplicity.
  private val flattenAll = (_: Hints).add(UrlFormFlattened())

  private val addErrorStartingPath = (_: Hints).add(XmlStartingPath(List("Response", "Errors", "Error")))
  private val discriminatorReaders =
    Xml.readers.contramapSchema(Schema.transformHintsLocallyK(addErrorStartingPath))

  def operationPreprocessor(
      version: String
  ): PolyFunction5[OperationSchema, OperationSchema] =
    new PolyFunction5[OperationSchema, OperationSchema] {
      def apply[I, E, O, SI, SO](
          operation: OperationSchema[I, E, O, SI, SO]
<<<<<<< HEAD
      ): OperationSchema[I, E, O, SI, SO] = {

        import AwsQueryCodecs.{addOperationInfo, addDiscriminator}

        val inputTransformation = {
          val transitive = Schema.transformHintsTransitivelyK { xmlToUrlFormHints.andThen(flattenAll) }
          val local = Schema.transformHintsLocallyK(addOperationInfo(operation.id.name, version))
          transitive.andThen(local)
        }

        def errorTransformation =
          Errorable.transformHintsLocallyK {
            addDiscriminator.andThen(addErrorStartingPath)
          }

        val outputTransformation = Schema.transformHintsLocallyK {
          val responseTag = operation.id.name + "Response"
          (_: Hints).add(XmlStartingPath(List(responseTag)))
=======
      ): UnaryClientCodecs[F, I, E, O] = {
        val requestEncoderCompilers = AwsQueryCodecs
          .requestEncoderCompilers[F](
            // These are set to fulfil the requirements of
            // https://smithy.io/2.0/aws/protocols/aws-ec2-query-protocol.html?highlight=ec2%20query%20protocol#query-key-resolution.
            // without UrlFormDataEncoderSchemaVisitor having to be more aware
            // than necessary of these protocol quirks.
            ignoreUrlFormFlattened = true,
            capitalizeStructAndUnionMemberNames = true,
            action = operation.id.name,
            version = version
          )
          .contramapSchema(
            // This pre-processing works in collaboration with the passing of
            // the capitalizeStructAndUnionMemberNames flags to
            // UrlFormDataEncoderSchemaVisitor.
            Schema.transformHintsTransitivelyK(hints =>
              hints.memberHints.get(Ec2QueryName) match {
                case Some(ec2QueryName) =>
                  hints.addMemberHints(XmlName(ec2QueryName.value))

                case None =>
                  hints.memberHints.get(XmlName) match {
                    case Some(xmlName) =>
                      hints.addMemberHints(XmlName(xmlName.value.capitalize))
                    case None => hints
                  }
              }
            )
          )
        val transformEncoders = applyCompression[F](
          operation.hints,
          // To fulfil the requirement of
          // https://github.com/smithy-lang/smithy/blob/main/smithy-aws-protocol-tests/model/ec2Query/requestCompression.smithy#L152-L298.
          retainUserEncoding = false
        )
        val requestEncoderCompilersWithCompression = transformEncoders(
          requestEncoderCompilers
        )

        val responseTag = operation.id.name + "Response"
        val responseDecoderCompilers =
          AwsXmlCodecs
            .responseDecoderCompilers[F]
            .contramapSchema(
              Schema.transformHintsLocallyK(
                _ ++ Hints(XmlStartingPath(List(responseTag)))
              )
            )
        val errorDecoderCompilers = AwsXmlCodecs
          .responseDecoderCompilers[F]
          .contramapSchema(
            Schema.transformHintsLocallyK(
              _ ++ Hints(XmlStartingPath(List("Response", "Errors", "Error")))
            )
          )

        // Takes the `@awsQueryError` trait into consideration to decide how to
        // discriminate error responses.
        val errorNameMapping: (String => String) = operation.error match {
          case None =>
            identity[String]

          case Some(err) =>
            val mapping = err.alternatives.flatMap { alt =>
              val shapeName = alt.schema.shapeId.name
              alt.hints.get(AwsQueryError).map(_.code).map(_ -> shapeName)
            }.toMap
            errorCode => mapping.getOrElse(errorCode, errorCode)
>>>>>>> c6ff4295
        }

        operation
          .mapInput(inputTransformation(_))
          .mapOutput(outputTransformation(_))
          .mapError(errorTransformation(_))
      }
    }

  // These are set to fulfil the requirements of
  // https://smithy.io/2.0/aws/protocols/aws-ec2-query-protocol.html?highlight=ec2%20query%20protocol#query-key-resolution.
  // without UrlFormDataEncoderSchemaVisitor having to be more aware than necessary of these protocol quirks.
  private[aws] val inputEncoders = {
    UrlForm
      .Encoder(capitalizeStructAndUnionMemberNames = true)
      .mapK { UrlForm.Encoder.toWriterK.andThen(Writer.addingTo[Any].andThenK(form => Blob(form.render))) }
  }

  def make[F[_]: MonadThrowLike](
      version: String
  ): HttpUnaryClientCodecs.Builder[F, HttpRequest[Blob], HttpResponse[Blob]] = {

    HttpUnaryClientCodecs.builder
      .withOperationPreprocessor(operationPreprocessor(version))
      .withBodyEncoders(inputEncoders)
      .withSuccessBodyDecoders(Xml.readers)
      .withErrorBodyDecoders(Xml.readers)
      .withMetadataEncoders(Metadata.AwsEncoder)
      .withMetadataDecoders(Metadata.AwsDecoder)
      .withErrorDiscriminator(AwsErrorTypeDecoder.fromResponse(discriminatorReaders))
      .withWriteEmptyStructs(_ => true)
      .withRequestMediaType("application/x-www-form-urlencoded")
  }

}<|MERGE_RESOLUTION|>--- conflicted
+++ resolved
@@ -29,6 +29,7 @@
 import smithy4s.xml.Xml
 import smithy4s.xml.internals.XmlStartingPath
 import smithy4s.schema.OperationSchema
+import smithy4s.schema.ErrorSchema
 
 // scalafmt: { maxColumn = 120}
 private[aws] object AwsEcsQueryCodecs {
@@ -56,7 +57,6 @@
     new PolyFunction5[OperationSchema, OperationSchema] {
       def apply[I, E, O, SI, SO](
           operation: OperationSchema[I, E, O, SI, SO]
-<<<<<<< HEAD
       ): OperationSchema[I, E, O, SI, SO] = {
 
         import AwsQueryCodecs.{addOperationInfo, addDiscriminator}
@@ -68,84 +68,13 @@
         }
 
         def errorTransformation =
-          Errorable.transformHintsLocallyK {
+          ErrorSchema.transformHintsLocallyK {
             addDiscriminator.andThen(addErrorStartingPath)
           }
 
         val outputTransformation = Schema.transformHintsLocallyK {
           val responseTag = operation.id.name + "Response"
           (_: Hints).add(XmlStartingPath(List(responseTag)))
-=======
-      ): UnaryClientCodecs[F, I, E, O] = {
-        val requestEncoderCompilers = AwsQueryCodecs
-          .requestEncoderCompilers[F](
-            // These are set to fulfil the requirements of
-            // https://smithy.io/2.0/aws/protocols/aws-ec2-query-protocol.html?highlight=ec2%20query%20protocol#query-key-resolution.
-            // without UrlFormDataEncoderSchemaVisitor having to be more aware
-            // than necessary of these protocol quirks.
-            ignoreUrlFormFlattened = true,
-            capitalizeStructAndUnionMemberNames = true,
-            action = operation.id.name,
-            version = version
-          )
-          .contramapSchema(
-            // This pre-processing works in collaboration with the passing of
-            // the capitalizeStructAndUnionMemberNames flags to
-            // UrlFormDataEncoderSchemaVisitor.
-            Schema.transformHintsTransitivelyK(hints =>
-              hints.memberHints.get(Ec2QueryName) match {
-                case Some(ec2QueryName) =>
-                  hints.addMemberHints(XmlName(ec2QueryName.value))
-
-                case None =>
-                  hints.memberHints.get(XmlName) match {
-                    case Some(xmlName) =>
-                      hints.addMemberHints(XmlName(xmlName.value.capitalize))
-                    case None => hints
-                  }
-              }
-            )
-          )
-        val transformEncoders = applyCompression[F](
-          operation.hints,
-          // To fulfil the requirement of
-          // https://github.com/smithy-lang/smithy/blob/main/smithy-aws-protocol-tests/model/ec2Query/requestCompression.smithy#L152-L298.
-          retainUserEncoding = false
-        )
-        val requestEncoderCompilersWithCompression = transformEncoders(
-          requestEncoderCompilers
-        )
-
-        val responseTag = operation.id.name + "Response"
-        val responseDecoderCompilers =
-          AwsXmlCodecs
-            .responseDecoderCompilers[F]
-            .contramapSchema(
-              Schema.transformHintsLocallyK(
-                _ ++ Hints(XmlStartingPath(List(responseTag)))
-              )
-            )
-        val errorDecoderCompilers = AwsXmlCodecs
-          .responseDecoderCompilers[F]
-          .contramapSchema(
-            Schema.transformHintsLocallyK(
-              _ ++ Hints(XmlStartingPath(List("Response", "Errors", "Error")))
-            )
-          )
-
-        // Takes the `@awsQueryError` trait into consideration to decide how to
-        // discriminate error responses.
-        val errorNameMapping: (String => String) = operation.error match {
-          case None =>
-            identity[String]
-
-          case Some(err) =>
-            val mapping = err.alternatives.flatMap { alt =>
-              val shapeName = alt.schema.shapeId.name
-              alt.hints.get(AwsQueryError).map(_.code).map(_ -> shapeName)
-            }.toMap
-            errorCode => mapping.getOrElse(errorCode, errorCode)
->>>>>>> c6ff4295
         }
 
         operation
