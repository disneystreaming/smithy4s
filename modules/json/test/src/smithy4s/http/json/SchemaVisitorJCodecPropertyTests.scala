--- conflicted
+++ resolved
@@ -156,11 +156,7 @@
     )
     hint match {
       case Hints.Binding.StaticBinding(_, l: Length) => lengthGen(l)
-<<<<<<< HEAD
-      case Hints.Binding.StaticBinding(_, r: Range) => rangeGen(r)
-=======
       case Hints.Binding.StaticBinding(_, r: Range)  => rangeGen(r)
->>>>>>> 95833dbf
       case _ => Gen.const(int.asInstanceOf[Schema[Any]])
     }
   }
