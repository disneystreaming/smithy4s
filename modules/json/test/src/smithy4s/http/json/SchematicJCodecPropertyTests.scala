--- conflicted
+++ resolved
@@ -76,15 +76,10 @@
       (hint, sch) <- genSchemaWithHints
       data <- sch.compile(smithy4s.scalacheck.SchematicGen)
     } yield (Hints(hint), sch, data)
-<<<<<<< HEAD
-    forall(gen) { case (hints, schema, data) =>
+    forAll(gen) { case (hints, schema, data) =>
       val hint = hints.all.collect { case b: Hints.Binding.StaticBinding[_] =>
         b
       }.head
-=======
-    forAll(gen) { case (hints, schema, data) =>
-      val hint = hints.all.head
->>>>>>> d9b4f772
       implicit val codec: JCodec[Any] =
         schema.compile(schemaVisitorJCodec)
       val json = writeToString(data)
