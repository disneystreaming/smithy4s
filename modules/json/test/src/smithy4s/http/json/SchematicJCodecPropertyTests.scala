--- conflicted
+++ resolved
@@ -140,34 +140,15 @@
   ): Gen[Schema[DynData]] = {
     def lengthGen(l: Length) = Gen.oneOf(
       Vector(
-<<<<<<< HEAD
-        (string),
-        map(string, string),
-        string,
-        bytes
-      ).map(_.addHints(l)).asInstanceOf[Vector[Schema[DynData]]]
-=======
         string.addHints(l).validated[Length],
         map(string, string).addHints(l).validated[Length],
         string.addHints(l).validated[Length],
         bytes.addHints(l).validated[Length]
       ).asInstanceOf[Vector[Schema[DynData]]]
->>>>>>> 2fc19d57
     )
 
     def rangeGen(r: Range) = Gen.oneOf(
       Vector(
-<<<<<<< HEAD
-        byte,
-        short,
-        int,
-        long,
-        float,
-        double,
-        bigdecimal,
-        bigint
-      ).map(_.addHints(r)).asInstanceOf[Vector[Schema[DynData]]]
-=======
         short.addHints(r).validated[Range],
         int.addHints(r).validated[Range],
         long.addHints(r).validated[Range],
@@ -176,7 +157,6 @@
         bigdecimal.addHints(r).validated[Range],
         bigint.addHints(r).validated[Range]
       ).asInstanceOf[Vector[Schema[DynData]]]
->>>>>>> 2fc19d57
     )
     hint.value match {
       case l: Length => lengthGen(l)
