/*
 *  Copyright 2021 Disney Streaming
 *
 *  Licensed under the Tomorrow Open Source Technology License, Version 1.0 (the "License");
 *  you may not use this file except in compliance with the License.
 *  You may obtain a copy of the License at
 *
 *     https://disneystreaming.github.io/TOST-1.0.txt
 *
 *  Unless required by applicable law or agreed to in writing, software
 *  distributed under the License is distributed on an "AS IS" BASIS,
 *  WITHOUT WARRANTIES OR CONDITIONS OF ANY KIND, either express or implied.
 *  See the License for the specific language governing permissions and
 *  limitations under the License.
 */

package smithy4s
package http.json

import com.github.plokhotnyuk.jsoniter_scala.core.{readFromString => _, _}
import smithy.api.JsonName
import smithy4s.api.Discriminated
import smithy4s.example.One
import smithy4s.example.PayloadData
import smithy4s.example.TestBiggerUnion
import smithy4s.http.PayloadError
import smithy4s.schema.Schema._
import weaver._

import scala.collection.immutable.ListMap
<<<<<<< HEAD
=======
import smithy4s.example.PayloadData
import smithy4s.example.{TestBiggerUnion, One}
import smithy4s.example.{UntaggedUnion, Three, Four}
>>>>>>> e131bd59

object SchematicJCodecTests extends SimpleIOSuite {

  case class Foo(a: Int, b: Option[Int])
  object Foo {
    implicit val schema: Schema[Foo] = {
      val a = int.required[Foo]("a", _.a)
      val b = int.optional[Foo]("b", _.b).addHints(JsonName("_b"))
      struct(a, b)(Foo.apply)
    }
  }

  private val readerConfig: ReaderConfig = ReaderConfig
    .withThrowReaderExceptionWithStackTrace(true)
    .withAppendHexDumpToParseException(true)
    .withCheckForEndOfInput(false)

  def readFromString[A: JsonCodec](str: String): A = {
    com.github.plokhotnyuk.jsoniter_scala.core
      .readFromString[A](str, readerConfig)
  }

  import JCodec.deriveJCodecFromSchema

  case class IntList(head: Int, tail: Option[IntList] = None)
  object IntList {
    val hints: smithy4s.Hints = smithy4s.Hints()

    implicit val schema: smithy4s.Schema[IntList] = recursive(
      struct(
        int.required[IntList]("head", _.head).addHints(smithy.api.Required()),
        IntList.schema.optional[IntList]("tail", _.tail)
      ) {
        IntList.apply
      }
    )
  }

  case class Baz(str: String)
  case class Bin(str: String, int: Int)

  implicit val eitherBazBinSchema: Schema[Either[Baz, Bin]] = {
    val left = struct(string.required[Baz]("str", _.str))(Baz.apply)
      .oneOf[Either[Baz, Bin]]("baz", (f: Baz) => Left(f))

    val right = struct(
      string.required[Bin]("str", _.str).addHints(JsonName("binStr")),
      int.required[Bin]("int", _.int)
    )(Bin.apply)
      .oneOf[Either[Baz, Bin]]("bin", (b: Bin) => Right(b))
      .addHints(JsonName("binBin"))

    union(left, right) {
      case Left(f)  => left(f)
      case Right(b) => right(b)
    }.addHints(
      Discriminated("type")
    )
  }

  pureTest(
    "Compiling a codec for a recursive type should not blow up the stack"
  ) {
    val foo = IntList(1, Some(IntList(2)))
    val json = """{"head":1,"tail":{"head":2}}"""
    val result = writeToString[IntList](foo)
    val roundTripped = readFromString[IntList](json)
    expect(result == json) &&
    expect(roundTripped == foo)
  }

  pureTest("Optional encode from present value") {
    val foo = Foo(1, Some(2))
    val json = """{"a":1,"_b":2}"""
    val result = writeToString[Foo](foo)
    expect(result == json)
  }

  pureTest("Optional decode from present value") {
    val json = """{"a" : 1, "_b": 2}"""
    val result = readFromString[Foo](json)
    expect(result == Foo(1, Some(2)))
  }

  pureTest("Optional decode from absent value") {
    val json = """{"a" : 1}"""
    val result = readFromString[Foo](json)
    expect(result == Foo(1, None))
  }

  pureTest("Optional decode from null value") {
    val json = """{"a" : 1, "_b": null}"""
    val result = readFromString[Foo](json)
    expect(result == Foo(1, None))
  }

  pureTest("Optional: path gets surfaced in errors") {
    val json = """{"a" : 1, "_b": "foo"}"""
    try {
      val _ = readFromString[Foo](json)
      failure("Unexpected success")
    } catch {
      case PayloadError(path, expected, _) =>
        expect(path == PayloadPath("b")) &&
          expect(expected == "int")
    }
  }

  implicit val eitherIntStringSchema: Schema[Either[Int, String]] = {
    val left = int.oneOf[Either[Int, String]]("int", (int: Int) => Left(int))
    val right =
      string
        .oneOf[Either[Int, String]]("string", (str: String) => Right(str))
        .addHints(JsonName("_string"))
    union(left, right) {
      case Left(i)    => left(i)
      case Right(str) => right(str)
    }
  }

  pureTest("Union gets encoded correctly") {
    val jsonInt = """{"int":1}"""
    val jsonStr = """{"_string":"foo"}"""
    val int = writeToString[Either[Int, String]](Left(1))
    val str = writeToString[Either[Int, String]](Right("foo"))
    expect(int == jsonInt) &&
    expect(str == jsonStr)
  }

  pureTest("Discriminated union gets encoded correctly") {
    val jsonBaz = """{"type":"baz","str":"test"}"""
    val jsonBin = """{"type":"binBin","binStr":"foo","int":2022}"""
    val baz = writeToString[Either[Baz, Bin]](Left(Baz("test")))
    val bin = writeToString[Either[Baz, Bin]](Right(Bin("foo", 2022)))
    expect(baz == jsonBaz) &&
    expect(bin == jsonBin)
  }

  pureTest("Discriminated union decoding tolerates whitespace") {
    val json = """ { "tpe" : "one" , "value" : "hello" }"""
    val result = readFromString[TestBiggerUnion](json)

    expect(
      result == TestBiggerUnion.OneCase(One(Some("hello")))
    )
  }

  pureTest("Discriminated union discriminator can follow other keys") {
    val json = """ { "value" : "hello", "tpe" : "one" }"""
    val result = readFromString[TestBiggerUnion](json)

    expect(
      result == TestBiggerUnion.OneCase(One(Some("hello")))
    )
  }

  pureTest("Nested discriminated union decoding tolerates whitespace") {
    val json = """{ "testBiggerUnion": { "tpe": "one", "value": "hello" } }"""
    val result = readFromString[PayloadData](json)

    expect(
      result == PayloadData(
        Some(TestBiggerUnion.OneCase(One(Some("hello"))))
      )
    )
  }

  pureTest("Discriminated union gets routed to the correct codec") {
    val jsonBaz = """{"type":"baz","str":"test"}"""
    val jsonBin = """{"type":"binBin","binStr":"foo","int":2022}"""
    val baz = readFromString[Either[Baz, Bin]](jsonBaz)
    val bin = readFromString[Either[Baz, Bin]](jsonBin)
    expect(baz == Left(Baz("test"))) &&
    expect(bin == Right(Bin("foo", 2022)))
  }

  pureTest("Union gets routed to the correct codec") {
    val jsonInt = """{"int" :  1}"""
    val jsonStr = """{"_string" : "foo"}"""
    val int = readFromString[Either[Int, String]](jsonInt)
    val str = readFromString[Either[Int, String]](jsonStr)
    expect(int == Left(1)) &&
    expect(str == Right("foo"))
  }

  pureTest("Union: path gets surfaced in errors") {
    val json = """{"int" : null}"""
    try {
      val _ = readFromString[Either[Int, String]](json)
      failure("Unexpected success")
    } catch {
      case PayloadError(path, expected, msg) =>
        expect(path == PayloadPath("int")) &&
          expect(expected == "int") &&
          expect(msg.contains("illegal number"))

    }
  }

  pureTest("Union: wrong shape") {
    val json = """null"""
    try {
      val _ = readFromString[Either[Int, String]](json)
      failure("Unexpected success")
    } catch {
      case PayloadError(path, expected, msg) =>
        expect(path == PayloadPath.root) &&
          expect(expected == "tagged-union") &&
          expect(msg.contains("Expected JSON object"))

    }
  }

<<<<<<< HEAD
  implicit val byteArraySchema: Schema[ByteArray] = bytes
=======
  pureTest("Untagged union are encoded / decoded") {
    val oneJ = """ {"three":"three_value"}"""
    val twoJ = """ {"four":4}"""
    val oneRes = readFromString[UntaggedUnion](oneJ)
    val twoRes = readFromString[UntaggedUnion](twoJ)

    expect(
      oneRes == UntaggedUnion.ThreeCase(Three("three_value")) &&
        twoRes == UntaggedUnion.FourCase(Four(4))
    )
  }

  implicit val byteArraySchema: Static[Schema[ByteArray]] = Static(bytes)
>>>>>>> e131bd59

  pureTest("byte arrays are encoded as base64") {
    val bytes = ByteArray("foobar".getBytes())
    val bytesJson = writeToString(bytes)
    val decoded = readFromString[ByteArray](bytesJson)
    expect(bytesJson == "\"Zm9vYmFy\"") && expect(decoded == bytes)
  }

  implicit val documentSchema: Schema[Document] = document
  pureTest("documents get encoded as json") {
    import Document._
    val doc: Document = DObject(
      ListMap(
        "int" -> DNumber(BigDecimal(1)),
        "str" -> DString("hello"),
        "null" -> DNull,
        "bool" -> DBoolean(true),
        "array" -> DArray(IndexedSeq(DString("foo"), DString("bar")))
      )
    )
    val documentJson = writeToString(doc)
    val expected =
      """{"int":1,"str":"hello","null":null,"bool":true,"array":["foo","bar"]}"""

    val decoded = readFromString[Document](documentJson)

    expect(documentJson == expected) &&
    expect(decoded == doc)
  }

  case class Bar(
      str: Option[String],
      lst: Option[List[Int]],
      int: Option[Int]
  )
  object Bar {
    val maxLength = 10
    val lengthHint = smithy.api.Length(max = Some(maxLength.toLong))
    val rangeHint = smithy.api.Range(max = Some(maxLength.toLong))
    implicit val schema: Schema[Bar] = {
      val str = string
        .optional[Bar]("str", _.str)
        .addHints(lengthHint)
      val lst = list[Int](int).optional[Bar]("lst", _.lst).addHints(lengthHint)
      val intS = int.optional[Bar]("int", _.int).addHints(rangeHint)
      struct(str, lst, intS)(Bar.apply)
    }
  }

  pureTest("throw PayloadError on String violating length constraint") {
    val str = "a" * (Bar.maxLength + 1)
    val json = s"""{"str":"$str"}"""
    val result = util.Try(readFromString[Bar](json))
    expect(
      result.failed.get.getMessage == "length required to be <= 10, but was 11"
    )
  }

  pureTest("throw PayloadError on List violating length constraint") {
    val lst = List.fill(Bar.maxLength + 1)(0)
    val json = s"""{"lst": ${lst.mkString("[", ",", "]")}}"""
    val result = util.Try(readFromString[Bar](json))
    expect(
      result.failed.get.getMessage == "length required to be <= 10, but was 11"
    )
  }

  pureTest("throw PayloadError on Int violating range constraint") {
    val int = Bar.maxLength + 1
    val json = s"""{"int":$int}"""
    val result = util.Try(readFromString[Bar](json))
    expect(
      result.failed.get.getMessage == (if (Platform.isJVM)
                                         "Input must be <= 10, but was 11.0"
                                       else "Input must be <= 10, but was 11")
    )
  }

  case class Bar2(str: String)

  case class Foo2(bar: Bar2)
  object Foo2 {
    val maxLength = 10
    val lengthHint = smithy.api.Length(max = Some(maxLength.toLong))
    implicit val schema: Schema[Foo2] = {
      val str = string
        .required[Bar2]("str", _.str)
        .addHints(lengthHint)
      val bar = struct(str)(Bar2.apply).required[Foo2]("bar", _.bar)
      struct(bar)(Foo2.apply)
    }
  }

  pureTest(
    "throw PayloadError on Struct[Struct[String]] violating length constraint"
  ) {
    val str = "a" * (Foo2.maxLength + 1)
    val json = s"""{"bar":{"str":"$str"}}"""
    val result = util.Try(readFromString[Foo2](json))
    expect(
      result.failed.get.getMessage == "length required to be <= 10, but was 11"
    )
  }

  case class Foo3(bar: List[Bar2])
  object Foo3 {
    val maxLength = 10
    val lengthHint = smithy.api.Length(max = Some(maxLength.toLong))
    implicit val schema: Schema[Foo3] = {
      val str = string
        .required[Bar2]("str", _.str)
        .addHints(lengthHint)
      val bar = list(struct(str)(Bar2.apply)).required[Foo3]("bar", _.bar)
      struct(bar)(Foo3.apply)
    }
  }

  pureTest(
    "throw PayloadError on Struct[List[Struct[String]]] violating length constraint"
  ) {
    try {
      val str = "a" * (Foo3.maxLength + 1)
      val json = s"""{"bar":[{"str":"$str"}]}"""
      val _ = readFromString[Foo3](json)
      failure("Unexpected success")
    } catch {
      case PayloadError(path, _, message) =>
        expect(
          message == "length required to be <= 10, but was 11"
        ) && expect(
          path == PayloadPath.fromString("bar.0.str")
        )
    }
  }

  private implicit val schemaMapStringInt: Schema[Map[String, Int]] = {
    map(string, int)
  }

  pureTest("throw PayloadError on Map inserts over maxArity") {
    try {
      val items =
        List.fill(1025)("1").map(i => s""""$i":$i""").mkString("{", ",", "}")
      val _ = readFromString[Map[String, Int]](items)
      failure("Unexpected success")
    } catch {
      case PayloadError(_, _, message) =>
        expect(message == "input map exceeded max arity of `1024`")
    }
  }

  private implicit val schemaVectorInt: Schema[List[Int]] = {
    list(int)
  }

  pureTest("throw PayloadError on Vector inserts over maxArity") {
    try {
      val items = List.fill(1025)("1").mkString("[", ",", "]")
      val _ = readFromString[List[Int]](items)
      failure("Unexpected success")
    } catch {
      case PayloadError(_, _, message) =>
        expect(message == "input list exceeded max arity of `1024`")
    }
  }

  pureTest("throw PayloadError on Document list inserts over maxArity") {
    try {
      val items = List.fill(1025)("1").mkString("[", ",", "]")
      val _ = readFromString[Document](items)
      failure("Unexpected success")
    } catch {
      case PayloadError(_, _, message) =>
        expect(message == "input Json document exceeded max arity of `1024`")
    }
  }

  pureTest("throw PayloadError on Document map inserts over maxArity") {
    try {
      val items =
        List.fill(1025)("1").map(i => s""""$i":$i""").mkString("{", ",", "}")
      val _ = readFromString[Document](items)
      failure("Unexpected success")
    } catch {
      case PayloadError(_, _, message) =>
        expect(message == "input Json document exceeded max arity of `1024`")
    }
  }

}<|MERGE_RESOLUTION|>--- conflicted
+++ resolved
@@ -28,12 +28,8 @@
 import weaver._
 
 import scala.collection.immutable.ListMap
-<<<<<<< HEAD
-=======
-import smithy4s.example.PayloadData
 import smithy4s.example.{TestBiggerUnion, One}
 import smithy4s.example.{UntaggedUnion, Three, Four}
->>>>>>> e131bd59
 
 object SchematicJCodecTests extends SimpleIOSuite {
 
@@ -247,9 +243,9 @@
     }
   }
 
-<<<<<<< HEAD
+  <<<<<<< HEAD
   implicit val byteArraySchema: Schema[ByteArray] = bytes
-=======
+  =======
   pureTest("Untagged union are encoded / decoded") {
     val oneJ = """ {"three":"three_value"}"""
     val twoJ = """ {"four":4}"""
@@ -263,7 +259,7 @@
   }
 
   implicit val byteArraySchema: Static[Schema[ByteArray]] = Static(bytes)
->>>>>>> e131bd59
+  >>>>>>> main
 
   pureTest("byte arrays are encoded as base64") {
     val bytes = ByteArray("foobar".getBytes())
