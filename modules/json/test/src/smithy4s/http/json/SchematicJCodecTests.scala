--- conflicted
+++ resolved
@@ -19,17 +19,6 @@
 
 import com.github.plokhotnyuk.jsoniter_scala.core.{readFromString => _, _}
 import smithy.api.JsonName
-<<<<<<< HEAD
-import smithy4s.api.Discriminated
-import smithy4s.example.One
-import smithy4s.example.PayloadData
-import smithy4s.example.TestBiggerUnion
-import smithy4s.http.PayloadError
-import smithy4s.schema.Schema._
-import weaver._
-
-import scala.collection.immutable.ListMap
-=======
 import smithy4s.schema.Schema._
 
 import smithy4s.http.PayloadError
@@ -48,7 +37,6 @@
 
 import scala.collection.immutable.ListMap
 import scala.util.Try
->>>>>>> 2fc19d57
 
 object SchematicJCodecTests extends SimpleIOSuite {
 
@@ -292,8 +280,6 @@
     }
   }
 
-<<<<<<< HEAD
-=======
   pureTest("Untagged union are encoded / decoded") {
     val oneJ = """ {"three":"three_value"}"""
     val twoJ = """ {"four":4}"""
@@ -306,7 +292,6 @@
     )
   }
 
->>>>>>> 2fc19d57
   implicit val byteArraySchema: Schema[ByteArray] = bytes
 
   pureTest("byte arrays are encoded as base64") {
@@ -351,10 +336,6 @@
       val str = string
         .optional[Bar]("str", _.str)
         .addHints(lengthHint)
-<<<<<<< HEAD
-      val lst = list[Int](int).optional[Bar]("lst", _.lst).addHints(lengthHint)
-      val intS = int.optional[Bar]("int", _.int).addHints(rangeHint)
-=======
         .validated[smithy.api.Length, String]
       val lst = list[Int](int)
         .optional[Bar]("lst", _.lst)
@@ -364,7 +345,6 @@
         .optional[Bar]("int", _.int)
         .addHints(rangeHint)
         .validated[smithy.api.Range, Int]
->>>>>>> 2fc19d57
       struct(str, lst, intS)(Bar.apply)
     }
   }
@@ -408,10 +388,7 @@
       val str = string
         .required[Bar2]("str", _.str)
         .addHints(lengthHint)
-<<<<<<< HEAD
-=======
         .validated[smithy.api.Length, String]
->>>>>>> 2fc19d57
       val bar = struct(str)(Bar2.apply).required[Foo2]("bar", _.bar)
       struct(bar)(Foo2.apply)
     }
@@ -436,10 +413,7 @@
       val str = string
         .required[Bar2]("str", _.str)
         .addHints(lengthHint)
-<<<<<<< HEAD
-=======
         .validated[smithy.api.Length, String]
->>>>>>> 2fc19d57
       val bar = list(struct(str)(Bar2.apply)).required[Foo3]("bar", _.bar)
       struct(bar)(Foo3.apply)
     }
