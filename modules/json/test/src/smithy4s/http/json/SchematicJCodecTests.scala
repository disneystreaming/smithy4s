/*
 *  Copyright 2021 Disney Streaming
 *
 *  Licensed under the Tomorrow Open Source Technology License, Version 1.0 (the "License");
 *  you may not use this file except in compliance with the License.
 *  You may obtain a copy of the License at
 *
 *     https://disneystreaming.github.io/TOST-1.0.txt
 *
 *  Unless required by applicable law or agreed to in writing, software
 *  distributed under the License is distributed on an "AS IS" BASIS,
 *  WITHOUT WARRANTIES OR CONDITIONS OF ANY KIND, either express or implied.
 *  See the License for the specific language governing permissions and
 *  limitations under the License.
 */

package smithy4s
package http.json

import com.github.plokhotnyuk.jsoniter_scala.core.{readFromString => _, _}
import smithy.api.JsonName
import smithy4s.schema.Schema._

import smithy4s.http.PayloadError
import smithy4s.example.{
  CheckedOrUnchecked,
  CheckedOrUnchecked2,
  Four,
  One,
  PayloadData,
  TestBiggerUnion,
  Three,
  UntaggedUnion
}
import smithy4s.api.Discriminated
import weaver._

import scala.collection.immutable.ListMap
import scala.util.Try

object SchematicJCodecTests extends SimpleIOSuite {

  case class Foo(a: Int, b: Option[Int])
  object Foo {
    implicit val schema: Schema[Foo] = {
      val a = int.required[Foo]("a", _.a)
      val b = int.optional[Foo]("b", _.b).addHints(JsonName("_b"))
      struct(a, b)(Foo.apply)
    }
  }

  private val readerConfig: ReaderConfig = ReaderConfig
    .withThrowReaderExceptionWithStackTrace(true)
    .withAppendHexDumpToParseException(true)
    .withCheckForEndOfInput(false)

  def readFromString[A: JsonCodec](str: String): A = {
    com.github.plokhotnyuk.jsoniter_scala.core
      .readFromString[A](str, readerConfig)
  }

  import JCodec.deriveJCodecFromSchema

  case class IntList(head: Int, tail: Option[IntList] = None)
  object IntList {
    val hints: smithy4s.Hints = smithy4s.Hints()

    implicit val schema: smithy4s.Schema[IntList] = recursive(
      struct(
        int.required[IntList]("head", _.head).addHints(smithy.api.Required()),
        IntList.schema.optional[IntList]("tail", _.tail)
      ) {
        IntList.apply
      }
    )
  }

  case class Baz(str: String)
  case class Bin(str: String, int: Int)

  implicit val eitherBazBinSchema: Schema[Either[Baz, Bin]] = {
    val left = struct(string.required[Baz]("str", _.str))(Baz.apply)
      .oneOf[Either[Baz, Bin]]("baz", (f: Baz) => Left(f))

    val right = struct(
      string.required[Bin]("str", _.str).addHints(JsonName("binStr")),
      int.required[Bin]("int", _.int)
    )(Bin.apply)
      .oneOf[Either[Baz, Bin]]("bin", (b: Bin) => Right(b))
      .addHints(JsonName("binBin"))

    union(left, right) {
      case Left(f)  => left(f)
      case Right(b) => right(b)
    }.addHints(
      Discriminated("type")
    )
  }

  pureTest(
    "Compiling a codec for a recursive type should not blow up the stack"
  ) {
    val foo = IntList(1, Some(IntList(2)))
    val json = """{"head":1,"tail":{"head":2}}"""
    val result = writeToString[IntList](foo)
    val roundTripped = readFromString[IntList](json)
    expect(result == json) &&
    expect(roundTripped == foo)
  }

  pureTest("Optional encode from present value") {
    val foo = Foo(1, Some(2))
    val json = """{"a":1,"_b":2}"""
    val result = writeToString[Foo](foo)
    expect(result == json)
  }

  pureTest("Optional decode from present value") {
    val json = """{"a" : 1, "_b": 2}"""
    val result = readFromString[Foo](json)
    expect(result == Foo(1, Some(2)))
  }

  pureTest("Optional decode from absent value") {
    val json = """{"a" : 1}"""
    val result = readFromString[Foo](json)
    expect(result == Foo(1, None))
  }

  pureTest("Optional decode from null value") {
    val json = """{"a" : 1, "_b": null}"""
    val result = readFromString[Foo](json)
    expect(result == Foo(1, None))
  }

  pureTest("Optional: path gets surfaced in errors") {
    val json = """{"a" : 1, "_b": "foo"}"""
    try {
      val _ = readFromString[Foo](json)
      failure("Unexpected success")
    } catch {
      case PayloadError(path, expected, _) =>
        expect(path == PayloadPath("b")) &&
          expect(expected == "int")
    }
  }

  implicit val eitherIntStringSchema: Schema[Either[Int, String]] = {
    val left = int.oneOf[Either[Int, String]]("int", (int: Int) => Left(int))
    val right =
      string
        .oneOf[Either[Int, String]]("string", (str: String) => Right(str))
        .addHints(JsonName("_string"))
    union(left, right) {
      case Left(i)    => left(i)
      case Right(str) => right(str)
    }
  }

  pureTest("Union gets encoded correctly") {
    val jsonInt = """{"int":1}"""
    val jsonStr = """{"_string":"foo"}"""
    val int = writeToString[Either[Int, String]](Left(1))
    val str = writeToString[Either[Int, String]](Right("foo"))
    expect(int == jsonInt) &&
    expect(str == jsonStr)
  }

<<<<<<< HEAD
  pureTest("Int Enum gets encoded/decoded correctly") {
    val jsonInt = "1"
    val int = writeToString[FaceCard](FaceCard.JACK)
    val roundTripped = readFromString[FaceCard](int)
    expect(int == jsonInt) && expect(roundTripped == FaceCard.JACK)
=======
  pureTest("Valid union values are parsed successfuly") {
    val jsonStr = """{"checked":"foo"}"""
    val result = readFromString[CheckedOrUnchecked](jsonStr)
    expect(result == CheckedOrUnchecked.CheckedCase("foo"))
  }

  pureTest("Invalid union values fails to parse") {
    val jsonStr = """{"checked":"!@#"}"""
    val result = Try(readFromString[CheckedOrUnchecked](jsonStr)).failed
    expect(
      result.get == PayloadError(
        PayloadPath.fromString(".checked"),
        "string",
        "String '!@#' does not match pattern '^\\w+$'"
      )
    )
  }

  pureTest(
    "Constraints contribute to the discrimination process of untagged union"
  ) {
    val jsonStr = "\"foo\""
    val result = readFromString[CheckedOrUnchecked2](jsonStr)
    val e1 = expect(result == CheckedOrUnchecked2.CheckedCase("foo"))
    val jsonStr2 = "\"!@#\""
    val result2 = readFromString[CheckedOrUnchecked2](jsonStr2)
    val e2 = expect(result2 == CheckedOrUnchecked2.RawCase("!@#"))
    e1 && e2
>>>>>>> c31ef735
  }

  pureTest("Discriminated union gets encoded correctly") {
    val jsonBaz = """{"type":"baz","str":"test"}"""
    val jsonBin = """{"type":"binBin","binStr":"foo","int":2022}"""
    val baz = writeToString[Either[Baz, Bin]](Left(Baz("test")))
    val bin = writeToString[Either[Baz, Bin]](Right(Bin("foo", 2022)))
    expect(baz == jsonBaz) &&
    expect(bin == jsonBin)
  }

  pureTest("Discriminated union decoding tolerates whitespace") {
    val json = """ { "tpe" : "one" , "value" : "hello" }"""
    val result = readFromString[TestBiggerUnion](json)

    expect(
      result == TestBiggerUnion.OneCase(One(Some("hello")))
    )
  }

  pureTest("Discriminated union discriminator can follow other keys") {
    val json = """ { "value" : "hello", "tpe" : "one" }"""
    val result = readFromString[TestBiggerUnion](json)

    expect(
      result == TestBiggerUnion.OneCase(One(Some("hello")))
    )
  }

  pureTest("Nested discriminated union decoding tolerates whitespace") {
    val json = """{ "testBiggerUnion": { "tpe": "one", "value": "hello" } }"""
    val result = readFromString[PayloadData](json)

    expect(
      result == PayloadData(
        Some(TestBiggerUnion.OneCase(One(Some("hello"))))
      )
    )
  }

  pureTest("Discriminated union gets routed to the correct codec") {
    val jsonBaz = """{"type":"baz","str":"test"}"""
    val jsonBin = """{"type":"binBin","binStr":"foo","int":2022}"""
    val baz = readFromString[Either[Baz, Bin]](jsonBaz)
    val bin = readFromString[Either[Baz, Bin]](jsonBin)
    expect(baz == Left(Baz("test"))) &&
    expect(bin == Right(Bin("foo", 2022)))
  }

  pureTest("Union gets routed to the correct codec") {
    val jsonInt = """{"int" :  1}"""
    val jsonStr = """{"_string" : "foo"}"""
    val int = readFromString[Either[Int, String]](jsonInt)
    val str = readFromString[Either[Int, String]](jsonStr)
    expect(int == Left(1)) &&
    expect(str == Right("foo"))
  }

  pureTest("Union: path gets surfaced in errors") {
    val json = """{"int" : null}"""
    try {
      val _ = readFromString[Either[Int, String]](json)
      failure("Unexpected success")
    } catch {
      case PayloadError(path, expected, msg) =>
        expect(path == PayloadPath("int")) &&
          expect(expected == "int") &&
          expect(msg.contains("illegal number"))

    }
  }

  pureTest("Union: wrong shape") {
    val json = """null"""
    try {
      val _ = readFromString[Either[Int, String]](json)
      failure("Unexpected success")
    } catch {
      case PayloadError(path, expected, msg) =>
        expect(path == PayloadPath.root) &&
          expect(expected == "tagged-union") &&
          expect(msg.contains("Expected JSON object"))

    }
  }

  pureTest("Untagged union are encoded / decoded") {
    val oneJ = """ {"three":"three_value"}"""
    val twoJ = """ {"four":4}"""
    val oneRes = readFromString[UntaggedUnion](oneJ)
    val twoRes = readFromString[UntaggedUnion](twoJ)

    expect(
      oneRes == UntaggedUnion.ThreeCase(Three("three_value")) &&
        twoRes == UntaggedUnion.FourCase(Four(4))
    )
  }

  implicit val byteArraySchema: Schema[ByteArray] = bytes

  pureTest("byte arrays are encoded as base64") {
    val bytes = ByteArray("foobar".getBytes())
    val bytesJson = writeToString(bytes)
    val decoded = readFromString[ByteArray](bytesJson)
    expect(bytesJson == "\"Zm9vYmFy\"") && expect(decoded == bytes)
  }

  implicit val documentSchema: Schema[Document] = document
  pureTest("documents get encoded as json") {
    import Document._
    val doc: Document = DObject(
      ListMap(
        "int" -> DNumber(BigDecimal(1)),
        "str" -> DString("hello"),
        "null" -> DNull,
        "bool" -> DBoolean(true),
        "array" -> DArray(IndexedSeq(DString("foo"), DString("bar")))
      )
    )
    val documentJson = writeToString(doc)
    val expected =
      """{"int":1,"str":"hello","null":null,"bool":true,"array":["foo","bar"]}"""

    val decoded = readFromString[Document](documentJson)

    expect(documentJson == expected) &&
    expect(decoded == doc)
  }

  case class Bar(
      str: Option[String],
      lst: Option[List[Int]],
      int: Option[Int]
  )
  object Bar {
    val maxLength = 10
    val lengthHint = smithy.api.Length(max = Some(maxLength.toLong))
    val rangeHint = smithy.api.Range(max = Some(maxLength.toLong))
    implicit val schema: Schema[Bar] = {
      val str = string
        .optional[Bar]("str", _.str)
        .addHints(lengthHint)
        .validated[smithy.api.Length, String]
      val lst = list[Int](int)
        .optional[Bar]("lst", _.lst)
        .addHints(lengthHint)
        .validated[smithy.api.Length, List[Int]]
      val intS = int
        .optional[Bar]("int", _.int)
        .addHints(rangeHint)
        .validated[smithy.api.Range, Int]
      struct(str, lst, intS)(Bar.apply)
    }
  }

  pureTest("throw PayloadError on String violating length constraint") {
    val str = "a" * (Bar.maxLength + 1)
    val json = s"""{"str":"$str"}"""
    val result = util.Try(readFromString[Bar](json))
    expect(
      result.failed.get.getMessage == "length required to be <= 10, but was 11"
    )
  }

  pureTest("throw PayloadError on List violating length constraint") {
    val lst = List.fill(Bar.maxLength + 1)(0)
    val json = s"""{"lst": ${lst.mkString("[", ",", "]")}}"""
    val result = util.Try(readFromString[Bar](json))
    expect(
      result.failed.get.getMessage == "length required to be <= 10, but was 11"
    )
  }

  pureTest("throw PayloadError on Int violating range constraint") {
    val int = Bar.maxLength + 1
    val json = s"""{"int":$int}"""
    val result = util.Try(readFromString[Bar](json))
    expect(
      result.failed.get.getMessage == (if (Platform.isJVM)
                                         "Input must be <= 10, but was 11.0"
                                       else "Input must be <= 10, but was 11")
    )
  }

  case class Bar2(str: String)

  case class Foo2(bar: Bar2)
  object Foo2 {
    val maxLength = 10
    val lengthHint = smithy.api.Length(max = Some(maxLength.toLong))
    implicit val schema: Schema[Foo2] = {
      val str = string
        .required[Bar2]("str", _.str)
        .addHints(lengthHint)
        .validated[smithy.api.Length, String]
      val bar = struct(str)(Bar2.apply).required[Foo2]("bar", _.bar)
      struct(bar)(Foo2.apply)
    }
  }

  pureTest(
    "throw PayloadError on Struct[Struct[String]] violating length constraint"
  ) {
    val str = "a" * (Foo2.maxLength + 1)
    val json = s"""{"bar":{"str":"$str"}}"""
    val result = util.Try(readFromString[Foo2](json))
    expect(
      result.failed.get.getMessage == "length required to be <= 10, but was 11"
    )
  }

  case class Foo3(bar: List[Bar2])
  object Foo3 {
    val maxLength = 10
    val lengthHint = smithy.api.Length(max = Some(maxLength.toLong))
    implicit val schema: Schema[Foo3] = {
      val str = string
        .required[Bar2]("str", _.str)
        .addHints(lengthHint)
        .validated[smithy.api.Length, String]
      val bar = list(struct(str)(Bar2.apply)).required[Foo3]("bar", _.bar)
      struct(bar)(Foo3.apply)
    }
  }

  pureTest(
    "throw PayloadError on Struct[List[Struct[String]]] violating length constraint"
  ) {
    try {
      val str = "a" * (Foo3.maxLength + 1)
      val json = s"""{"bar":[{"str":"$str"}]}"""
      val _ = readFromString[Foo3](json)
      failure("Unexpected success")
    } catch {
      case PayloadError(path, _, message) =>
        expect(
          message == "length required to be <= 10, but was 11"
        ) && expect(
          path == PayloadPath.fromString("bar.0.str")
        )
    }
  }

  private implicit val schemaMapStringInt: Schema[Map[String, Int]] = {
    map(string, int)
  }

  pureTest("throw PayloadError on Map inserts over maxArity") {
    try {
      val items =
        List.fill(1025)("1").map(i => s""""$i":$i""").mkString("{", ",", "}")
      val _ = readFromString[Map[String, Int]](items)
      failure("Unexpected success")
    } catch {
      case PayloadError(_, _, message) =>
        expect(message == "input map exceeded max arity of `1024`")
    }
  }

  private implicit val schemaVectorInt: Schema[List[Int]] = {
    list(int)
  }

  pureTest("throw PayloadError on Vector inserts over maxArity") {
    try {
      val items = List.fill(1025)("1").mkString("[", ",", "]")
      val _ = readFromString[List[Int]](items)
      failure("Unexpected success")
    } catch {
      case PayloadError(_, _, message) =>
        expect(message == "input list exceeded max arity of `1024`")
    }
  }

  pureTest("throw PayloadError on Document list inserts over maxArity") {
    try {
      val items = List.fill(1025)("1").mkString("[", ",", "]")
      val _ = readFromString[Document](items)
      failure("Unexpected success")
    } catch {
      case PayloadError(_, _, message) =>
        expect(message == "input Json document exceeded max arity of `1024`")
    }
  }

  pureTest("throw PayloadError on Document map inserts over maxArity") {
    try {
      val items =
        List.fill(1025)("1").map(i => s""""$i":$i""").mkString("{", ",", "}")
      val _ = readFromString[Document](items)
      failure("Unexpected success")
    } catch {
      case PayloadError(_, _, message) =>
        expect(message == "input Json document exceeded max arity of `1024`")
    }
  }

}<|MERGE_RESOLUTION|>--- conflicted
+++ resolved
@@ -166,29 +166,29 @@
     expect(str == jsonStr)
   }
 
-<<<<<<< HEAD
+  pureTest("Valid union values are parsed successfuly") {
+    val jsonStr = """{"checked":"foo"}"""
+    val result = readFromString[CheckedOrUnchecked](jsonStr)
+    expect(result == CheckedOrUnchecked.CheckedCase("foo"))
+  }
+
+  pureTest("Invalid union values fails to parse") {
+    val jsonStr = """{"checked":"!@#"}"""
+    val result = Try(readFromString[CheckedOrUnchecked](jsonStr)).failed
+    expect(
+      result.get == PayloadError(
+        PayloadPath.fromString(".checked"),
+        "string",
+        "String '!@#' does not match pattern '^\\w+$'"
+      )
+    )
+  }
+
   pureTest("Int Enum gets encoded/decoded correctly") {
     val jsonInt = "1"
     val int = writeToString[FaceCard](FaceCard.JACK)
     val roundTripped = readFromString[FaceCard](int)
     expect(int == jsonInt) && expect(roundTripped == FaceCard.JACK)
-=======
-  pureTest("Valid union values are parsed successfuly") {
-    val jsonStr = """{"checked":"foo"}"""
-    val result = readFromString[CheckedOrUnchecked](jsonStr)
-    expect(result == CheckedOrUnchecked.CheckedCase("foo"))
-  }
-
-  pureTest("Invalid union values fails to parse") {
-    val jsonStr = """{"checked":"!@#"}"""
-    val result = Try(readFromString[CheckedOrUnchecked](jsonStr)).failed
-    expect(
-      result.get == PayloadError(
-        PayloadPath.fromString(".checked"),
-        "string",
-        "String '!@#' does not match pattern '^\\w+$'"
-      )
-    )
   }
 
   pureTest(
@@ -201,7 +201,6 @@
     val result2 = readFromString[CheckedOrUnchecked2](jsonStr2)
     val e2 = expect(result2 == CheckedOrUnchecked2.RawCase("!@#"))
     e1 && e2
->>>>>>> c31ef735
   }
 
   pureTest("Discriminated union gets encoded correctly") {
