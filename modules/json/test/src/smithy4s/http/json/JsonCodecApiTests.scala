--- conflicted
+++ resolved
@@ -62,7 +62,6 @@
     assert(decoded.isLeft)
   }
 
-<<<<<<< HEAD
   test(
     "explicit nulls should be used when set"
   ) {
@@ -101,7 +100,6 @@
       assertEquals(decoded, Right(None))
     }
   }
-=======
   test("passing empty string to codec should not fail decoding") {
     case class A(a: Option[String])
     val schemaWithOptionalField =
@@ -134,5 +132,4 @@
     assertEquals(new String(encoded), "{}")
   }
 
->>>>>>> 334d53c5
 }