--- conflicted
+++ resolved
@@ -61,38 +61,6 @@
 
     assert(decoded.isLeft)
   }
-  
-  test("passing empty string to codec should not fail decoding") {
-    case class A(a: Option[String])
-    val schemaWithOptionalField =
-      Schema
-        .struct[A]
-        .apply(
-          Schema.string
-            .optional[A]("a", _.a)
-        )(A.apply(_))
-    val capi = codecs(HintMask.empty)
-    val codec = capi.compileCodec(schemaWithOptionalField)
-    val decoded = capi.decodeFromByteArray(codec, "".getBytes())
-    assert(decoded.isRight)
-  }
-
-  test("if all fields are empty , an empty json object should be written") {
-    case class A(a: Option[String], b: Option[String])
-    val schemaWithOptionalField =
-      Schema
-        .struct[A]
-        .apply(
-          Schema.string
-            .optional[A]("a", _.a),
-          Schema.string
-            .optional[A]("b", _.b)
-        )(A.apply(_, _))
-    val capi = codecs(HintMask.empty)
-    val codec = capi.compileCodec(schemaWithOptionalField)
-    val encoded = capi.writeToArray(codec, A(None, None))
-    assertEquals(new String(encoded), "{}")
-  }
 
   test(
     "explicit nulls should be used when set"
@@ -132,39 +100,5 @@
       assertEquals(decoded, Right(None))
     }
   }
-<<<<<<< HEAD
-  test("passing empty string to codec should not fail decoding") {
-    case class A(a: Option[String])
-    val schemaWithOptionalField =
-      Schema
-        .struct[A]
-        .apply(
-          Schema.string
-            .optional[A]("a", _.a)
-        )(A.apply(_))
-    val capi = codecs(HintMask.empty)
-    val codec = capi.compileCodec(schemaWithOptionalField)
-    val decoded = capi.decodeFromByteArray(codec, "".getBytes())
-    assert(decoded.isRight)
-  }
-
-  test("if all fields are empty , an empty json object should be written") {
-    case class A(a: Option[String], b: Option[String])
-    val schemaWithOptionalField =
-      Schema
-        .struct[A]
-        .apply(
-          Schema.string
-            .optional[A]("a", _.a),
-          Schema.string
-            .optional[A]("b", _.b)
-        )(A.apply(_, _))
-    val capi = codecs(HintMask.empty)
-    val codec = capi.compileCodec(schemaWithOptionalField)
-    val encoded = capi.writeToArray(codec, A(None, None))
-    assertEquals(new String(encoded), "{}")
-  }
-=======
->>>>>>> 2a7eb440
 
 }