/*
 *  Copyright 2021-2022 Disney Streaming
 *
 *  Licensed under the Tomorrow Open Source Technology License, Version 1.0 (the "License");
 *  you may not use this file except in compliance with the License.
 *  You may obtain a copy of the License at
 *
 *     https://disneystreaming.github.io/TOST-1.0.txt
 *
 *  Unless required by applicable law or agreed to in writing, software
 *  distributed under the License is distributed on an "AS IS" BASIS,
 *  WITHOUT WARRANTIES OR CONDITIONS OF ANY KIND, either express or implied.
 *  See the License for the specific language governing permissions and
 *  limitations under the License.
 */

package smithy4s.http.json

import munit.FunSuite
import smithy.api.JsonName
import smithy4s.schema.Schema
import smithy4s.HintMask

class JsonCodecApiTests extends FunSuite {

  test(
    "codecs with an empty hint mask should not be affected by format hints"
  ) {
    val schemaWithJsonName = Schema
      .struct[String]
      .apply(
        Schema.string
          .addHints(JsonName("b"))
          .required[String]("a", identity)
      )(identity)

    val capi = codecs(HintMask.empty)

    val codec = capi.compileCodec(schemaWithJsonName)
    val encodedString = new String(capi.writeToArray(codec, "test"))

    assertEquals(encodedString, """{"a":"test"}""")
  }

  test(
    "struct codec with a required field should return a Left when the field is missing"
  ) {
    val schemaWithRequiredField =
      Schema
        .struct[String]
        .apply(
          Schema.string
            .required[String]("a", identity)
        )(identity)

    val capi = new JsonCodecs(HintMask.empty)

    val codec = capi.compileCodec(schemaWithRequiredField)

    val decoded = capi.decodeFromByteArray(codec, """{}""".getBytes())

    assert(decoded.isLeft)
  }

  test(
    "explicit nulls should be used when set"
  ) {
    val schemaWithJsonName = Schema
      .struct[Option[String]]
      .apply(
        Schema.string
          .optional[Option[String]]("a", identity)
      )(identity)

<<<<<<< HEAD
    val capi = codecs(HintMask.empty, explicitNullEncoding = true)
=======
    val capi = new JsonCodecs(HintMask.empty, explicitNullEncoding = true)
>>>>>>> bf806703

    val codec = capi.compileCodec(schemaWithJsonName)
    val encodedString = new String(capi.writeToArray(codec, None))

    assertEquals(encodedString, """{"a":null}""")
  }

  test(
    "explicit nulls should be parsable regardless of explicitNullEncoding setting"
  ) {
    List(true, false).foreach { nullEncoding =>
      val schemaWithJsonName = Schema
        .struct[Option[String]]
        .apply(
          Schema.string
            .optional[Option[String]]("a", identity)
        )(identity)

      val capi =
<<<<<<< HEAD
        codecs(HintMask.empty, explicitNullEncoding = nullEncoding)
=======
        new JsonCodecs(HintMask.empty, explicitNullEncoding = nullEncoding)
>>>>>>> bf806703

      val codec = capi.compileCodec(schemaWithJsonName)
      val decoded = capi.decodeFromByteArray(codec, """{"a":null}""".getBytes())

      assertEquals(decoded, Right(None))
    }
  }
<<<<<<< HEAD

=======
>>>>>>> bf806703
}<|MERGE_RESOLUTION|>--- conflicted
+++ resolved
@@ -72,11 +72,7 @@
           .optional[Option[String]]("a", identity)
       )(identity)
 
-<<<<<<< HEAD
     val capi = codecs(HintMask.empty, explicitNullEncoding = true)
-=======
-    val capi = new JsonCodecs(HintMask.empty, explicitNullEncoding = true)
->>>>>>> bf806703
 
     val codec = capi.compileCodec(schemaWithJsonName)
     val encodedString = new String(capi.writeToArray(codec, None))
@@ -96,11 +92,7 @@
         )(identity)
 
       val capi =
-<<<<<<< HEAD
         codecs(HintMask.empty, explicitNullEncoding = nullEncoding)
-=======
-        new JsonCodecs(HintMask.empty, explicitNullEncoding = nullEncoding)
->>>>>>> bf806703
 
       val codec = capi.compileCodec(schemaWithJsonName)
       val decoded = capi.decodeFromByteArray(codec, """{"a":null}""".getBytes())
@@ -108,8 +100,5 @@
       assertEquals(decoded, Right(None))
     }
   }
-<<<<<<< HEAD
 
-=======
->>>>>>> bf806703
 }