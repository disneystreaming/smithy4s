/*
 *  Copyright 2021 Disney Streaming
 *
 *  Licensed under the Tomorrow Open Source Technology License, Version 1.0 (the "License");
 *  you may not use this file except in compliance with the License.
 *  You may obtain a copy of the License at
 *
 *     https://disneystreaming.github.io/TOST-1.0.txt
 *
 *  Unless required by applicable law or agreed to in writing, software
 *  distributed under the License is distributed on an "AS IS" BASIS,
 *  WITHOUT WARRANTIES OR CONDITIONS OF ANY KIND, either express or implied.
 *  See the License for the specific language governing permissions and
 *  limitations under the License.
 */

package smithy4s
package http
package json

import _root_.smithy.api.JsonName
import com.github.plokhotnyuk.jsoniter_scala.core._
import smithy.api.HttpPayload
import smithy.api.TimestampFormat
import smithy.api.TimestampFormat._
<<<<<<< HEAD
=======
import smithy4s.api.Untagged
>>>>>>> 2fc19d57
import smithy4s.Document.DArray
import smithy4s.Document.DBoolean
import smithy4s.Document.DNull
import smithy4s.Document.DNumber
import smithy4s.Document.DObject
import smithy4s.Document.DString
import smithy4s.api.Discriminated
import smithy4s.internals.DiscriminatedUnionMember
import smithy4s.internals.Hinted
import smithy4s.internals.InputOutput
import smithy4s.schema._

import java.util.UUID
import scala.collection.compat.immutable.ArraySeq
import scala.collection.mutable.ListBuffer
import scala.collection.mutable.{Map => MMap}

import JCodec.JCodecMake

private[smithy4s] class SchematicJCodec(maxArity: Int)
    extends Schematic[JCodecMake] {

  private val emptyMetadata: MMap[String, Any] = MMap.empty

  def boolean: JCodecMake[Boolean] = Hinted.static {
    new JCodec[Boolean] {

      val expecting: String = "boolean"

      def decodeValue(cursor: Cursor, in: JsonReader): Boolean =
        in.readBoolean()

      def encodeValue(x: Boolean, out: JsonWriter): Unit = out.writeVal(x)

      def decodeKey(in: JsonReader): Boolean = in.readKeyAsBoolean()

      def encodeKey(x: Boolean, out: JsonWriter): Unit = out.writeKey(x)
    }
  }

  def char: JCodecMake[Char] = Hinted.static {
    new JCodec[Char] {
      val expecting: String = "char"

      def decodeValue(cursor: Cursor, in: JsonReader): Char =
        in.readChar()

      def encodeValue(x: Char, out: JsonWriter): Unit = out.writeVal(x)

      def decodeKey(in: JsonReader): Char = in.readKeyAsChar()

      def encodeKey(x: Char, out: JsonWriter): Unit = out.writeKey(x)
    }
  }

  def string: JCodecMake[String] = Hinted[JCodec]
    .static {
      new PrimitiveJCodec[String] {
        val expecting: String = "string"

        def decodeValue(in: JsonReader): String =
          in.readString(null)

        def encodeValue(x: String, out: JsonWriter): Unit = out.writeVal(x)

        def decodeKey(in: JsonReader): String = in.readKeyAsString()

        def encodeKey(x: String, out: JsonWriter): Unit = out.writeKey(x)

      }
    }

  def int: JCodecMake[Int] = Hinted[JCodec]
    .static {
      new PrimitiveJCodec[Int] {
        val expecting: String = "int"

        def decodeValue(in: JsonReader): Int = in.readInt()

        def encodeValue(x: Int, out: JsonWriter): Unit = out.writeVal(x)

        def decodeKey(in: JsonReader): Int = in.readKeyAsInt()

        def encodeKey(x: Int, out: JsonWriter): Unit = out.writeKey(x)

      }
    }

  def long: JCodecMake[Long] = Hinted[JCodec]
    .static {
      new PrimitiveJCodec[Long] {
        val expecting: String = "long"

        def decodeValue(in: JsonReader): Long =
          in.readLong()

        def encodeValue(x: Long, out: JsonWriter): Unit = out.writeVal(x)

        def decodeKey(in: JsonReader): Long = in.readKeyAsLong()

        def encodeKey(x: Long, out: JsonWriter): Unit = out.writeKey(x)

      }
    }

  def float: JCodecMake[Float] = Hinted[JCodec]
    .static {
      new PrimitiveJCodec[Float] {
        val expecting: String = "float"

        def decodeValue(in: JsonReader): Float =
          in.readFloat()

        def encodeValue(x: Float, out: JsonWriter): Unit = out.writeVal(x)

        def decodeKey(in: JsonReader): Float = in.readKeyAsFloat()

        def encodeKey(x: Float, out: JsonWriter): Unit = out.writeKey(x)
      }
    }

  def double: JCodecMake[Double] = Hinted[JCodec]
    .static {
      new PrimitiveJCodec[Double] {
        val expecting: String = "double"

        def decodeValue(in: JsonReader): Double =
          in.readDouble()

        def encodeValue(x: Double, out: JsonWriter): Unit = out.writeVal(x)

        def decodeKey(in: JsonReader): Double = in.readKeyAsDouble()

        def encodeKey(x: Double, out: JsonWriter): Unit = out.writeKey(x)

      }
    }

  def short: JCodecMake[Short] = Hinted[JCodec]
    .static {
      new PrimitiveJCodec[Short] {
        val expecting: String = "short"

        def decodeValue(in: JsonReader): Short =
          in.readShort()

        def encodeValue(x: Short, out: JsonWriter): Unit = out.writeVal(x)

        def decodeKey(in: JsonReader): Short = in.readKeyAsShort()

        def encodeKey(x: Short, out: JsonWriter): Unit = out.writeKey(x)

      }
    }

  def byte: JCodecMake[Byte] = Hinted[JCodec]
    .static {
      new PrimitiveJCodec[Byte] {
        val expecting: String = "byte"

        def decodeValue(in: JsonReader): Byte =
          in.readByte()

        def encodeValue(x: Byte, out: JsonWriter): Unit = out.writeVal(x)

        def decodeKey(in: JsonReader): Byte = in.readKeyAsByte()

        def encodeKey(x: Byte, out: JsonWriter): Unit = out.writeKey(x)

      }
    }

  def bytes: JCodecMake[ByteArray] = Hinted[JCodec]
    .static {
      new PrimitiveJCodec[ByteArray] {
        val expecting: String = "byte-array"

        override def canBeKey: Boolean = false

        def decodeValue(in: JsonReader): ByteArray =
          ByteArray(in.readBase64AsBytes(null))

        def encodeValue(x: ByteArray, out: JsonWriter): Unit =
          out.writeBase64Val(x.array, doPadding = false)

        def decodeKey(in: JsonReader): ByteArray =
          in.decodeError("Cannot use byte array as key")

        def encodeKey(x: ByteArray, out: JsonWriter): Unit =
          out.encodeError("Cannot use byte array as key")
      }
    }

  def bigdecimal: JCodecMake[BigDecimal] = Hinted[JCodec]
    .static {
      new PrimitiveJCodec[BigDecimal] {
        val expecting: String = "big-decimal"

        def decodeValue(in: JsonReader): BigDecimal =
          in.readBigDecimal(null)

        def decodeKey(in: JsonReader): BigDecimal = in.readKeyAsBigDecimal()

        def encodeValue(value: BigDecimal, out: JsonWriter): Unit =
          out.writeVal(value)

        def encodeKey(value: BigDecimal, out: JsonWriter): Unit =
          out.writeVal(value)

      }
    }

  def bigint: JCodecMake[BigInt] = Hinted[JCodec]
    .static {
      new PrimitiveJCodec[BigInt] {
        val expecting: String = "big-int"

        def decodeValue(in: JsonReader): BigInt =
          in.readBigInt(null)

        def decodeKey(in: JsonReader): BigInt = in.readKeyAsBigInt()

        def encodeValue(value: BigInt, out: JsonWriter): Unit =
          out.writeVal(value)

        def encodeKey(value: BigInt, out: JsonWriter): Unit =
          out.writeVal(value)

      }
    }

  def uuid: JCodecMake[UUID] = Hinted[JCodec].static {
    new PrimitiveJCodec[UUID] {
      val expecting: String = "uuid"

      def decodeValue(in: JsonReader): UUID =
        in.readUUID(null)

      def encodeValue(x: UUID, out: JsonWriter): Unit = out.writeVal(x)

      def decodeKey(in: JsonReader): UUID = in.readKeyAsUUID()

      def encodeKey(x: UUID, out: JsonWriter): Unit = out.writeKey(x)

    }
  }

  def timestamp: JCodecMake[Timestamp] = Hinted[JCodec].from { hints =>
    new JCodec[Timestamp] {
      lazy val format = hints
        .get(TimestampFormat)
        .getOrElse(TimestampFormat.DATE_TIME)

      lazy val expecting: String = Timestamp.showFormat(format)

      def decodeValue(cursor: Cursor, in: JsonReader): Timestamp =
        format match {
          case EPOCH_SECONDS => Timestamp.fromEpochSecond(in.readLong())
          case other =>
            Timestamp.parse(in.readString(null), other) match {
              case Some(value) => value
              case None        => in.decodeError("Wrong timestamp format")
            }
        }

      def encodeValue(x: Timestamp, out: JsonWriter): Unit =
        format match {
          case EPOCH_SECONDS => out.writeVal(x.epochSecond)
          case other         => out.writeVal(x.format(other))
        }

      def decodeKey(in: JsonReader): Timestamp =
        Timestamp.fromEpochSecond(in.readKeyAsLong())

      def encodeKey(x: Timestamp, out: JsonWriter): Unit =
        out.writeKey(x.epochSecond)
    }
  }

  def vector[A](jc: JCodecMake[A]): JCodecMake[Vector[A]] =
    Hinted[JCodec]
      .static {
        val a = jc.get

        new JCodec[Vector[A]] {
          val expecting: String = "list"

          override def canBeKey: Boolean = false

          def decodeValue(cursor: Cursor, in: JsonReader): Vector[A] = {
            if (in.isNextToken('[')) {
              if (in.isNextToken(']')) Vector.empty
              else {
                in.rollbackToken()
                val buffer = new ListBuffer[A]
                var i = 0
                while ({
                  if (i >= maxArity)
                    throw cursor.payloadError(
                      this,
                      s"input $expecting exceeded max arity of `$maxArity`"
                    )
                  buffer += cursor.under(i)(cursor.decode(a, in))
                  i += 1
                  in.isNextToken(',')
                }) ()
                if (in.isCurrentToken(']')) buffer.toVector
                else in.arrayEndOrCommaError()
              }
            } else in.decodeError("Expected JSON array")
          }

          def encodeValue(list: Vector[A], out: JsonWriter): Unit = {
            out.writeArrayStart()
            list.foreach { x =>
              a.encodeValue(x, out)
            }
            out.writeArrayEnd()
          }

          def decodeKey(in: JsonReader): Vector[A] =
            in.decodeError("Cannot use vectors as keys")

          def encodeKey(x: Vector[A], out: JsonWriter): Unit =
            out.encodeError("Cannot use vectors as keys")

        }
      }

  def list[A](a: JCodecMake[A]): JCodecMake[List[A]] =
    vector(a).transform(_.biject(_.toList, _.toVector))

  def set[A](a: JCodecMake[A]): JCodecMake[Set[A]] =
    vector(a).transform(_.biject(_.toSet, _.toVector))

  def map[K, V](jk: JCodecMake[K], jv: JCodecMake[V]): JCodecMake[Map[K, V]] = {
    if (jk.get.canBeKey) {
      objectMap(jk, jv)
    } else {
      arrayMap(jk, jv)
    }
  }

  private def objectMap[K, V](
      jk: JCodecMake[K],
      jv: JCodecMake[V]
  ): JCodecMake[Map[K, V]] = jk.productTransform(jv) { (k, v) =>
    new JCodec[Map[K, V]] {
      val expecting: String = "map"

      override def canBeKey: Boolean = false

      def decodeValue(cursor: Cursor, in: JsonReader): Map[K, V] = {
        if (in.isNextToken('{')) {
          if (in.isNextToken('}')) Map.empty
          else {
            in.rollbackToken()
            val buffer = MMap.empty[K, V]
            var i = 0
            while ({
              if (i >= maxArity)
                throw cursor.payloadError(
                  this,
                  s"input $expecting exceeded max arity of `$maxArity`"
                )
              buffer += (k.decodeKey(in) -> cursor.under(i)(
                cursor.decode(v, in)
              ))
              i += 1
              in.isNextToken(',')
            }) ()
            if (in.isCurrentToken('}')) buffer.toMap
            else in.objectEndOrCommaError()
          }
        } else in.decodeError("Expected JSON object")
      }

      def encodeValue(map: Map[K, V], out: JsonWriter): Unit = {
        out.writeObjectStart()
        map.foreach { case (key, value) =>
          k.encodeKey(key, out)
          v.encodeValue(value, out)
        }
        out.writeObjectEnd()
      }

      def decodeKey(in: JsonReader): Map[K, V] =
        in.decodeError("Cannot use maps as keys")

      def encodeKey(x: Map[K, V], out: JsonWriter): Unit =
        out.encodeError("Cannot use maps as keys")
    }
  }

  private def arrayMap[K, V](
      k: JCodecMake[K],
      v: JCodecMake[V]
  ): JCodecMake[Map[K, V]] = {
    type KV = (K, V)
    val kField = Field.required[JCodecMake, KV, K]("key", k, _._1)
    val vField = Field.required[JCodecMake, KV, V]("value", v, _._2)
    val kvCodec = struct(Vector(kField, vField))(vec =>
      (vec(0).asInstanceOf[K], vec(1).asInstanceOf[V])
    )
    vector(kvCodec).transform(_.biject(_.toMap, _.toVector))
  }

  def bijection[A, B](
      a: JCodecMake[A],
      to: A => B,
      from: B => A
  ): JCodecMake[B] = a.transform(_.biject(to, from))

<<<<<<< HEAD
=======
  def surjection[A, B](
      a: JCodecMake[A],
      to: Refinement[A, B],
      from: B => A
  ): JCodecMake[B] = a.xmap(to.asFunction, from)

>>>>>>> 2fc19d57
  def suspend[A](a: Lazy[JCodecMake[A]]): JCodecMake[A] = Hinted.static {
    new JCodec[A] {
      lazy val underlying = a.value.get

      def expecting: String = underlying.expecting

      def decodeValue(cursor: Cursor, in: JsonReader): A =
        underlying.decodeValue(cursor, in)

      def encodeValue(x: A, out: JsonWriter): Unit =
        underlying.encodeValue(x, out)

      def decodeKey(in: JsonReader): A = underlying.decodeKey(in)

      def encodeKey(x: A, out: JsonWriter): Unit = underlying.encodeKey(x, out)
    }
  }

  private def taggedUnion[Z](
      first: Alt[JCodecMake, Z, _],
      rest: Vector[Alt[JCodecMake, Z, _]]
  )(total: Z => Alt.WithValue[JCodecMake, Z, _]): JCodec[Z] =
    new JCodec[Z] {

      override lazy val expecting: String = "tagged-union"

      override def canBeKey: Boolean = false

      def jsonLabel[A](alt: Alt[JCodecMake, Z, A]): String =
        alt.instance.hints.get(JsonName).map(_.value).getOrElse(alt.label)

      val handlerMap: Map[String, (Cursor, JsonReader) => Z] = {
        val res = MMap.empty[String, (Cursor, JsonReader) => Z]
        def handler[A](alt: Alt[JCodecMake, Z, A]) = {
          val codec = alt.instance.get
          (cursor: Cursor, reader: JsonReader) =>
            alt.inject(cursor.decode(codec, reader))
        }

        res += (jsonLabel(first) -> handler(first))
        rest.foreach(alt => res += (jsonLabel(alt) -> handler(alt)))
        res.toMap
      }

      def decodeValue(cursor: Cursor, in: JsonReader): Z = {
        if (in.isNextToken('{')) {
          if (in.isNextToken('}'))
            in.decodeError("Expected a single key/value pair")
          else {
            in.rollbackToken()
            val key = in.readKeyAsString()
            val result = cursor.under(key) {
              handlerMap.get(key).map(_.apply(cursor, in))
            } match {
              case Some(value) => value
              case None        => in.discriminatorValueError(key)
            }
            if (in.isNextToken('}')) result
            else {
              in.rollbackToken()
              in.decodeError(s"Expected no other field after $key")
            }
          }
        } else in.decodeError("Expected JSON object")
      }

      val altCache = new PolyFunction[Alt[JCodecMake, Z, *], JCodec] {
        def apply[A](fa: Alt[JCodecMake, Z, A]): JCodec[A] = fa.instance.get
      }.unsafeCache((first +: rest).map(alt => Existential.wrap(alt)))

      def encodeValue(z: Z, out: JsonWriter): Unit = {
        def writeValue[A](awv: Alt.WithValue[JCodecMake, Z, A]): Unit =
          altCache(awv.alt).encodeValue(awv.value, out)

        val awv = total(z)
        out.writeObjectStart()
        out.writeKey(jsonLabel(awv.alt))
        writeValue(awv)
        out.writeObjectEnd()
      }

      def decodeKey(in: JsonReader): Z =
        in.decodeError("Cannot use coproducts as keys")

      def encodeKey(x: Z, out: JsonWriter): Unit =
        out.encodeError("Cannot use coproducts as keys")
    }

  private def untaggedUnion[Z](
      first: Alt[JCodecMake, Z, _],
      rest: Vector[Alt[JCodecMake, Z, _]]
  )(total: Z => Alt.WithValue[JCodecMake, Z, _]): JCodec[Z] = new JCodec[Z] {

    override lazy val expecting: String = "untaggedUnion"

    override def canBeKey: Boolean = false

    val handlerList: Vector[(Cursor, JsonReader) => Z] = {
      val res = Vector.newBuilder[(Cursor, JsonReader) => Z]
      def handler[A](alt: Alt[JCodecMake, Z, A]) = {
        val codec = alt.instance.get
        (cursor: Cursor, reader: JsonReader) =>
          alt.inject(cursor.decode(codec, reader))
      }
      res += handler(first)
      rest.foreach(alt => res += handler(alt))
      res.result()
    }

    def decodeValue(cursor: Cursor, in: JsonReader): Z = {
      var z: Z = null.asInstanceOf[Z]
      var i = 0
      while (z == null && i < handlerList.size) {
        in.setMark()
        val handler = handlerList(i)
        try {
          z = handler(cursor, in)
        } catch {
          case _: Throwable =>
            in.rollbackToMark()
            i += 1
        }
      }
      if (z != null) z
      else cursor.payloadError(this, "Could not decode untagged union")
    }

    val altCache = new PolyFunction[Alt[JCodecMake, Z, *], JCodec] {
      def apply[A](fa: Alt[JCodecMake, Z, A]): JCodec[A] = fa.instance.get
    }.unsafeCache((first +: rest).map(alt => Existential.wrap(alt)))

    def encodeValue(z: Z, out: JsonWriter): Unit = {
      def writeValue[A](awv: Alt.WithValue[JCodecMake, Z, A]): Unit =
        altCache(awv.alt).encodeValue(awv.value, out)

      val awv = total(z)
      writeValue(awv)
    }

    def decodeKey(in: JsonReader): Z =
      in.decodeError("Cannot use coproducts as keys")

    def encodeKey(x: Z, out: JsonWriter): Unit =
      out.encodeError("Cannot use coproducts as keys")
  }

  private def discriminatedUnion[Z](
      first: Alt[JCodecMake, Z, _],
      rest: Vector[Alt[JCodecMake, Z, _]],
      discriminated: Discriminated
  )(total: Z => Alt.WithValue[JCodecMake, Z, _]): JCodec[Z] =
    new JCodec[Z] {

      override lazy val expecting: String = "discriminated-union"

      override def canBeKey: Boolean = false

      def jsonLabel[A](alt: Alt[JCodecMake, Z, A]): String =
        alt.instance.hints.get(JsonName).map(_.value).getOrElse(alt.label)

      val handlerMap: Map[String, (Cursor, JsonReader) => Z] = {
        val res = MMap.empty[String, (Cursor, JsonReader) => Z]
        def handler[A](alt: Alt[JCodecMake, Z, A]) = {
          val codec = alt.instance.get
          (cursor: Cursor, reader: JsonReader) =>
            alt.inject(cursor.decode(codec, reader))
        }

        res += (jsonLabel(first) -> handler(first))
        rest.foreach(alt => res += (jsonLabel(alt) -> handler(alt)))
        res.toMap
      }

      def decodeValue(cursor: Cursor, in: JsonReader): Z = {
        if (in.isNextToken('{')) {
          in.setMark()
          val key = if (in.skipToKey(discriminated.value)) {
            val k = in.readString("")
            in.rollbackToMark()
            in.rollbackToken()
            k
          } else {
            in.decodeError(
              s"Unable to find discriminator ${discriminated.value}"
            )
          }
          val result = cursor.under(key) {
            handlerMap.get(key).map(_.apply(cursor, in))
          } match {
            case Some(value) => value
            case None        => in.discriminatorValueError(key)
          }
          result
        } else in.decodeError("Expected JSON object")
      }

      val altCache = new PolyFunction[Alt[JCodecMake, Z, *], JCodec] {
        def apply[A](fa: Alt[JCodecMake, Z, A]): JCodec[A] = {
          val label = jsonLabel(fa)
          fa.instance
            .addHints(
              Hints(
                DiscriminatedUnionMember(discriminated.value, label)
              )
            )
            .get
        }
      }.unsafeCache((first +: rest).map(alt => Existential.wrap(alt)))

      def encodeValue(z: Z, out: JsonWriter): Unit = {
        def writeValue[A](awv: Alt.WithValue[JCodecMake, Z, A]): Unit =
          altCache(awv.alt).encodeValue(awv.value, out)

        val awv = total(z)
        writeValue(awv)
      }

      def decodeKey(in: JsonReader): Z =
        in.decodeError("Cannot use coproducts as keys")

      def encodeKey(x: Z, out: JsonWriter): Unit =
        out.encodeError("Cannot use coproducts as keys")
    }

  def union[Z](
      first: Alt[JCodecMake, Z, _],
      rest: Vector[Alt[JCodecMake, Z, _]]
  )(total: Z => Alt.WithValue[JCodecMake, Z, _]): JCodecMake[Z] = {
    Hinted[JCodec].from {
      case Untagged.hint(_) =>
        untaggedUnion(first, rest)(total)
      case Discriminated.hint(d) =>
        discriminatedUnion(first, rest, d)(total)
      case _ =>
        taggedUnion(first, rest)(total)
    }
  }

  def enumeration[A](
      to: A => (String, Int),
      fromName: Map[String, A],
      fromOrdinal: Map[Int, A]
  ): JCodecMake[A] = Hinted.static {
    new JCodec[A] {
      val expecting: String =
        s"enumeration: [${fromName.keys.mkString(", ")}]"

      def decodeValue(cursor: Cursor, in: JsonReader): A = {

        val str = in.readString(null)
        fromName.get(str) match {
          case Some(value) => value
          case None        => in.enumValueError(str)
        }
      }

      def encodeValue(x: A, out: JsonWriter): Unit = out.writeVal(to(x)._1)

      def decodeKey(in: JsonReader): A = {
        val str = in.readKeyAsString()
        fromName.get(str) match {
          case Some(value) => value
          case None        => in.enumValueError(str)
        }
      }

      def encodeKey(x: A, out: JsonWriter): Unit = out.writeKey(to(x)._1)
    }
  }

  private def jsonLabel[A, Z](field: Field[JCodecMake, Z, A]): String =
    field.instance.hints
      .get(JsonName)
      .map(_.value)
      .getOrElse(field.label)

  private type Handler = (Cursor, JsonReader, MMap[String, Any]) => Unit

  private def fieldHandler[Z, A](
      field: Field[JCodecMake, Z, A]
  ): Handler = {
    val codec = field.instance.get
    val label = field.label
    if (field.isRequired) { (cursor, in, mmap) =>
      mmap += label -> cursor.under(label)(cursor.decode(codec, in))
    } else { (cursor, in, mmap) =>
      cursor.under[Unit](label) {
        if (in.isNextToken('n')) {
          val _ = in.readNullOrError[None.type](None, "Expected null")
        } else {
          in.rollbackToken()
          mmap += label -> cursor.decode(codec, in)
        }
      }
    }
  }

  private def fieldEncoder[Z, A](
      field: Field[JCodecMake, Z, A]
  ): (Z, JsonWriter) => Unit = {
    field.fold(new Field.Folder[JCodecMake, Z, (Z, JsonWriter) => Unit] {
      val jLabel = jsonLabel(field)
      def onRequired[AA](
          label: String,
          instance: JCodecMake[AA],
          get: Z => AA
      ): (Z, JsonWriter) => Unit = {
        val codec = instance.get
        (z: Z, out: JsonWriter) => {
          out.writeKey(jLabel)
          codec.encodeValue(get(z), out)
        }
      }
      def onOptional[AA](
          label: String,
          instance: JCodecMake[AA],
          get: Z => Option[AA]
      ): (Z, JsonWriter) => Unit = {
        val codec = instance.get
        (z: Z, out: JsonWriter) => {
          get(z).foreach { maybeAA =>
            out.writeKey(jLabel)
            codec.encodeValue(maybeAA, out)
          }
        }
      }
    })
  }

  private type Fields[Z] =
    Vector[Field[JCodecMake, Z, _]]

  private def nonPayloadStruct[Z](
      fields: Fields[Z],
      maybeInputOutput: Option[InputOutput]
  )(
      const: Vector[Any] => Z,
      encode: (Z, JsonWriter, Vector[(Z, JsonWriter) => Unit]) => Unit
  ): JCodec[Z] =
    new JCodec[Z] {

      val documentFields =
        fields.filter { field =>
          val hints = field.instance.hints
          HttpBinding.fromHints(field.label, hints, maybeInputOutput).isEmpty
        }

      val handlers =
        documentFields
          .map(field => jsonLabel(field) -> fieldHandler(field))
          .toMap

      val expecting: String = "object"

      override def canBeKey = false

      def decodeValue(cursor: Cursor, in: JsonReader): Z =
        decodeValue_(cursor, in)(emptyMetadata)
      override def decodeMessage(
          in: JsonReader
      ): scala.collection.Map[String, Any] => Z =
        Cursor.withCursor(expecting)(decodeValue_(_, in))

      private def decodeValue_(
          cursor: Cursor,
          in: JsonReader
      ): scala.collection.Map[String, Any] => Z = {
        val buffer = MMap.empty[String, Any]
        if (in.isNextToken('{')) {
          // In this case, metadata and payload are mixed together
          // and values field values must be sought from either.
          if (in.isNextToken('}')) () // do nothing
          else {
            in.rollbackToken()
            while ({
              handlers.get(in.readKeyAsString()) match {
                case Some(handler) => handler(cursor, in, buffer)
                case None          => in.skip()
              }
              in.isNextToken(',')
            }) ()
            if (!in.isCurrentToken('}')) {
              in.objectEndOrCommaError()
            }
          }
        } else in.decodeError("Expected JSON object")

        // At this point, we have parsed the json and retrieved
        // all the values that interest us for the construction
        // of our domain object.
        // We therefore reconcile the values pulled from the json
        // with the ones pull the metadata, and call the constructor
        // on it.
        { (meta: scala.collection.Map[String, Any]) =>
          meta.foreach(buffer += _) // 2.12
          val stage2 = scala.collection.mutable.ListBuffer.empty[Any]
          fields.foreach {
            case f if f.isRequired =>
              buffer.get(f.label) match {
                case Some(value) => stage2 += value
                case None =>
                  cursor.requiredFieldError(f.label, f.label)
              }
            case f =>
              stage2 += buffer.get(f.label)
          }
          const(stage2.toVector)
        }
      }

      def documentEncoders = documentFields.map(field => fieldEncoder(field))

      def encodeValue(z: Z, out: JsonWriter): Unit =
        encode(z, out, documentEncoders)

      def decodeKey(in: JsonReader): Z =
        in.decodeError("Cannot use products as keys")

      def encodeKey(x: Z, out: JsonWriter): Unit =
        out.encodeError("Cannot use products as keys")
    }

  def payloadStruct[A, Z](
      payloadField: Field[JCodecMake, Z, _],
      fields: Fields[Z]
  )(codec: JCodec[payloadField.T], const: Vector[Any] => Z): JCodec[Z] =
    new JCodec[Z] {

      val expecting: String = "object"

      override def canBeKey = false

      def decodeValue(cursor: Cursor, in: JsonReader): Z =
        decodeValue_(cursor, in)(emptyMetadata)
      override def decodeMessage(
          in: JsonReader
      ): scala.collection.Map[String, Any] => Z =
        Cursor.withCursor(expecting)(decodeValue_(_, in))

      private def decodeValue_(
          cursor: Cursor,
          in: JsonReader
      ): scala.collection.Map[String, Any] => Z = {
        val buffer = MMap.empty[String, Any]
        // In this case, one field assumes the whole payload. We use
        // its associated codec.
        buffer += payloadField.label -> cursor.decode(
          codec,
          in
        )

        // At this point, we have parsed the json and retrieved
        // all the values that interest us for the construction
        // of our domain object.
        // We therefore reconcile the values pulled from the json
        // with the ones pull the metadata, and call the constructor
        // on it.
        { (meta: scala.collection.Map[String, Any]) =>
          meta.foreach(buffer += _) // 2.12
          val stage2 = scala.collection.mutable.ListBuffer.empty[Any]
          fields.foreach {
            case f if f.isRequired =>
              buffer.get(f.label) match {
                case Some(value) => stage2 += value
                case None =>
                  cursor.requiredFieldError(f.label, f.label)
              }
            case f =>
              stage2 += buffer.get(f.label)
          }
          const(stage2.toVector)
        }
      }

      def encodeValue(z: Z, out: JsonWriter): Unit = {
        payloadField.foreachT(z)(
          codec.encodeValue(_, out)
        )
      }

      def decodeKey(in: JsonReader): Z =
        in.decodeError("Cannot use products as keys")

      def encodeKey(x: Z, out: JsonWriter): Unit =
        out.encodeError("Cannot use products as keys")
    }

  def struct[Z](
      fields: Vector[Field[JCodecMake, Z, _]]
  )(const: Vector[Any] => Z): JCodecMake[Z] =
    Hinted[JCodec].onHintsOpt[InputOutput, DiscriminatedUnionMember, Z] {
      case (maybeInputOutput, maybeDiscriminated) =>
        fields.find(_.instance.hints.get(HttpPayload).isDefined) match {
          case Some(payloadField) =>
            val codec = payloadField.instance.get
            payloadStruct(payloadField, fields)(codec, const)
          case None =>
            maybeDiscriminated match {
              case Some(d) =>
                val encode = {
                  (
                      z: Z,
                      out: JsonWriter,
                      documentEncoders: Vector[(Z, JsonWriter) => Unit]
                  ) =>
                    out.writeObjectStart()
                    out.writeKey(d.propertyName)
                    out.writeVal(d.alternativeLabel)
                    documentEncoders.foreach(encoder => encoder(z, out))
                    out.writeObjectEnd()
                }
                nonPayloadStruct(fields, maybeInputOutput)(const, encode)
              case None =>
                val encode = {
                  (
                      z: Z,
                      out: JsonWriter,
                      documentEncoders: Vector[(Z, JsonWriter) => Unit]
                  ) =>
                    out.writeObjectStart()
                    documentEncoders.foreach(encoder => encoder(z, out))
                    out.writeObjectEnd()
                }
                nonPayloadStruct(fields, maybeInputOutput)(const, encode)
            }
        }
    }

  def withHints[A](fa: JCodecMake[A], hints: Hints): JCodecMake[A] =
    fa.addHints(hints)

  def unit = Hinted.static {
    new JCodec[Unit] {
      val expecting = "empty object"

      override def canBeKey: Boolean = false

      def encodeValue(x: Unit, out: JsonWriter): Unit = {
        out.writeObjectStart()
        out.writeObjectEnd()
      }

      def decodeKey(in: JsonReader): Unit =
        in.decodeError("Cannot use Unit as keys")

      def encodeKey(x: Unit, out: JsonWriter): Unit =
        out.encodeError("Cannot use Unit as keys")

      def decodeValue(cursor: Cursor, in: JsonReader): Unit =
        if (!in.isNextToken('{') || !in.isNextToken('}'))
          in.decodeError("Expected empty object")
    }
  }

  def document: JCodecMake[Document] = Hinted.static {
    new JCodec[Document] {

      override def canBeKey: Boolean = false

      def encodeValue(doc: Document, out: JsonWriter): Unit = doc match {
        case DNumber(value)  => out.writeVal(value)
        case DString(value)  => out.writeVal(value)
        case DBoolean(value) => out.writeVal(value)
        case DNull           => out.writeNull()
        case DArray(values) =>
          out.writeArrayStart()
          values.foreach(encodeValue(_, out))
          out.writeArrayEnd()
        case DObject(map) =>
          out.writeObjectStart()
          map.foreach { case (k, v) =>
            out.writeKey(k)
            encodeValue(v, out)
          }
          out.writeObjectEnd()
      }

      def decodeKey(in: JsonReader): Document =
        in.decodeError("Cannot use json document as keys")

      def encodeKey(x: Document, out: JsonWriter): Unit =
        out.encodeError("Cannot use json documents as keys")

      def expecting: String = "Json document"

      /*
       * Borrowed from: https://github.com/plokhotnyuk/jsoniter-scala/blob/e80d51019b39efacff9e695de97dce0c23ae9135/jsoniter-scala-benchmark/src/main/scala/io/circe/CirceJsoniter.scala
       */
      def decodeValue(cursor: Cursor, in: JsonReader): Document = {
        val b = in.nextToken()
        if (b == 'n')
          in.readNullOrError(Document.DNull, "expected `null` value")
        else if (b == '"') {
          in.rollbackToken()
          Document.DString(in.readString(null))
        } else if (b == 'f' || b == 't') {
          in.rollbackToken()
          if (in.readBoolean()) Document.DBoolean(true)
          else Document.DBoolean(false)
        } else if ((b >= '0' && b <= '9') || b == '-') {
          in.rollbackToken()
          val bigDecimal = in.readBigDecimal(null)
          Document.DNumber(bigDecimal)
        } else if (b == '[') {
          val array: IndexedSeq[Document] =
            if (in.isNextToken(']')) IndexedSeq.empty[Document]
            else {
              in.rollbackToken()
              var i = 0
              var arr = new Array[Document](4)
              while ({
                if (i >= maxArity)
                  throw cursor.payloadError(
                    this,
                    s"input $expecting exceeded max arity of `$maxArity`"
                  )
                if (i == arr.length) arr = java.util.Arrays.copyOf(arr, i << 1)
                arr(i) = decodeValue(in, null)
                i += 1
                in.isNextToken(',')
              }) {}

              if (in.isCurrentToken(']'))
                if (i == arr.length) ArraySeq.unsafeWrapArray(arr)
                else ArraySeq.unsafeWrapArray(java.util.Arrays.copyOf(arr, i))
              else in.arrayEndOrCommaError()
            }
          Document.DArray(array)
        } else if (b == '{') {
          /*
           * Because of DoS vulnerability in Scala 2.12 HashMap https://github.com/scala/bug/issues/11203
           * we use a Java LinkedHashMap because it better handles hash code collisions for Comparable keys.
           */
          val kvs =
            if (in.isNextToken('}'))
              new java.util.LinkedHashMap[String, Document]()
            else {
              val underlying = new java.util.LinkedHashMap[String, Document]()
              in.rollbackToken()
              var i = 0
              while ({
                if (i >= maxArity)
                  throw cursor.payloadError(
                    this,
                    s"input $expecting exceeded max arity of `$maxArity`"
                  )
                underlying.put(in.readKeyAsString(), decodeValue(in, null))
                i += 1
                in.isNextToken(',')
              }) {}

              if (!in.isCurrentToken('}'))
                in.objectEndOrCommaError()

              underlying
            }
          import scala.jdk.CollectionConverters._
          Document.DObject(kvs.asScala.toMap)
        } else {
          in.decodeError("expected JSON value")
        }
      }

    }
  }

}<|MERGE_RESOLUTION|>--- conflicted
+++ resolved
@@ -23,10 +23,7 @@
 import smithy.api.HttpPayload
 import smithy.api.TimestampFormat
 import smithy.api.TimestampFormat._
-<<<<<<< HEAD
-=======
 import smithy4s.api.Untagged
->>>>>>> 2fc19d57
 import smithy4s.Document.DArray
 import smithy4s.Document.DBoolean
 import smithy4s.Document.DNull
@@ -440,15 +437,12 @@
       from: B => A
   ): JCodecMake[B] = a.transform(_.biject(to, from))
 
-<<<<<<< HEAD
-=======
   def surjection[A, B](
       a: JCodecMake[A],
       to: Refinement[A, B],
       from: B => A
   ): JCodecMake[B] = a.xmap(to.asFunction, from)
 
->>>>>>> 2fc19d57
   def suspend[A](a: Lazy[JCodecMake[A]]): JCodecMake[A] = Hinted.static {
     new JCodec[A] {
       lazy val underlying = a.value.get
