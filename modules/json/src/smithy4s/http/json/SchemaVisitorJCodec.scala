--- conflicted
+++ resolved
@@ -360,24 +360,6 @@
         } else if (b == '[') {
           new DArray({
             if (in.isNextToken(']')) ArraySeq.empty[Document]
-<<<<<<< HEAD
-            else ArraySeq.unsafeWrapArray {
-              in.rollbackToken()
-              var arr = new Array[Document](4)
-              var i = 0
-              while ({
-                if (i >= maxArity) maxArityError(cursor)
-                if (i == arr.length) arr = java.util.Arrays.copyOf(arr, i << 1)
-                arr(i) = decodeValue(in, null)
-                i += 1
-                in.isNextToken(',')
-              }) {}
-              if (in.isCurrentToken(']')) {
-                if (i == arr.length) arr
-                else java.util.Arrays.copyOf(arr, i)
-              } else in.arrayEndOrCommaError()
-            }
-=======
             else
               ArraySeq.unsafeWrapArray {
                 in.rollbackToken()
@@ -396,7 +378,6 @@
                   else java.util.Arrays.copyOf(arr, i)
                 } else in.arrayEndOrCommaError()
               }
->>>>>>> 73df2665
           })
         } else if (b == '{') {
           new DObject({
