/*
 *  Copyright 2021-2022 Disney Streaming
 *
 *  Licensed under the Tomorrow Open Source Technology License, Version 1.0 (the "License");
 *  you may not use this file except in compliance with the License.
 *  You may obtain a copy of the License at
 *
 *     https://disneystreaming.github.io/TOST-1.0.txt
 *
 *  Unless required by applicable law or agreed to in writing, software
 *  distributed under the License is distributed on an "AS IS" BASIS,
 *  WITHOUT WARRANTIES OR CONDITIONS OF ANY KIND, either express or implied.
 *  See the License for the specific language governing permissions and
 *  limitations under the License.
 */

package smithy4s
package http
package json

import java.util.UUID
import java.util

import com.github.plokhotnyuk.jsoniter_scala.core.JsonReader
import com.github.plokhotnyuk.jsoniter_scala.core.JsonWriter
import smithy.api.HttpPayload
import smithy.api.JsonName
import smithy.api.TimestampFormat
import smithy4s.api.Discriminated
import smithy4s.api.Untagged
import smithy4s.internals.DiscriminatedUnionMember
import smithy4s.schema._
import smithy4s.schema.Primitive._
import smithy4s.Timestamp

import scala.collection.compat.immutable.ArraySeq
import scala.collection.immutable.VectorBuilder
import scala.collection.mutable.ListBuffer
import scala.collection.mutable.{Map => MMap}

private[smithy4s] class SchemaVisitorJCodec(maxArity: Int)
    extends SchemaVisitor[JCodec] { self =>
  private val emptyMetadata: MMap[String, Any] = MMap.empty

  object PrimitiveJCodecs {
    val boolean: JCodec[Boolean] =
      new JCodec[Boolean] {
        def expecting: String = "boolean"

        def decodeValue(cursor: Cursor, in: JsonReader): Boolean =
          in.readBoolean()

        def encodeValue(x: Boolean, out: JsonWriter): Unit = out.writeVal(x)

        def decodeKey(in: JsonReader): Boolean = in.readKeyAsBoolean()

        def encodeKey(x: Boolean, out: JsonWriter): Unit = out.writeKey(x)
      }

    val string: JCodec[String] =
      new JCodec[String] {
        def expecting: String = "string"

        def decodeValue(cursor: Cursor, in: JsonReader): String =
          in.readString(null)

        def encodeValue(x: String, out: JsonWriter): Unit = out.writeVal(x)

        def decodeKey(in: JsonReader): String = in.readKeyAsString()

        def encodeKey(x: String, out: JsonWriter): Unit = out.writeKey(x)
      }

    val int: JCodec[Int] =
      new JCodec[Int] {
        def expecting: String = "int"

        def decodeValue(cursor: Cursor, in: JsonReader): Int = in.readInt()

        def encodeValue(x: Int, out: JsonWriter): Unit = out.writeVal(x)

        def decodeKey(in: JsonReader): Int = in.readKeyAsInt()

        def encodeKey(x: Int, out: JsonWriter): Unit = out.writeKey(x)
      }

    val long: JCodec[Long] =
      new JCodec[Long] {
        def expecting: String = "long"

        def decodeValue(cursor: Cursor, in: JsonReader): Long = in.readLong()

        def encodeValue(x: Long, out: JsonWriter): Unit = out.writeVal(x)

        def decodeKey(in: JsonReader): Long = in.readKeyAsLong()

        def encodeKey(x: Long, out: JsonWriter): Unit = out.writeKey(x)
      }

    val float: JCodec[Float] =
      new JCodec[Float] {
        def expecting: String = "float"

        def decodeValue(cursor: Cursor, in: JsonReader): Float = in.readFloat()

        def encodeValue(x: Float, out: JsonWriter): Unit = out.writeVal(x)

        def decodeKey(in: JsonReader): Float = in.readKeyAsFloat()

        def encodeKey(x: Float, out: JsonWriter): Unit = out.writeKey(x)
      }

    val double: JCodec[Double] =
      new JCodec[Double] {
        def expecting: String = "double"

        def decodeValue(cursor: Cursor, in: JsonReader): Double =
          in.readDouble()

        def encodeValue(x: Double, out: JsonWriter): Unit = out.writeVal(x)

        def decodeKey(in: JsonReader): Double = in.readKeyAsDouble()

        def encodeKey(x: Double, out: JsonWriter): Unit = out.writeKey(x)
      }

    val short: JCodec[Short] =
      new JCodec[Short] {
        def expecting: String = "short"

        def decodeValue(cursor: Cursor, in: JsonReader): Short = in.readShort()

        def encodeValue(x: Short, out: JsonWriter): Unit = out.writeVal(x)

        def decodeKey(in: JsonReader): Short = in.readKeyAsShort()

        def encodeKey(x: Short, out: JsonWriter): Unit = out.writeKey(x)
      }

    val byte: JCodec[Byte] =
      new JCodec[Byte] {
        def expecting: String = "byte"

        def decodeValue(cursor: Cursor, in: JsonReader): Byte = in.readByte()

        def encodeValue(x: Byte, out: JsonWriter): Unit = out.writeVal(x)

        def decodeKey(in: JsonReader): Byte = in.readKeyAsByte()

        def encodeKey(x: Byte, out: JsonWriter): Unit = out.writeKey(x)
      }

    val bytes: JCodec[ByteArray] =
      new JCodec[ByteArray] {
        def expecting: String = "byte-array" // or blob?

        override def canBeKey: Boolean = false

        def decodeValue(cursor: Cursor, in: JsonReader): ByteArray = ByteArray(
          in.readBase64AsBytes(null)
        )

        def encodeValue(x: ByteArray, out: JsonWriter): Unit =
          out.writeBase64Val(x.array, doPadding = true)

        def decodeKey(in: JsonReader): ByteArray =
          in.decodeError("Cannot use byte array as key")

        def encodeKey(x: ByteArray, out: JsonWriter): Unit =
          out.encodeError("Cannot use byte array as key")
      }

    val bigdecimal: JCodec[BigDecimal] =
      new JCodec[BigDecimal] {
        def expecting: String = "big-decimal"

        def decodeValue(cursor: Cursor, in: JsonReader): BigDecimal =
          in.readBigDecimal(null)

        def decodeKey(in: JsonReader): BigDecimal = in.readKeyAsBigDecimal()

        def encodeValue(value: BigDecimal, out: JsonWriter): Unit =
          out.writeVal(value)

        def encodeKey(value: BigDecimal, out: JsonWriter): Unit =
          out.writeVal(value)
      }

    val bigint: JCodec[BigInt] =
      new JCodec[BigInt] {
        def expecting: String = "big-int"

        def decodeValue(cursor: Cursor, in: JsonReader): BigInt =
          in.readBigInt(null)

        def decodeKey(in: JsonReader): BigInt = in.readKeyAsBigInt()

        def encodeValue(value: BigInt, out: JsonWriter): Unit =
          out.writeVal(value)

        def encodeKey(value: BigInt, out: JsonWriter): Unit =
          out.writeVal(value)
      }

    val uuid: JCodec[UUID] =
      new JCodec[UUID] {
        def expecting: String = "uuid"

        def decodeValue(cursor: Cursor, in: JsonReader): UUID =
          in.readUUID(null)

        def encodeValue(x: UUID, out: JsonWriter): Unit = out.writeVal(x)

        def decodeKey(in: JsonReader): UUID = in.readKeyAsUUID()

        def encodeKey(x: UUID, out: JsonWriter): Unit = out.writeKey(x)
      }

    val timestampDateTime: JCodec[Timestamp] = new JCodec[Timestamp] {
      val expecting: String = Timestamp.showFormat(TimestampFormat.DATE_TIME)

      def decodeValue(cursor: Cursor, in: JsonReader): Timestamp =
        Timestamp.parse(in.readString(null), TimestampFormat.DATE_TIME) match {
          case x: Some[Timestamp] => x.get
          case _                  => in.decodeError("expected " + expecting)
        }

      def encodeValue(x: Timestamp, out: JsonWriter): Unit =
        out.writeNonEscapedAsciiVal(x.format(TimestampFormat.DATE_TIME))

      def decodeKey(in: JsonReader): Timestamp =
        Timestamp.parse(in.readKeyAsString(), TimestampFormat.DATE_TIME) match {
          case x: Some[Timestamp] => x.get
          case _                  => in.decodeError("expected " + expecting)
        }

      def encodeKey(x: Timestamp, out: JsonWriter): Unit =
        out.writeNonEscapedAsciiKey(x.format(TimestampFormat.DATE_TIME))
    }

    val timestampHttpDate: JCodec[Timestamp] = new JCodec[Timestamp] {
      val expecting: String = Timestamp.showFormat(TimestampFormat.HTTP_DATE)

      def decodeValue(cursor: Cursor, in: JsonReader): Timestamp =
        Timestamp.parse(in.readString(null), TimestampFormat.HTTP_DATE) match {
          case x: Some[Timestamp] => x.get
          case _                  => in.decodeError("expected " + expecting)
        }

      def encodeValue(x: Timestamp, out: JsonWriter): Unit =
        out.writeNonEscapedAsciiVal(x.format(TimestampFormat.HTTP_DATE))

      def decodeKey(in: JsonReader): Timestamp =
        Timestamp.parse(in.readKeyAsString(), TimestampFormat.HTTP_DATE) match {
          case x: Some[Timestamp] => x.get
          case _                  => in.decodeError("expected " + expecting)
        }

      def encodeKey(x: Timestamp, out: JsonWriter): Unit =
        out.writeNonEscapedAsciiKey(x.format(TimestampFormat.HTTP_DATE))
    }

    val timestampEpochSeconds: JCodec[Timestamp] = new JCodec[Timestamp] {
      val expecting: String =
        Timestamp.showFormat(TimestampFormat.EPOCH_SECONDS)

      def decodeValue(cursor: Cursor, in: JsonReader): Timestamp = {
        val timestamp = in.readBigDecimal(null)
        val epochSecond = timestamp.toLong
        Timestamp(epochSecond, ((timestamp - epochSecond) * 1000000000).toInt)
      }

      def encodeValue(x: Timestamp, out: JsonWriter): Unit =
        out.writeVal(BigDecimal(x.epochSecond) + x.nano / 1000000000.0)

      def decodeKey(in: JsonReader): Timestamp = {
        val timestamp = in.readKeyAsBigDecimal()
        val epochSecond = timestamp.toLong
        Timestamp(epochSecond, ((timestamp - epochSecond) * 1000000000).toInt)
      }

      def encodeKey(x: Timestamp, out: JsonWriter): Unit =
        out.writeKey(BigDecimal(x.epochSecond) + x.nano / 1000000000.0)
    }

    val unit: JCodec[Unit] =
      new JCodec[Unit] {
        def expecting: String = "empty object"

        override def canBeKey: Boolean = false

        def decodeValue(cursor: Cursor, in: JsonReader): Unit =
          if (!in.isNextToken('{') || !in.isNextToken('}'))
            in.decodeError("Expected empty object")

        def encodeValue(x: Unit, out: JsonWriter): Unit = {
          out.writeObjectStart()
          out.writeObjectEnd()
        }

        def decodeKey(in: JsonReader): Unit =
          in.decodeError("Cannot use Unit as keys")

        def encodeKey(x: Unit, out: JsonWriter): Unit =
          out.encodeError("Cannot use Unit as keys")
      }

    def document(maxArity: Int): JCodec[Document] = new JCodec[Document] {
      import Document._
      override def canBeKey: Boolean = false

      def encodeValue(doc: Document, out: JsonWriter): Unit = doc match {
        case s: DString  => out.writeVal(s.value)
        case b: DBoolean => out.writeVal(b.value)
        case n: DNumber  => out.writeVal(n.value)
        case a: DArray =>
          out.writeArrayStart()
          a.value match {
            case x: ArraySeq[Document] =>
              val xs = x.unsafeArray.asInstanceOf[Array[Document]]
              var i = 0
              while (i < xs.length) {
                encodeValue(xs(i), out)
                i += 1
              }
            case xs =>
              xs.foreach(encodeValue(_, out))
          }
          out.writeArrayEnd()
        case o: DObject =>
          out.writeObjectStart()
          o.value.foreach { kv =>
            out.writeKey(kv._1)
            encodeValue(kv._2, out)
          }
          out.writeObjectEnd()
        case _ => out.writeNull()
      }

      def decodeKey(in: JsonReader): Document =
        in.decodeError("Cannot use JSON document as keys")

      def encodeKey(x: Document, out: JsonWriter): Unit =
        out.encodeError("Cannot use JSON documents as keys")

      def expecting: String = "JSON document"

      // Borrowed from: https://github.com/plokhotnyuk/jsoniter-scala/blob/e80d51019b39efacff9e695de97dce0c23ae9135/jsoniter-scala-benchmark/src/main/scala/io/circe/CirceJsoniter.scala
      def decodeValue(cursor: Cursor, in: JsonReader): Document = {
        val b = in.nextToken()
        if (b == '"') {
          in.rollbackToken()
          new DString(in.readString(null))
        } else if (b == 'f' || b == 't') {
          in.rollbackToken()
          new DBoolean(in.readBoolean())
        } else if ((b >= '0' && b <= '9') || b == '-') {
          in.rollbackToken()
          new DNumber(in.readBigDecimal(null))
        } else if (b == '[') {
          new DArray({
            if (in.isNextToken(']')) ArraySeq.empty[Document]
            else
              ArraySeq.unsafeWrapArray {
                in.rollbackToken()
                var arr = new Array[Document](4)
                var i = 0
                while ({
                  if (i >= maxArity) maxArityError(cursor)
                  if (i == arr.length)
                    arr = java.util.Arrays.copyOf(arr, i << 1)
                  arr(i) = decodeValue(in, null)
                  i += 1
                  in.isNextToken(',')
                }) {}
                if (in.isCurrentToken(']')) {
                  if (i == arr.length) arr
                  else java.util.Arrays.copyOf(arr, i)
                } else in.arrayEndOrCommaError()
              }
          })
        } else if (b == '{') {
          new DObject({
            if (in.isNextToken('}')) Map.empty
            else {
              in.rollbackToken()
              // We use the maxArity limit to mitigate DoS vulnerability in default Scala `Map` implementation: https://github.com/scala/bug/issues/11203
              val obj = Map.newBuilder[String, Document]
              var i = 0
              while ({
                if (i >= maxArity) maxArityError(cursor)
                obj += ((in.readKeyAsString(), decodeValue(in, null)))
                i += 1
                in.isNextToken(',')
              }) {}
              if (in.isCurrentToken('}')) obj.result()
              else in.objectEndOrCommaError()
            }
          })
        } else in.readNullOrError(DNull, "expected JSON document")
      }

      private def maxArityError(cursor: Cursor): Nothing =
        throw cursor.payloadError(
          this,
          s"Input $expecting exceeded max arity of $maxArity"
        )
    }
  }

  private val documentJCodec = PrimitiveJCodecs.document(maxArity)
  override def primitive[P](
      shapeId: ShapeId,
      hints: Hints,
      tag: Primitive[P]
  ): JCodec[P] = {
    tag match {
      case PBigDecimal => PrimitiveJCodecs.bigdecimal
      case PBigInt     => PrimitiveJCodecs.bigint
      case PBlob       => PrimitiveJCodecs.bytes
      case PBoolean    => PrimitiveJCodecs.boolean
      case PByte       => PrimitiveJCodecs.byte
      case PDocument   => documentJCodec
      case PDouble     => PrimitiveJCodecs.double
      case PFloat      => PrimitiveJCodecs.float
      case PInt        => PrimitiveJCodecs.int
      case PLong       => PrimitiveJCodecs.long
      case PShort      => PrimitiveJCodecs.short
      case PString     => PrimitiveJCodecs.string
      case PTimestamp =>
        hints.get(TimestampFormat).getOrElse(TimestampFormat.DATE_TIME) match {
          case TimestampFormat.DATE_TIME => PrimitiveJCodecs.timestampDateTime
          case TimestampFormat.EPOCH_SECONDS =>
            PrimitiveJCodecs.timestampEpochSeconds
          case TimestampFormat.HTTP_DATE => PrimitiveJCodecs.timestampHttpDate
        }
      case PUnit => PrimitiveJCodecs.unit
      case PUUID => PrimitiveJCodecs.uuid
    }
  }

  private def listImpl[A](member: Schema[A]) = new JCodec[List[A]] {
    private[this] val a: JCodec[A] = apply(member)

    def expecting: String = "list"

    override def canBeKey: Boolean = false

    def decodeValue(cursor: Cursor, in: JsonReader): List[A] =
      if (in.isNextToken('[')) {
        if (in.isNextToken(']')) Nil
        else {
          in.rollbackToken()
          val builder = new ListBuffer[A]
          var i = 0
          while ({
            if (i >= maxArity) maxArityError(cursor)
            builder += cursor.under(i)(cursor.decode(a, in))
            i += 1
            in.isNextToken(',')
          }) ()
          if (in.isCurrentToken(']')) builder.result()
          else in.arrayEndOrCommaError()
        }
      } else in.decodeError("Expected JSON array")

    def encodeValue(xs: List[A], out: JsonWriter): Unit = {
      out.writeArrayStart()
      var list = xs
      while (list ne Nil) {
        a.encodeValue(list.head, out)
        list = list.tail
      }
      out.writeArrayEnd()
    }

    def decodeKey(in: JsonReader): List[A] =
      in.decodeError("Cannot use vectors as keys")

    def encodeKey(xs: List[A], out: JsonWriter): Unit =
      out.encodeError("Cannot use vectors as keys")

    private[this] def maxArityError(cursor: Cursor): Nothing =
      throw cursor.payloadError(
        this,
        s"Input $expecting exceeded max arity of $maxArity"
      )
  }

  private def vector[A](
      member: Schema[A]
  ): JCodec[Vector[A]] = new JCodec[Vector[A]] {
    private[this] val a = apply(member)

    def expecting: String = "list"

    override def canBeKey: Boolean = false

    def decodeValue(cursor: Cursor, in: JsonReader): Vector[A] =
      if (in.isNextToken('[')) {
        if (in.isNextToken(']')) Vector.empty
        else {
          in.rollbackToken()
          val builder = Vector.newBuilder[A]
          var i = 0
          while ({
            if (i >= maxArity) maxArityError(cursor)
            builder += cursor.under(i)(cursor.decode(a, in))
            i += 1
            in.isNextToken(',')
          }) ()
          if (in.isCurrentToken(']')) builder.result()
          else in.arrayEndOrCommaError()
        }
      } else in.decodeError("Expected JSON array")

    def encodeValue(xs: Vector[A], out: JsonWriter): Unit = {
      out.writeArrayStart()
      xs.foreach(x => a.encodeValue(x, out))
      out.writeArrayEnd()
    }

    def decodeKey(in: JsonReader): Vector[A] =
      in.decodeError("Cannot use vectors as keys")

    def encodeKey(xs: Vector[A], out: JsonWriter): Unit =
      out.encodeError("Cannot use vectors as keys")

    private[this] def maxArityError(cursor: Cursor): Nothing =
      throw cursor.payloadError(
        this,
        s"Input $expecting exceeded max arity of $maxArity"
      )
  }

  private def indexedSeq[A](
      member: Schema[A]
  ): JCodec[IndexedSeq[A]] = new JCodec[IndexedSeq[A]] {
    private[this] val a = apply(member)
    def expecting: String = "list"

    override def canBeKey: Boolean = false

    val withBuilder = CollectionTag.IndexedSeqTag.compactBuilder(member)

    def decodeValue(cursor: Cursor, in: JsonReader): IndexedSeq[A] =
      if (in.isNextToken('[')) {
        if (in.isNextToken(']')) Vector.empty
        else {
          in.rollbackToken()
          withBuilder { put =>
            var i = 0
            while ({
              if (i >= maxArity) maxArityError(cursor)
              put(cursor.under(i)(cursor.decode(a, in)))
              i += 1
              in.isNextToken(',')
            }) ()
            if (!in.isCurrentToken(']')) {
              in.arrayEndOrCommaError()
            }
          }
        }
      } else in.decodeError("Expected JSON array")

    def encodeValue(xs: IndexedSeq[A], out: JsonWriter): Unit = {
      out.writeArrayStart()
      xs match {
        case x: ArraySeq[A] =>
          val xs = x.unsafeArray.asInstanceOf[Array[A]]
          var i = 0
          while (i < xs.length) {
            a.encodeValue(xs(i), out)
            i += 1
          }
        case _ =>
          xs.foreach(x => a.encodeValue(x, out))
      }
      out.writeArrayEnd()
    }

    def decodeKey(in: JsonReader): IndexedSeq[A] =
      in.decodeError("Cannot use vectors as keys")

    def encodeKey(xs: IndexedSeq[A], out: JsonWriter): Unit =
      out.encodeError("Cannot use vectors as keys")

    private[this] def maxArityError(cursor: Cursor): Nothing =
      throw cursor.payloadError(
        this,
        s"Input $expecting exceeded max arity of $maxArity"
      )
  }

  private def set[A](
      member: Schema[A]
  ): JCodec[Set[A]] = new JCodec[Set[A]] {
    private[this] val a = apply(member)
    def expecting: String = "list"

    override def canBeKey: Boolean = false

    def decodeValue(cursor: Cursor, in: JsonReader): Set[A] =
      if (in.isNextToken('[')) {
        if (in.isNextToken(']')) Set.empty
        else {
          in.rollbackToken()
          val builder = Set.newBuilder[A]
          var i = 0
          while ({
            if (i >= maxArity) maxArityError(cursor)
            builder += cursor.under(i)(cursor.decode(a, in))
            i += 1
            in.isNextToken(',')
          }) ()
          if (in.isCurrentToken(']')) builder.result()
          else in.arrayEndOrCommaError()
        }
      } else in.decodeError("Expected JSON array")

    def encodeValue(xs: Set[A], out: JsonWriter): Unit = {
      out.writeArrayStart()
      xs.foreach(x => a.encodeValue(x, out))
      out.writeArrayEnd()
    }

    def decodeKey(in: JsonReader): Set[A] =
      in.decodeError("Cannot use vectors as keys")

    def encodeKey(xs: Set[A], out: JsonWriter): Unit =
      out.encodeError("Cannot use vectors as keys")

    private[this] def maxArityError(cursor: Cursor): Nothing =
      throw cursor.payloadError(
        this,
        s"Input $expecting exceeded max arity of $maxArity"
      )
  }

  private def objectMap[K, V](
      jk: JCodec[K],
      jv: JCodec[V]
  ): JCodec[Map[K, V]] = new JCodec[Map[K, V]] {
    val expecting: String = "map"

    override def canBeKey: Boolean = false

    def decodeValue(cursor: Cursor, in: JsonReader): Map[K, V] =
      if (in.isNextToken('{')) {
        if (in.isNextToken('}')) Map.empty
        else {
          in.rollbackToken()
          val builder = Map.newBuilder[K, V]
          var i = 0
          while ({
            if (i >= maxArity) maxArityError(cursor)
            builder += (
              (
                jk.decodeKey(in),
                cursor.under(i)(cursor.decode(jv, in))
              )
            )
            i += 1
            in.isNextToken(',')
          }) ()
          if (in.isCurrentToken('}')) builder.result()
          else in.objectEndOrCommaError()
        }
      } else in.decodeError("Expected JSON object")

    def encodeValue(xs: Map[K, V], out: JsonWriter): Unit = {
      out.writeObjectStart()
      xs.foreach { kv =>
        jk.encodeKey(kv._1, out)
        jv.encodeValue(kv._2, out)
      }
      out.writeObjectEnd()
    }

    def decodeKey(in: JsonReader): Map[K, V] =
      in.decodeError("Cannot use maps as keys")

    def encodeKey(xs: Map[K, V], out: JsonWriter): Unit =
      out.encodeError("Cannot use maps as keys")

    private[this] def maxArityError(cursor: Cursor): Nothing =
      throw cursor.payloadError(
        this,
        s"Input $expecting exceeded max arity of $maxArity"
      )
  }

  private def arrayMap[K, V](
      k: Schema[K],
      v: Schema[V]
  ): JCodec[Map[K, V]] = {
    val kField = Field.required[Schema, (K, V), K]("key", k, _._1)
    val vField = Field.required[Schema, (K, V), V]("value", v, _._2)
    val kvCodec = Schema.struct(Vector(kField, vField))(fields =>
      (fields(0).asInstanceOf[K], fields(1).asInstanceOf[V])
    )
    listImpl(kvCodec).biject(_.toMap, _.toList)
  }

  override def collection[C[_], A](
      shapeId: ShapeId,
      hints: Hints,
      tag: CollectionTag[C],
      member: Schema[A]
  ): JCodec[C[A]] = {
    tag match {
      case CollectionTag.ListTag       => listImpl(member)
      case CollectionTag.SetTag        => set(member)
      case CollectionTag.VectorTag     => vector(member)
      case CollectionTag.IndexedSeqTag => indexedSeq(member)
    }
  }

  override def map[K, V](
      shapeId: ShapeId,
      hints: Hints,
      key: Schema[K],
      value: Schema[V]
  ): JCodec[Map[K, V]] = {
    val jk = apply(key)
    val jv = apply(value)
    if (jk.canBeKey) objectMap(jk, jv)
    else arrayMap(key, value)
  }

  override def biject[A, B](
      schema: Schema[A],
<<<<<<< HEAD
      bijection: Bijection[A, B]
  ): JCodec[B] =
    apply(schema).biject(bijection, bijection.from)

  override def refine[A, B](
      schema: Schema[A],
      refinement: Refinement[A, B]
  ): JCodec[B] =
    JCodec.jcodecInvariant
      .xmap(apply(schema))(refinement.asFunction, refinement.from)
=======
      to: A => B,
      from: B => A
  ): JCodec[B] = apply(schema).biject(to, from)

  override def surject[A, B](
      schema: Schema[A],
      to: Refinement[A, B],
      from: B => A
  ): JCodec[B] = JCodec.jcodecInvariant.xmap(apply(schema))(to.asFunction, from)
>>>>>>> ab2a28dd

  override def lazily[A](suspend: Lazy[Schema[A]]): JCodec[A] = new JCodec[A] {
    lazy val underlying = apply(suspend.value)

    def expecting: String = underlying.expecting

    def decodeValue(cursor: Cursor, in: JsonReader): A =
      underlying.decodeValue(cursor, in)

    def encodeValue(x: A, out: JsonWriter): Unit =
      underlying.encodeValue(x, out)

    def decodeKey(in: JsonReader): A = underlying.decodeKey(in)

    def encodeKey(x: A, out: JsonWriter): Unit = underlying.encodeKey(x, out)
  }

  private def taggedUnion[Z](
      alternatives: Vector[Alt[Schema, Z, _]]
  )(total: Z => Alt.WithValue[Schema, Z, _]): JCodec[Z] =
    new JCodec[Z] {
      val expecting: String = "tagged-union"

      override def canBeKey: Boolean = false

      def jsonLabel[A](alt: Alt[Schema, Z, A]): String =
        alt.hints.get(JsonName) match {
          case None    => alt.label
          case Some(x) => x.value
        }

      private[this] val handlerMap =
        new util.HashMap[String, (Cursor, JsonReader) => Z] {
          def handler[A](alt: Alt[Schema, Z, A]) = {
            val codec = apply(alt.instance)
            (cursor: Cursor, reader: JsonReader) =>
              alt.inject(cursor.decode(codec, reader))
          }

          alternatives.foreach(alt => put(jsonLabel(alt), handler(alt)))
        }

      def decodeValue(cursor: Cursor, in: JsonReader): Z =
        if (in.isNextToken('{')) {
          if (in.isNextToken('}'))
            in.decodeError("Expected a single key/value pair")
          else {
            in.rollbackToken()
            val key = in.readKeyAsString()
            val result = cursor.under(key) {
              val handler = handlerMap.get(key)
              if (handler eq null) in.discriminatorValueError(key)
              handler(cursor, in)
            }
            if (in.isNextToken('}')) result
            else {
              in.rollbackToken()
              in.decodeError(s"Expected no other field after $key")
            }
          }
        } else in.decodeError("Expected JSON object")

      private[this] val altCache =
        new PolyFunction[Alt[Schema, Z, *], JCodec] {
          def apply[A](fa: Alt[Schema, Z, A]): JCodec[A] =
            self.apply(fa.instance)
        }.unsafeCache((alternatives).map(alt => Existential.wrap(alt)))

      def encodeValue(z: Z, out: JsonWriter): Unit = {
        def writeValue[A](awv: Alt.WithValue[Schema, Z, A]): Unit =
          altCache(awv.alt).encodeValue(awv.value, out)

        out.writeObjectStart()
        val awv = total(z)
        out.writeKey(jsonLabel(awv.alt))
        writeValue(awv)
        out.writeObjectEnd()
      }

      def decodeKey(in: JsonReader): Z =
        in.decodeError("Cannot use coproducts as keys")

      def encodeKey(x: Z, out: JsonWriter): Unit =
        out.encodeError("Cannot use coproducts as keys")
    }

  private def untaggedUnion[Z](
      alternatives: Vector[Alt[Schema, Z, _]]
  )(total: Z => Alt.WithValue[Schema, Z, _]): JCodec[Z] = new JCodec[Z] {
    def expecting: String = "untaggedUnion"

    override def canBeKey: Boolean = false

    private[this] val handlerList: Array[(Cursor, JsonReader) => Z] = {
      val res = Array.newBuilder[(Cursor, JsonReader) => Z]

      def handler[A](alt: Alt[Schema, Z, A]) = {
        val codec = apply(alt.instance)
        (cursor: Cursor, reader: JsonReader) =>
          alt.inject(cursor.decode(codec, reader))
      }

      alternatives.foreach(alt => res += handler(alt))
      res.result()
    }

    def decodeValue(cursor: Cursor, in: JsonReader): Z = {
      var z: Z = null.asInstanceOf[Z]
      val len = handlerList.length
      var i = 0
      while (z == null && i < len) {
        in.setMark()
        val handler = handlerList(i)
        try {
          z = handler(cursor, in)
        } catch {
          case _: Throwable =>
            in.rollbackToMark()
            i += 1
        }
      }
      if (z != null) z
      else cursor.payloadError(this, "Could not decode untagged union")
    }

    private[this] val altCache =
      new PolyFunction[Alt[Schema, Z, *], JCodec] {
        def apply[A](fa: Alt[Schema, Z, A]): JCodec[A] = self.apply(fa.instance)
      }.unsafeCache((alternatives).map(alt => Existential.wrap(alt)))

    def encodeValue(z: Z, out: JsonWriter): Unit = {
      def writeValue[A](awv: Alt.WithValue[Schema, Z, A]): Unit =
        altCache(awv.alt).encodeValue(awv.value, out)

      writeValue(total(z))
    }

    def decodeKey(in: JsonReader): Z =
      in.decodeError("Cannot use coproducts as keys")

    def encodeKey(x: Z, out: JsonWriter): Unit =
      out.encodeError("Cannot use coproducts as keys")
  }

  private def discriminatedUnion[Z](
      alternatives: Vector[Alt[Schema, Z, _]],
      discriminated: Discriminated
  )(total: Z => Alt.WithValue[Schema, Z, _]): JCodec[Z] =
    new JCodec[Z] {
      def expecting: String = "discriminated-union"

      override def canBeKey: Boolean = false

      def jsonLabel[A](alt: Alt[Schema, Z, A]): String =
        alt.hints.get(JsonName) match {
          case None    => alt.label
          case Some(x) => x.value
        }

      private[this] val handlerMap =
        new util.HashMap[String, (Cursor, JsonReader) => Z] {
          def handler[A](
              alt: Alt[Schema, Z, A]
          ): (Cursor, JsonReader) => Z = {
            val codec = apply(alt.instance)
            (cursor: Cursor, reader: JsonReader) =>
              alt.inject(cursor.decode(codec, reader))
          }

          alternatives.foreach(alt => put(jsonLabel(alt), handler(alt)))
        }

      def decodeValue(cursor: Cursor, in: JsonReader): Z =
        if (in.isNextToken('{')) {
          in.setMark()
          if (in.skipToKey(discriminated.value)) {
            val key = in.readString("")
            in.rollbackToMark()
            in.rollbackToken()
            cursor.under(key) {
              val handler = handlerMap.get(key)
              if (handler eq null) in.discriminatorValueError(key)
              handler(cursor, in)
            }
          } else
            in.decodeError(
              s"Unable to find discriminator ${discriminated.value}"
            )
        } else in.decodeError("Expected JSON object")

      private[this] val altCache =
        new PolyFunction[Alt[Schema, Z, *], JCodec] {
          def apply[A](fa: Alt[Schema, Z, A]): JCodec[A] = {
            val label = jsonLabel(fa)
            self.apply(
              fa.instance
                .addHints(
                  Hints(DiscriminatedUnionMember(discriminated.value, label))
                )
            )
          }
        }.unsafeCache((alternatives).map(alt => Existential.wrap(alt)))

      def encodeValue(z: Z, out: JsonWriter): Unit = {
        def writeValue[A](awv: Alt.WithValue[Schema, Z, A]): Unit =
          altCache(awv.alt).encodeValue(awv.value, out)

        writeValue(total(z))
      }

      def decodeKey(in: JsonReader): Z =
        in.decodeError("Cannot use coproducts as keys")

      def encodeKey(x: Z, out: JsonWriter): Unit =
        out.encodeError("Cannot use coproducts as keys")
    }

  override def union[U](
      shapeId: ShapeId,
      hints: Hints,
      alternatives: Vector[SchemaAlt[U, _]],
      dispatch: Alt.Dispatcher[Schema, U]
  ): JCodec[U] = hints match {
    case Untagged.hint(_) => untaggedUnion(alternatives)(dispatch.underlying)
    case Discriminated.hint(d) =>
      discriminatedUnion(alternatives, d)(dispatch.underlying)
    case _ => taggedUnion(alternatives)(dispatch.underlying)
  }

  override def enumeration[E](
      shapeId: ShapeId,
      hints: Hints,
      values: List[EnumValue[E]],
      total: E => EnumValue[E]
  ): JCodec[E] = new JCodec[E] {
    def fromName(v: String): Option[E] =
      values.find(_.stringValue == v).map(_.value)
    val expecting: String =
      s"enumeration: [${values.map(_.stringValue).mkString(", ")}]"

    def decodeValue(cursor: Cursor, in: JsonReader): E = {
      val str = in.readString(null)
      fromName(str) match {
        case Some(value) => value
        case None        => in.enumValueError(str)
      }
    }

    def encodeValue(x: E, out: JsonWriter): Unit =
      out.writeVal(total(x).stringValue)

    def decodeKey(in: JsonReader): E = {
      val str = in.readKeyAsString()
      fromName(str) match {
        case Some(value) => value
        case None        => in.enumValueError(str)
      }
    }

    def encodeKey(x: E, out: JsonWriter): Unit =
      out.writeKey(total(x).stringValue)
  }

  private def jsonLabel[A, Z](field: Field[Schema, Z, A]): String =
    field.hints.get(JsonName) match {
      case None    => field.label
      case Some(x) => x.value
    }

  private type Handler = (Cursor, JsonReader, util.HashMap[String, Any]) => Unit

  private def fieldHandler[Z, A](
      field: Field[Schema, Z, A]
  ): Handler = {
    val codec = apply(field.instance)
    val label = field.label
    if (field.isRequired) { (cursor, in, mmap) =>
      val _ = mmap.put(label, cursor.under(label)(cursor.decode(codec, in)))
    } else { (cursor, in, mmap) =>
      cursor.under[Unit](label) {
        if (in.isNextToken('n')) in.readNullOrError[Unit]((), "Expected null")
        else {
          in.rollbackToken()
          val _ = mmap.put(label, cursor.decode(codec, in))
        }
      }
    }
  }

  private def fieldEncoder[Z, A](
      field: Field[Schema, Z, A]
  ): (Z, JsonWriter) => Unit = {
    field.fold(new Field.Folder[Schema, Z, (Z, JsonWriter) => Unit] {
      def onRequired[AA](
          label: String,
          instance: Schema[AA],
          get: Z => AA
      ): (Z, JsonWriter) => Unit = {
        val codec = apply(instance)
        val jLabel = jsonLabel(field)
        if (jLabel.forall(JsonWriter.isNonEscapedAscii)) {
          (z: Z, out: JsonWriter) =>
            {
              out.writeNonEscapedAsciiKey(jLabel)
              codec.encodeValue(get(z), out)
            }
        } else { (z: Z, out: JsonWriter) =>
          {
            out.writeKey(jLabel)
            codec.encodeValue(get(z), out)
          }
        }
      }

      def onOptional[AA](
          label: String,
          instance: Schema[AA],
          get: Z => Option[AA]
      ): (Z, JsonWriter) => Unit = {
        val codec = apply(instance)
        val jLabel = jsonLabel(field)
        if (jLabel.forall(JsonWriter.isNonEscapedAscii)) {
          (z: Z, out: JsonWriter) =>
            {
              get(z) match {
                case Some(aa) =>
                  out.writeNonEscapedAsciiKey(jLabel)
                  codec.encodeValue(aa, out)
                case _ =>
              }
            }
        } else { (z: Z, out: JsonWriter) =>
          {
            get(z) match {
              case Some(aa) =>
                out.writeKey(jLabel)
                codec.encodeValue(aa, out)
              case _ =>
            }
          }
        }
      }
    })
  }

  private type Fields[Z] = Vector[Field[Schema, Z, _]]

  private def nonPayloadStruct[Z](
      fields: Fields[Z],
      structHints: Hints
  )(
      const: Vector[Any] => Z,
      encode: (Z, JsonWriter, Vector[(Z, JsonWriter) => Unit]) => Unit
  ): JCodec[Z] =
    new JCodec[Z] {

      private[this] val documentFields =
        fields.filter { field =>
          HttpBinding
            .fromHints(field.label, field.hints, structHints)
            .isEmpty
        }

      private[this] val handlers =
        new util.HashMap[String, Handler](documentFields.length << 1, 0.5f) {
          documentFields.foreach(field =>
            put(jsonLabel(field), fieldHandler(field))
          )
        }

      private[this] val documentEncoders =
        documentFields.map(field => fieldEncoder(field))

      def expecting: String = "object"

      override def canBeKey = false

      def decodeValue(cursor: Cursor, in: JsonReader): Z =
        decodeValue_(cursor, in)(emptyMetadata)

      override def decodeMessage(
          in: JsonReader
      ): scala.collection.Map[String, Any] => Z =
        Cursor.withCursor(expecting)(decodeValue_(_, in))

      private def decodeValue_(
          cursor: Cursor,
          in: JsonReader
      ): scala.collection.Map[String, Any] => Z = {
        val buffer = new util.HashMap[String, Any](handlers.size << 1, 0.5f)
        if (in.isNextToken('{')) {
          // In this case, metadata and payload are mixed together
          // and values field values must be sought from either.
          if (!in.isNextToken('}')) {
            in.rollbackToken()
            while ({
              val handler = handlers.get(in.readKeyAsString())
              if (handler eq null) in.skip()
              else handler(cursor, in, buffer)
              in.isNextToken(',')
            }) ()
            if (!in.isCurrentToken('}')) in.objectEndOrCommaError()
          }
        } else in.decodeError("Expected JSON object")

        // At this point, we have parsed the json and retrieved
        // all the values that interest us for the construction
        // of our domain object.
        // We therefore reconcile the values pulled from the json
        // with the ones pull the metadata, and call the constructor
        // on it.
        { (meta: scala.collection.Map[String, Any]) =>
          meta.foreach(kv => buffer.put(kv._1, kv._2))
          val stage2 = new VectorBuilder[Any]
          fields.foreach(f =>
            stage2 += {
              val value = buffer.get(f.label)
              if (f.isRequired) {
                if (value == null) cursor.requiredFieldError(f.label, f.label)
                value
              } else Option(value)
            }
          )
          const(stage2.result())
        }
      }

      def encodeValue(z: Z, out: JsonWriter): Unit =
        encode(z, out, documentEncoders)

      def decodeKey(in: JsonReader): Z =
        in.decodeError("Cannot use products as keys")

      def encodeKey(x: Z, out: JsonWriter): Unit =
        out.encodeError("Cannot use products as keys")
    }

  private def payloadStruct[A, Z](
      payloadField: Field[Schema, Z, _],
      fields: Fields[Z]
  )(codec: JCodec[payloadField.T], const: Vector[Any] => Z): JCodec[Z] =
    new JCodec[Z] {
      def expecting: String = "object"

      override def canBeKey = false

      def decodeValue(cursor: Cursor, in: JsonReader): Z =
        decodeValue_(cursor, in)(emptyMetadata)

      override def decodeMessage(
          in: JsonReader
      ): scala.collection.Map[String, Any] => Z =
        Cursor.withCursor(expecting)(decodeValue_(_, in))

      private def decodeValue_(
          cursor: Cursor,
          in: JsonReader
      ): scala.collection.Map[String, Any] => Z = {
        val buffer = new util.HashMap[String, Any](2, 0.5f)
        // In this case, one field assumes the whole payload. We use
        // its associated codec.
        buffer.put(payloadField.label, cursor.decode(codec, in))

        // At this point, we have parsed the json and retrieved
        // all the values that interest us for the construction
        // of our domain object.
        // We therefore reconcile the values pulled from the json
        // with the ones pull the metadata, and call the constructor
        // on it.
        { (meta: scala.collection.Map[String, Any]) =>
          meta.foreach(kv => buffer.put(kv._1, kv._2))
          val stage2 = new VectorBuilder[Any]
          fields.foreach(f =>
            stage2 += {
              val value = buffer.get(f.label)
              if (f.isRequired) {
                if (value == null) cursor.requiredFieldError(f.label, f.label)
                value
              } else Option(value)
            }
          )
          const(stage2.result())
        }
      }

      def encodeValue(z: Z, out: JsonWriter): Unit =
        payloadField.foreachT(z)(codec.encodeValue(_, out))

      def decodeKey(in: JsonReader): Z =
        in.decodeError("Cannot use products as keys")

      def encodeKey(x: Z, out: JsonWriter): Unit =
        out.encodeError("Cannot use products as keys")
    }

  private def basicStruct[A, S](
      fields: Fields[S],
      structHints: Hints
  )(make: Vector[Any] => S): JCodec[S] = {
    val encode = {
      (
          z: S,
          out: JsonWriter,
          documentEncoders: Vector[(S, JsonWriter) => Unit]
      ) =>
        out.writeObjectStart()
        documentEncoders.foreach(encoder => encoder(z, out))
        out.writeObjectEnd()
    }

    nonPayloadStruct(fields, structHints)(make, encode)
  }

  override def struct[S](
      shapeId: ShapeId,
      hints: Hints,
      fields: Vector[SchemaField[S, _]],
      make: IndexedSeq[Any] => S
  ): JCodec[S] = {
    (fields.find(_.hints.get(HttpPayload).isDefined), hints) match {
      case (Some(payloadField), _) =>
        val codec = apply(payloadField.instance)
        payloadStruct(payloadField, fields)(codec, make)
      case (None, DiscriminatedUnionMember.hint(d)) =>
        val encode =
          if (
            d.propertyName.forall(JsonWriter.isNonEscapedAscii) &&
            d.alternativeLabel.forall(JsonWriter.isNonEscapedAscii)
          ) {
            (
                z: S,
                out: JsonWriter,
                documentEncoders: Vector[(S, JsonWriter) => Unit]
            ) =>
              out.writeObjectStart()
              out.writeNonEscapedAsciiKey(d.propertyName)
              out.writeNonEscapedAsciiVal(d.alternativeLabel)
              documentEncoders.foreach(encoder => encoder(z, out))
              out.writeObjectEnd()
          } else {
            (
                z: S,
                out: JsonWriter,
                documentEncoders: Vector[(S, JsonWriter) => Unit]
            ) =>
              out.writeObjectStart()
              out.writeKey(d.propertyName)
              out.writeVal(d.alternativeLabel)
              documentEncoders.foreach(encoder => encoder(z, out))
              out.writeObjectEnd()
          }
        nonPayloadStruct(fields, hints)(make, encode)
      case _ =>
        basicStruct(fields, hints)(make)
    }
  }
}<|MERGE_RESOLUTION|>--- conflicted
+++ resolved
@@ -730,7 +730,6 @@
 
   override def biject[A, B](
       schema: Schema[A],
-<<<<<<< HEAD
       bijection: Bijection[A, B]
   ): JCodec[B] =
     apply(schema).biject(bijection, bijection.from)
@@ -741,17 +740,6 @@
   ): JCodec[B] =
     JCodec.jcodecInvariant
       .xmap(apply(schema))(refinement.asFunction, refinement.from)
-=======
-      to: A => B,
-      from: B => A
-  ): JCodec[B] = apply(schema).biject(to, from)
-
-  override def surject[A, B](
-      schema: Schema[A],
-      to: Refinement[A, B],
-      from: B => A
-  ): JCodec[B] = JCodec.jcodecInvariant.xmap(apply(schema))(to.asFunction, from)
->>>>>>> ab2a28dd
 
   override def lazily[A](suspend: Lazy[Schema[A]]): JCodec[A] = new JCodec[A] {
     lazy val underlying = apply(suspend.value)
