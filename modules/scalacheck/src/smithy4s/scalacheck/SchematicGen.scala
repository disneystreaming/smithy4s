--- conflicted
+++ resolved
@@ -21,80 +21,6 @@
 
 import org.scalacheck.Gen
 
-<<<<<<< HEAD
-import java.{util => ju}
-import scala.jdk.CollectionConverters._
-
-object SchematicGen extends SchematicGen
-
-trait SchematicGen extends Schematic[Gen] {
-
-  def unit: Gen[Unit] = Gen.const(())
-
-  def short: Gen[Short] =
-    Gen.chooseNum(Short.MinValue, Short.MaxValue)
-
-  def int: Gen[Int] =
-    Gen.chooseNum(Int.MinValue, Int.MaxValue)
-
-  def long: Gen[Long] =
-    LongGen.gen()
-
-  def double: Gen[Double] =
-    Gen.chooseNum(Double.MinValue, Double.MaxValue)
-
-  def float: Gen[Float] =
-    Gen.choose(Float.MinValue, Float.MaxValue)
-
-  def string: Gen[String] =
-    Gen.asciiPrintableStr
-
-  def boolean: Gen[Boolean] =
-    Gen.oneOf(true, false)
-
-  def bigint: Gen[BigInt] =
-    Gen.chooseNum(Long.MinValue, Long.MaxValue).map(BigInt.apply)
-
-  def bigdecimal: Gen[BigDecimal] =
-    Gen.chooseNum(Double.MinValue, Double.MaxValue).map(BigDecimal.apply)
-
-  def byte: Gen[Byte] =
-    Gen.oneOf(Range(1, 0xff)).map(_.toByte)
-
-  def bytes: Gen[ByteArray] =
-    Gen.asciiStr.map(_.getBytes).map(ByteArray.apply)
-
-  def uuid: Gen[ju.UUID] = Gen.uuid
-
-  def list[S](fs: Gen[S]): Gen[List[S]] =
-    Gen.listOf(fs)
-
-  def set[S](fs: Gen[S]): Gen[Set[S]] =
-    Gen.listOfN(5, fs).map(_.toSet)
-
-  def vector[S](fs: Gen[S]): Gen[Vector[S]] =
-    Gen.listOfN(5, fs).map(_.toVector)
-
-  def map[K, V](fk: Gen[K], fv: Gen[V]): Gen[Map[K, V]] =
-    Gen.mapOfN(5, fk.flatMap(k => fv.map(k -> _)))
-
-  def enumeration[A](
-      to: A => (String, Int),
-      fromString: Map[String, A],
-      fromOrdinal: Map[Int, A]
-  ): Gen[A] = Gen.oneOf(fromString.values)
-
-  def struct[S](
-      fields: Vector[Field[Gen, S, _]]
-  )(const: Vector[Any] => S): Gen[S] = {
-    Gen.sequence(fields.map(f => genField(f))).flatMap { arrayList =>
-      const(arrayList.asScala.toVector)
-    }
-  }
-
-  private def genField[S, A](field: Field[Gen, S, A]): Gen[A] =
-    Gen.lzy(field.instanceA {
-=======
 import scala.jdk.CollectionConverters._
 import smithy4s.schema.Primitive._
 import smithy.api.Length
@@ -203,38 +129,11 @@
 
   private def genField[S, A](field: Field[Schema, S, A]): Gen[A] =
     Gen.lzy(field.mapK(this).instanceA {
->>>>>>> deaa5a36
       new Field.ToOptional[Gen] {
         def apply[AA](genA: Gen[AA]): Gen[Option[AA]] = Gen.option(genA)
       }
     })
 
-<<<<<<< HEAD
-  private def genAlt[S, A](alt: Alt[Gen, S, A]): Gen[S] =
-    alt.instance.map(alt.inject)
-
-  def union[S](first: Alt[Gen, S, _], rest: Vector[Alt[Gen, S, _]])(
-      total: S => Alt.WithValue[Gen, S, _]
-  ): Gen[S] = {
-    if (rest.isEmpty) genAlt(first)
-    else
-      Gen.oneOf(
-        genAlt(first),
-        genAlt(rest.head),
-        rest.tail.map(a => genAlt(a)): _*
-      )
-  }
-
-  def suspend[A](f: Lazy[Gen[A]]): Gen[A] = Gen.lzy(f.value)
-
-  def bijection[A, B](f: Gen[A], to: A => B, from: B => A): Gen[B] = f.map(to)
-  def surjection[A, B](f: Gen[A], to: Refinement[A, B], from: B => A): Gen[B] =
-    f.map(to.asThrowingFunction)
-
-  def withHints[A](fa: Gen[A], hints: Hints): Gen[A] = fa
-  def timestamp: Gen[Timestamp] = Smithy4sGen.genTimestamp
-  def document: Gen[Document] = Smithy4sGen.genDocument(1)
-=======
   private def bigDecimalToInt(b: BigDecimal): Int = if (
     b < BigDecimal(Int.MinValue)
   ) Int.MinValue
@@ -259,6 +158,5 @@
       val max = length.max.map(_.toInt).getOrElse(min + 5)
       Gen.chooseNum[Int](min, max)
   }
->>>>>>> deaa5a36
 
 }