/*
 *  Copyright 2021 Disney Streaming
 *
 *  Licensed under the Tomorrow Open Source Technology License, Version 1.0 (the "License");
 *  you may not use this file except in compliance with the License.
 *  You may obtain a copy of the License at
 *
 *     https://disneystreaming.github.io/TOST-1.0.txt
 *
 *  Unless required by applicable law or agreed to in writing, software
 *  distributed under the License is distributed on an "AS IS" BASIS,
 *  WITHOUT WARRANTIES OR CONDITIONS OF ANY KIND, either express or implied.
 *  See the License for the specific language governing permissions and
 *  limitations under the License.
 */

package smithy4s
package internals

import smithy4s.capability._

import schema.Field.Wrapped

case class Hinted[F[_], A](hints: Hints, make: Hints => F[A]) {
  def get: F[A] = make(hints)

  def addHints(h: Hints): Hinted[F, A] = copy(hints = hints ++ h)

  def map[B](f: A => B)(implicit C: Covariant[F]): Hinted[F, B] =
    Hinted(hints, h => C.map(make(h))(f))

  def imap[B](to: A => B, from: B => A)(implicit
      I: Invariant[F]
  ): Hinted[F, B] =
    Hinted(hints, h => I.imap(make(h))(to, from))

  def xmap[B](to: A => Either[ConstraintError, B], from: B => A)(implicit
      I: Invariant[F]
  ): Hinted[F, B] =
    Hinted(hints, h => I.xmap(make(h))(to, from))

  def mapK[G[_]](polyFunction: PolyFunction[F, G]): Hinted[G, A] =
    Hinted(hints, h => polyFunction(make(h)))

  def contramap[B](f: B => A)(implicit C: Contravariant[F]): Hinted[F, B] =
    Hinted(hints, h => C.contramap(make(h))(f))

  // hints do not get propagated through transforms
  def transform[B](f: F[A] => F[B]) =
    transformWithHints { (fa, _) => f(fa) }

  def transformWithHints[B](f: (F[A], Hints) => F[B]) =
    Hinted(Hints(), (h: Hints) => f(make(hints ++ h), h))

  def productTransform[A2, B](other: Hinted[F, A2])(
      f: (F[A], F[A2]) => F[B]
  ): Hinted[F, B] =
    Hinted(
      Hints(),
      (h: Hints) => f(make(hints ++ h), other.make(other.hints ++ h))
    )

  def emap[B](
      f: A => Either[ConstraintError, B]
  )(implicit C: Covariant[F]): Hinted[F, B] =
    Hinted(hints, h => C.emap(make(h))(f))
<<<<<<< HEAD

  def validated(
      f: Hints => Option[A => Either[ConstraintError, Unit]]
  )(implicit
      C: Covariant[F]
  ): Hinted[F, A] = {
    Hinted(
      hints,
      (h: Hints) => {
        val maybePartiallyApplied = f(h)
        maybePartiallyApplied match {
          case Some(partiallyApplied) =>
            C.map(make(h))(a =>
              partiallyApplied(a) match {
                case Left(e)   => throw e
                case Right(()) => a
              }
            )
          case None =>
            make(h)
        }
      }
    )
  }

  def validatedI(
      f: Hints => Option[A => Either[ConstraintError, Unit]]
  )(implicit
      I: Invariant[F]
  ): Hinted[F, A] = {
    Hinted(
      hints,
      (h: Hints) => {
        val maybePartiallyApplied = f(h)
        maybePartiallyApplied match {
          case Some(partiallyApplied) =>
            I.imap(make(h))(
              { a =>
                partiallyApplied(a) match {
                  case Left(e)   => throw e
                  case Right(()) => a
                }
              },
              identity[A]
            )
          case None =>
            make(h)
        }
      }
    )
  }
=======
>>>>>>> deaa5a36

}

object Hinted {

  def liftK[F[_], G[_]](
      polyFunction: PolyFunction[F, G]
  ): PolyFunction[Hinted[F, *], Hinted[G, *]] =
    new PolyFunction[Hinted[F, *], Hinted[G, *]] {
      def apply[A](fa: Hinted[F, A]): Hinted[G, A] = fa.mapK(polyFunction)
    }

  def wrapK[F[_], G[_]](
      polyFunction: PolyFunction[F, Wrapped[F, G, *]]
  ): PolyFunction[Hinted[F, *], Wrapped[Hinted[F, *], G, *]] =
    new PolyFunction[Hinted[F, *], Wrapped[Hinted[F, *], G, *]] {
      def apply[A](fa: Hinted[F, A]): Hinted[F, G[A]] =
        Hinted(fa.hints, hints => polyFunction(fa.make(hints)))
    }

  def static[F[_], A](fa: F[A]): Hinted[F, A] =
    Hinted(Hints(), (_: Hints) => fa)

  def apply[F[_]]: PartiallyAppliedHinted[F] = new PartiallyAppliedHinted[F]

  class PartiallyAppliedHinted[F[_]] {
    def from[A](f: Hints => F[A]): Hinted[F, A] = Hinted(Hints(), f(_))
    def onHintOpt[H: ShapeTag, A](f: Option[H] => F[A]): Hinted[F, A] =
      Hinted(Hints(), (h: Hints) => f(h.get[H]))
    def onHintsOpt[H1: ShapeTag, H2: ShapeTag, A](
        f: (Option[H1], Option[H2]) => F[A]
    ): Hinted[F, A] =
      Hinted(Hints(), (h: Hints) => f(h.get[H1], h.get[H2]))
    def onHint[H: ShapeTag, A](default: H)(f: H => F[A]): Hinted[F, A] =
      Hinted(Hints(), (h: Hints) => f(h.get[H].getOrElse(default)))
    def static[A](fa: F[A]): Hinted[F, A] =
      Hinted(Hints(), (_: Hints) => fa)
  }

}<|MERGE_RESOLUTION|>--- conflicted
+++ resolved
@@ -64,60 +64,7 @@
       f: A => Either[ConstraintError, B]
   )(implicit C: Covariant[F]): Hinted[F, B] =
     Hinted(hints, h => C.emap(make(h))(f))
-<<<<<<< HEAD
 
-  def validated(
-      f: Hints => Option[A => Either[ConstraintError, Unit]]
-  )(implicit
-      C: Covariant[F]
-  ): Hinted[F, A] = {
-    Hinted(
-      hints,
-      (h: Hints) => {
-        val maybePartiallyApplied = f(h)
-        maybePartiallyApplied match {
-          case Some(partiallyApplied) =>
-            C.map(make(h))(a =>
-              partiallyApplied(a) match {
-                case Left(e)   => throw e
-                case Right(()) => a
-              }
-            )
-          case None =>
-            make(h)
-        }
-      }
-    )
-  }
-
-  def validatedI(
-      f: Hints => Option[A => Either[ConstraintError, Unit]]
-  )(implicit
-      I: Invariant[F]
-  ): Hinted[F, A] = {
-    Hinted(
-      hints,
-      (h: Hints) => {
-        val maybePartiallyApplied = f(h)
-        maybePartiallyApplied match {
-          case Some(partiallyApplied) =>
-            I.imap(make(h))(
-              { a =>
-                partiallyApplied(a) match {
-                  case Left(e)   => throw e
-                  case Right(()) => a
-                }
-              },
-              identity[A]
-            )
-          case None =>
-            make(h)
-        }
-      }
-    )
-  }
-=======
->>>>>>> deaa5a36
 
 }
 
