--- conflicted
+++ resolved
@@ -42,15 +42,11 @@
   * be encoded a great many ways, using a great many libraries)
   */
 // scalafmt: {maxColumn = 120}
-<<<<<<< HEAD
-trait Endpoint[Op[_, _, _, _, _], I, E, O, SI, SO] extends Endpoint.Base[I, E, O, SI, SO] {
-=======
 trait Endpoint[Op[_, _, _, _, _], I, E, O, SI, SO] {
 
   final def mapSchema(
       f: OperationSchema[I, E, O, SI, SO] => OperationSchema[I, E, O, SI, SO]
   ): Endpoint[Op, I, E, O, SI, SO] = Endpoint(f(schema), wrap)
->>>>>>> a8d6b3ff
 
   def schema: OperationSchema[I, E, O, SI, SO]
   def wrap(input: I): Op[I, E, O, SI, SO]
@@ -75,19 +71,6 @@
 }
 
 object Endpoint {
-
-<<<<<<< HEAD
-  trait Base[I, E, O, SI, SO] {
-    def id: ShapeId
-    final def name: String = id.name
-    def hints: Hints
-    def input: Schema[I]
-    def output: Schema[O]
-    def errorable: Option[Errorable[E]]
-    def streamedInput: StreamingSchema[SI]
-    def streamedOutput: StreamingSchema[SO]
-    def builder: Builder[I, E, O, SI, SO] = Builder.fromEndpoint(this)
-  }
 
   trait Middleware[A] { self =>
     def prepare[Alg[_[_, _, _, _, _]]](service: Service[Alg])(endpoint: service.Endpoint[_, _, _, _, _]): A => A
@@ -128,7 +111,6 @@
       }
 
   }
-=======
   def apply[Op[_, _, _, _, _], I, E, O, SI, SO](
       operationSchema: OperationSchema[I, E, O, SI, SO],
       wrapFunction: I => Op[I, E, O, SI, SO]
@@ -137,105 +119,9 @@
       def schema = operationSchema
       def wrap(i: I): Op[I, E, O, SI, SO] = wrapFunction(i)
     }
->>>>>>> a8d6b3ff
 
   type ForOperation[Op[_, _, _, _, _]] = {
     type e[I, E, O, SI, SO] = Endpoint[Op, I, E, O, SI, SO]
   }
 
-<<<<<<< HEAD
-  final case class Builder[I, E, O, SI, SO] private (
-      private val baseId: ShapeId,
-      private val baseHints: Hints,
-      private val baseInput: Schema[I],
-      private val baseOutput: Schema[O],
-      private val baseErrorable: Option[Errorable[E]],
-      private val baseStreamedInput: StreamingSchema[SI],
-      private val baseStreamedOutput: StreamingSchema[SO]
-  ) {
-
-    def withId(id: ShapeId): Builder[I, E, O, SI, SO] = copy(baseId = id)
-
-    def mapId(f: ShapeId => ShapeId): Builder[I, E, O, SI, SO] =
-      copy(baseId = f(baseId))
-
-    def withHints(hints: Hints): Builder[I, E, O, SI, SO] =
-      copy(baseHints = hints)
-
-    def mapHints(f: Hints => Hints): Builder[I, E, O, SI, SO] =
-      copy(baseHints = f(baseHints))
-
-    def withInput(input: Schema[I]): Builder[I, E, O, SI, SO] =
-      copy(baseInput = input)
-
-    def mapInput(f: Schema[I] => Schema[I]): Builder[I, E, O, SI, SO] =
-      copy(baseInput = f(baseInput))
-
-    def withOutput(output: Schema[O]): Builder[I, E, O, SI, SO] =
-      copy(baseOutput = output)
-
-    def mapOutput(f: Schema[O] => Schema[O]): Builder[I, E, O, SI, SO] =
-      copy(baseOutput = f(baseOutput))
-
-    def withErrorable(
-        errorable: Option[Errorable[E]]
-    ): Builder[I, E, O, SI, SO] = copy(baseErrorable = errorable)
-
-    def mapErrorable(
-        f: Option[Errorable[E]] => Option[Errorable[E]]
-    ): Builder[I, E, O, SI, SO] = copy(baseErrorable = f(baseErrorable))
-
-    def withStreamedInput(
-        streamedInput: StreamingSchema[SI]
-    ): Builder[I, E, O, SI, SO] = copy(baseStreamedInput = streamedInput)
-
-    def mapStreamedInput(
-        f: StreamingSchema[SI] => StreamingSchema[SI]
-    ): Builder[I, E, O, SI, SO] =
-      copy(baseStreamedInput = f(baseStreamedInput))
-
-    def withSteamedOutput(
-        streamedOutput: StreamingSchema[SO]
-    ): Builder[I, E, O, SI, SO] = copy(baseStreamedOutput = streamedOutput)
-
-    def mapSteamedOutput(
-        f: StreamingSchema[SO] => StreamingSchema[SO]
-    ): Builder[I, E, O, SI, SO] =
-      copy(baseStreamedOutput = f(baseStreamedOutput))
-
-    def build: Endpoint.Base[I, E, O, SI, SO] =
-      new Endpoint.Base[I, E, O, SI, SO] {
-        override val id: ShapeId = baseId
-
-        override val hints: Hints = baseHints
-
-        override val input: Schema[I] = baseInput
-
-        override val output: Schema[O] = baseOutput
-
-        override val errorable: Option[Errorable[E]] = baseErrorable
-
-        override val streamedInput: StreamingSchema[SI] = baseStreamedInput
-
-        override val streamedOutput: StreamingSchema[SO] = baseStreamedOutput
-      }
-  }
-
-  object Builder {
-    def fromEndpoint[I, E, O, SI, SO](
-        endpoint: Endpoint.Base[I, E, O, SI, SO]
-    ): Builder[I, E, O, SI, SO] = {
-      Builder(
-        baseId = endpoint.id,
-        baseHints = endpoint.hints,
-        baseInput = endpoint.input,
-        baseOutput = endpoint.output,
-        baseErrorable = endpoint.errorable,
-        baseStreamedInput = endpoint.streamedInput,
-        baseStreamedOutput = endpoint.streamedOutput
-      )
-    }
-  }
-=======
->>>>>>> a8d6b3ff
 }