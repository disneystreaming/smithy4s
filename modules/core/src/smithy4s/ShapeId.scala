/*
 *  Copyright 2021-2022 Disney Streaming
 *
 *  Licensed under the Tomorrow Open Source Technology License, Version 1.0 (the "License");
 *  you may not use this file except in compliance with the License.
 *  You may obtain a copy of the License at
 *
 *     https://disneystreaming.github.io/TOST-1.0.txt
 *
 *  Unless required by applicable law or agreed to in writing, software
 *  distributed under the License is distributed on an "AS IS" BASIS,
 *  WITHOUT WARRANTIES OR CONDITIONS OF ANY KIND, either express or implied.
 *  See the License for the specific language governing permissions and
 *  limitations under the License.
 */

package smithy4s

import smithy.api.IdRef

final case class ShapeId(namespace: String, name: String) extends HasId {
  def show = s"$namespace#$name"
  def withMember(member: String): ShapeId.Member = ShapeId.Member(this, member)
  override def toString = show
  override def id: ShapeId = this
}

object ShapeId extends ShapeTag.Has[ShapeId] { self =>
  def parse(string: String): Option[ShapeId] = {
    if (!string.contains('#')) None
    else {
      val segments = string.split("#")
      if (
        segments.length == 2 &&
        segments(0).nonEmpty &&
        segments(1).nonEmpty
      )
        Some(ShapeId(segments(0), segments(1)))
      else None
    }
  }

  final case class Member(shapeId: ShapeId, member: String)

<<<<<<< HEAD
  object Member {
    def parse(string: String): Option[Member] = {
      if (!string.contains('#') || !string.contains('$')) None
      else {
        string.split("#") match {
          case Array(namespace, id) =>
            id.split('$') match {
              case Array(name, member) =>
                Some(ShapeId(namespace, name).withMember(member))
              case _ => None
            }
          case _ => None
        }
      }
    }
  }
=======
  val id: ShapeId = ShapeId("smithy4s", "ShapeId")
  lazy val schema =
    Schema.string.refined[ShapeId](IdRef()).withId(id)
>>>>>>> 5d9fdacd

  // Not relying on ShapeTag.Companion here, as it seems to trigger a Scala 3
  // only bug that we have yet to minify.
  implicit val shapeIdTag: ShapeTag[ShapeId] = new ShapeTag[ShapeId] {
    def id: ShapeId = self.id
    def schema: Schema[ShapeId] = self.schema
  }

  def getTag: ShapeTag[ShapeId] = shapeIdTag

}<|MERGE_RESOLUTION|>--- conflicted
+++ resolved
@@ -40,9 +40,12 @@
     }
   }
 
+  val id: ShapeId = ShapeId("smithy4s", "ShapeId")
+  lazy val schema =
+    Schema.string.refined[ShapeId](IdRef()).withId(id)
+
   final case class Member(shapeId: ShapeId, member: String)
 
-<<<<<<< HEAD
   object Member {
     def parse(string: String): Option[Member] = {
       if (!string.contains('#') || !string.contains('$')) None
@@ -59,11 +62,6 @@
       }
     }
   }
-=======
-  val id: ShapeId = ShapeId("smithy4s", "ShapeId")
-  lazy val schema =
-    Schema.string.refined[ShapeId](IdRef()).withId(id)
->>>>>>> 5d9fdacd
 
   // Not relying on ShapeTag.Companion here, as it seems to trigger a Scala 3
   // only bug that we have yet to minify.
