--- conflicted
+++ resolved
@@ -56,14 +56,9 @@
           )
         )
       encoder <- SchemaVisitorPathEncoder(
-<<<<<<< HEAD
-        endpoint.input
-          .addHints(http)
+        endpoint.input.addHints(http)
       ).toRight(
         HttpEndpointError("Unable to encode operation input in HTTP path")
-=======
-        endpoint.input.addHints(http)
->>>>>>> 016f15c7
       )
 
     } yield {
