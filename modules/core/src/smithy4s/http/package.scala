--- conflicted
+++ resolved
@@ -41,11 +41,7 @@
   ] = httpMatch(
     service,
     method,
-<<<<<<< HEAD
-    pathSegments = matchPath.make(path).toIndexedSeq
-=======
     pathSegments = matchPath.make(path)
->>>>>>> 7b3dac95
   )
 
   /**
