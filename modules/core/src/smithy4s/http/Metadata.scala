--- conflicted
+++ resolved
@@ -238,9 +238,6 @@
 
     def apply[A](implicit instance: Encoder[A]): Encoder[A] = instance
 
-<<<<<<< HEAD
-    def fromSchemaAux[A](
-=======
     def withExplicitDefaultsEncoding(
         explicitDefaultsEncoding: Boolean
     ): EncoderCompiler = new CachedEncoderCompilerImpl(
@@ -248,8 +245,7 @@
       explicitDefaultsEncoding = explicitDefaultsEncoding
     )
 
-    def fromSchema[A](
->>>>>>> d7caf8f4
+    def fromSchemaAux[A](
         schema: Schema[A],
         cache: AuxCache
     ): Encoder[A] = {
