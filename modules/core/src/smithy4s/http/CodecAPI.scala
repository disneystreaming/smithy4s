--- conflicted
+++ resolved
@@ -125,12 +125,8 @@
     }
 
     def xmap[B](to: A => Either[ConstraintError, B], from: B => A): Codec[B] = {
-<<<<<<< HEAD
-      // TODO, this is a hack that will be removed when we get around to adapting
-=======
       // TODO, this is a hack that will be removed when we get around to rewriting the current
       // CodecAPI implementations using `SchemaVisitor` instead of `Schematic`
->>>>>>> deaa5a36
       def adapted(a: A): B = to(a) match {
         case Left(e)  => throw e
         case Right(b) => b
