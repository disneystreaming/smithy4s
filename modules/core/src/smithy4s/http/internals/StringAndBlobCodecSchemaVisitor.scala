--- conflicted
+++ resolved
@@ -21,11 +21,9 @@
 import smithy4s.http.HttpMediaType
 import schema._
 import smithy4s.schema.Primitive._
-
 import java.nio.charset.StandardCharsets
 import StringAndBlobCodecSchemaVisitor._
 import smithy.api.HttpPayload
-
 import java.nio.ByteBuffer
 
 private[http] object StringAndBlobCodecSchemaVisitor {
@@ -101,11 +99,7 @@
   ): CodecResult[P] = tag match {
     case PString =>
       SimpleCodecResult {
-<<<<<<< HEAD
         plainStringCodec(hints)
-=======
-        stringCodec(hints)
->>>>>>> bb18639d
       }
     case PBlob =>
       val maybeMediaTypeHint = smithy.api.MediaType.hint.unapply(hints)
@@ -127,7 +121,6 @@
       noop
   }
 
-<<<<<<< HEAD
   private def plainStringCodec[P](hints: Hints) = {
     val maybeMediaTypeHint = smithy.api.MediaType.hint.unapply(hints)
     val mt: HttpMediaType = HttpMediaType(
@@ -137,17 +130,6 @@
     )
     new SimpleCodec[String] {
       def mediaType: HttpMediaType = mt
-=======
-  private[internals] def stringCodec(hints: Hints): SimpleCodec[String] = {
-    val maybeMediaTypeHint = smithy.api.MediaType.hint.unapply(hints)
-    new SimpleCodec[String] {
-      val mediaType: HttpMediaType = HttpMediaType(
-        maybeMediaTypeHint
-          .map(_.value)
-          .getOrElse("text/plain")
-      )
-
->>>>>>> bb18639d
       def fromBytes(bytes: Array[Byte]): String =
         new String(bytes, StandardCharsets.UTF_8)
 
@@ -165,7 +147,6 @@
     tag match {
       case EnumTag.StringEnum =>
         SimpleCodecResult {
-<<<<<<< HEAD
           plainStringCodec(hints).imap(
             s =>
               values
@@ -177,24 +158,6 @@
             e => total(e).stringValue
           )
         }
-=======
-          stringCodec(hints).imap(
-            str =>
-              values
-                .find(_.stringValue == str)
-                .getOrElse(
-                  throw new PayloadError(
-                    PayloadPath.root,
-                    s"expected one of ${values.mkString(",")}",
-                    s"Unknown enum value $str"
-                  )
-                )
-                .value,
-            e => total(e).stringValue
-          )
-        }
-
->>>>>>> bb18639d
       case EnumTag.IntEnum => noop
     }
   }
