--- conflicted
+++ resolved
@@ -20,16 +20,10 @@
 
 import smithy4s.schema._
 
-<<<<<<< HEAD
 private[smithy4s] class ErrorCodeSchemaVisitor(
     val cache: CompilationCache[HttpCode]
 ) extends SchemaVisitor.Cached[HttpCode]
-    with SchemaVisitor.Default[HttpCode] {
-=======
-private[smithy4s] object ErrorCodeSchemaVisitor
-    extends SchemaVisitor.Cached[HttpCode]
     with SchemaVisitor.Default[HttpCode] { compile =>
->>>>>>> 9da0c957
   def default[A]: A => Option[Int] = _ => None
 
   override def union[U](
