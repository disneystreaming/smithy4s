/*
 *  Copyright 2021-2022 Disney Streaming
 *
 *  Licensed under the Tomorrow Open Source Technology License, Version 1.0 (the "License");
 *  you may not use this file except in compliance with the License.
 *  You may obtain a copy of the License at
 *
 *     https://disneystreaming.github.io/TOST-1.0.txt
 *
 *  Unless required by applicable law or agreed to in writing, software
 *  distributed under the License is distributed on an "AS IS" BASIS,
 *  WITHOUT WARRANTIES OR CONDITIONS OF ANY KIND, either express or implied.
 *  See the License for the specific language governing permissions and
 *  limitations under the License.
 */

package smithy4s
package http
package internals

import alloy.UrlFormFlattened
import alloy.UrlFormName
import smithy4s.codecs.PayloadPath
import smithy4s.http._
import smithy4s.schema._

private[http] class UrlFormDataEncoderSchemaVisitor(
    val cache: CompilationCache[UrlFormDataEncoder],
    // These are used by AwsEc2QueryCodecs to conform to the requirements of
    // https://smithy.io/2.0/aws/protocols/aws-ec2-query-protocol.html?highlight=ec2%20query%20protocol#query-key-resolution.
    ignoreUrlFormFlattened: Boolean,
    capitalizeStructAndUnionMemberNames: Boolean
) extends SchemaVisitor.Cached[UrlFormDataEncoder] { compile =>

  override def primitive[P](
      shapeId: ShapeId,
      hints: Hints,
      tag: Primitive[P]
  ): UrlFormDataEncoder[P] =
    Primitive.stringWriter(tag, hints) match {
      case Some(writer) =>
        primitive =>
          List(UrlForm.FormData(PayloadPath.root, Some(writer(primitive))))

      case None =>
        _ => Nil
    }

  private val SkipEmpty = Hints.Binding.DynamicBinding(
    ShapeId("smithy4s.http.internals", "SkipEmpty"),
    Document.DNull
  )

  override def collection[C[_], A](
      shapeId: ShapeId,
      hints: Hints,
      tag: CollectionTag[C],
      member: Schema[A]
  ): UrlFormDataEncoder[C[A]] = {
    val memberEncoder = compile(member)
    val maybeKey =
      if (ignoreUrlFormFlattened || hints.has[UrlFormFlattened]) None
      else Option(getKey(member.hints, "member"))
    val skipEmpty = hints.toMap.contains(SkipEmpty.keyId)
    collection =>
      // This is to handle a quirk of the AWS Query protocol at
      // https://github.com/smithy-lang/smithy/blob/f8a846df3c67fa4ae55ecaa57002d22499dc439f/smithy-aws-protocol-tests/model/awsQuery/input-lists.smithy#L43-L57
      // which is that empty lists must be serialised, i.e. the top level key
      // for the list must be present, e.g. &listName=&otherValue=foo.
      if (tag.isEmpty(collection) && !skipEmpty)
        List(
          UrlForm.FormData(PayloadPath.root, maybeValue = None)
        )
      else {
        val formData = tag
          .iterator(collection)
          .zipWithIndex
          .flatMap { case (a, index) =>
            memberEncoder
              .encode(a)
              .map(_.prepend(PayloadPath.Segment(index + 1)))
          }
          .toList
        maybeKey.fold(formData)(key => formData.map(_.prepend(key)))
      }
  }

  override def map[K, V](
      shapeId: ShapeId,
      hints: Hints,
      key: Schema[K],
      value: Schema[V]
  ): UrlFormDataEncoder[Map[K, V]] = {
    type KV = (K, V)
    val kvSchema: Schema[(K, V)] = {
      val kField = key.required[KV]("key", _._1)
      val vField = value.required[KV]("value", _._2)
      Schema.struct(kField, vField)((_, _)).addHints(UrlFormName("entry"))
    }
    // Avoid serialising empty maps, see comment in collection case and
    // https://github.com/smithy-lang/smithy/issues/1868.
    val schema = Schema.vector(kvSchema).addHints(hints).addHints(SkipEmpty)
    val collectionEncoder = compile(schema)
    map => collectionEncoder.encode(map.toVector)
  }

  override def enumeration[E](
      shapeId: ShapeId,
      hints: Hints,
      tag: EnumTag[E],
      values: List[EnumValue[E]],
      total: E => EnumValue[E]
  ): UrlFormDataEncoder[E] = tag match {
<<<<<<< HEAD
    case EnumTag.IntEnum =>
      value =>
        List(
          UrlForm.FormData(
            PayloadPath.root,
            Some(total(value).intValue.toString)
          )
        )

    case EnumTag.StringEnum =>
      value =>
        List(
          UrlForm.FormData(
            PayloadPath.root,
            Some(total(value).stringValue)
          )
        )
=======
    case EnumTag.IntEnum() =>
      (value: E) => UrlForm.FormData.SimpleValue(total(value).intValue.toString)

    case _ =>
      (value: E) => UrlForm.FormData.SimpleValue(total(value).stringValue)
>>>>>>> 1954ba97
  }

  override def struct[S](
      shapeId: ShapeId,
      hints: Hints,
      fields: Vector[Field[S, _]],
      make: IndexedSeq[Any] => S
  ): UrlFormDataEncoder[S] = {
    def fieldEncoder[A](field: Field[S, A]): UrlFormDataEncoder[S] =
      compile(field.schema)
        .contramap(field.get)
        .prepend(getKey(field.hints, field.label))
    val encoders = fields.map(fieldEncoder(_))
    struct => encoders.toList.flatMap(_.encode(struct))
  }

  override def union[U](
      shapeId: ShapeId,
      hints: Hints,
      alternatives: Vector[Alt[U, _]],
      dispatch: Alt.Dispatcher[U]
  ): UrlFormDataEncoder[U] =
    dispatch.compile(new Alt.Precompiler[UrlFormDataEncoder] {
      override def apply[A](
          label: String,
          instance: Schema[A]
      ): UrlFormDataEncoder[A] = {
        val encoder = compile(instance)
        value =>
          encoder.encode(value).map(_.prepend(getKey(instance.hints, label)))
      }
    })

  override def biject[A, B](
      schema: Schema[A],
      bijection: Bijection[A, B]
  ): UrlFormDataEncoder[B] = compile(schema).contramap(bijection.from)

  override def refine[A, B](
      schema: Schema[A],
      refinement: Refinement[A, B]
  ): UrlFormDataEncoder[B] = compile(schema).contramap(refinement.from)

  override def lazily[A](suspend: Lazy[Schema[A]]): UrlFormDataEncoder[A] = {
    lazy val underlying: UrlFormDataEncoder[A] =
      suspend.map(schema => compile(schema)).value
    underlying.encode(_)
  }

  override def option[A](schema: Schema[A]): UrlFormDataEncoder[Option[A]] = {
    val encoder = compile(schema)
    ({
      case Some(value) => encoder.encode(value)
      case None        => Nil
    })
  }

  private def getKey(hints: Hints, default: String): PayloadPath.Segment =
    hints
      .get(UrlFormName)
      .map(_.value)
      .map(PayloadPath.Segment(_))
      .getOrElse(
        if (capitalizeStructAndUnionMemberNames) default.capitalize
        else default
      )

}<|MERGE_RESOLUTION|>--- conflicted
+++ resolved
@@ -111,31 +111,21 @@
       values: List[EnumValue[E]],
       total: E => EnumValue[E]
   ): UrlFormDataEncoder[E] = tag match {
-<<<<<<< HEAD
-    case EnumTag.IntEnum =>
-      value =>
-        List(
-          UrlForm.FormData(
-            PayloadPath.root,
-            Some(total(value).intValue.toString)
-          )
+    case EnumTag.IntEnum() =>
+      value => List(
+        UrlForm.FormData(
+          PayloadPath.root,
+          Some(total(value).intValue.toString)
         )
+      )
 
-    case EnumTag.StringEnum =>
-      value =>
-        List(
-          UrlForm.FormData(
-            PayloadPath.root,
-            Some(total(value).stringValue)
-          )
+    case EnumTag.StringEnum() =>
+      value => List(
+        UrlForm.FormData(
+          PayloadPath.root,
+          Some(total(value).stringValue)
         )
-=======
-    case EnumTag.IntEnum() =>
-      (value: E) => UrlForm.FormData.SimpleValue(total(value).intValue.toString)
-
-    case _ =>
-      (value: E) => UrlForm.FormData.SimpleValue(total(value).stringValue)
->>>>>>> 1954ba97
+      )
   }
 
   override def struct[S](
