/*
 *  Copyright 2021-2022 Disney Streaming
 *
 *  Licensed under the Tomorrow Open Source Technology License, Version 1.0 (the "License");
 *  you may not use this file except in compliance with the License.
 *  You may obtain a copy of the License at
 *
 *     https://disneystreaming.github.io/TOST-1.0.txt
 *
 *  Unless required by applicable law or agreed to in writing, software
 *  distributed under the License is distributed on an "AS IS" BASIS,
 *  WITHOUT WARRANTIES OR CONDITIONS OF ANY KIND, either express or implied.
 *  See the License for the specific language governing permissions and
 *  limitations under the License.
 */

package smithy4s
package schema

import Schema._

// format: off
sealed trait Schema[A]{
  def shapeId: ShapeId
  def hints: Hints
  final def required[Struct]: PartiallyAppliedRequired[Struct, A] = new PartiallyAppliedRequired[Struct, A](this)
  final def optional[Struct]: PartiallyAppliedOptional[Struct, A] = new PartiallyAppliedOptional[Struct, A](this)

  final def oneOf[Union]: PartiallyAppliedOneOf[Union, A] = new PartiallyAppliedOneOf[Union,A](this)

  final def compile[F[_]](fk: Schema ~> F): F[A] = fk(this)

  final def addHints(hints: Hint*): Schema[A] = transformHintsLocally(_ ++ Hints(hints:_*))
  final def addHints(hints: Hints): Schema[A] = transformHintsLocally(_ ++ hints)

  final def withId(newId: ShapeId): Schema[A] = this match {
    case PrimitiveSchema(_, hints, tag) => PrimitiveSchema(newId, hints, tag)
    case s: CollectionSchema[c, a] => CollectionSchema(newId, s.hints, s.tag, s.member).asInstanceOf[Schema[A]]
    case s: MapSchema[k, v] => MapSchema(newId, s.hints, s.key, s.value).asInstanceOf[Schema[A]]
    case EnumerationSchema(_, hints, values, tag, total) => EnumerationSchema(newId, hints, values, tag, total)
    case StructSchema(_, hints, fields, make) => StructSchema(newId, hints, fields, make)
    case UnionSchema(_, hints, alternatives, dispatch) => UnionSchema(newId, hints, alternatives, dispatch)
    case BijectionSchema(schema, bijection) => BijectionSchema(schema.withId(newId), bijection)
    case RefinementSchema(schema, refinement) => RefinementSchema(schema.withId(newId), refinement)
    case LazySchema(suspend) => LazySchema(suspend.map(_.withId(newId)))
    case s: NullableSchema[a] => NullableSchema(s.underlying.withId(newId)).asInstanceOf[Schema[A]]
  }

  final def withId(namespace: String, name: String): Schema[A] = withId(ShapeId(namespace, name))

  final def transformHintsLocally(f: Hints => Hints): Schema[A] = this match {
    case PrimitiveSchema(shapeId, hints, tag) => PrimitiveSchema(shapeId, f(hints), tag)
    case s: CollectionSchema[c, a] => CollectionSchema(s.shapeId, f(s.hints), s.tag, s.member).asInstanceOf[Schema[A]]
    case s: MapSchema[k, v] => MapSchema(s.shapeId, f(s.hints), s.key, s.value).asInstanceOf[Schema[A]]
    case EnumerationSchema(shapeId, hints, values, tag, total) => EnumerationSchema(shapeId, f(hints), values, tag, total)
    case StructSchema(shapeId, hints, fields, make) => StructSchema(shapeId, f(hints), fields, make)
    case UnionSchema(shapeId, hints, alternatives, dispatch) => UnionSchema(shapeId, f(hints), alternatives, dispatch)
    case BijectionSchema(schema, bijection) => BijectionSchema(schema.transformHintsLocally(f), bijection)
    case RefinementSchema(schema, refinement) => RefinementSchema(schema.transformHintsLocally(f), refinement)
    case LazySchema(suspend) => LazySchema(suspend.map(_.transformHintsLocally(f)))
    case s: NullableSchema[a] => NullableSchema(s.underlying.transformHintsLocally(f)).asInstanceOf[Schema[A]]
  }

  final def transformHintsTransitively(f: Hints => Hints): Schema[A] = this match {
    case PrimitiveSchema(shapeId, hints, tag) => PrimitiveSchema(shapeId, f(hints), tag)
    case s: CollectionSchema[c, a] => CollectionSchema[c, a](s.shapeId, f(s.hints), s.tag, s.member.transformHintsTransitively(f)).asInstanceOf[Schema[A]]
    case s: MapSchema[k, v] => MapSchema(s.shapeId, f(s.hints), s.key.transformHintsTransitively(f), s.value.transformHintsTransitively(f)).asInstanceOf[Schema[A]]
    case EnumerationSchema(shapeId, hints, tag, values, total) => EnumerationSchema(shapeId, f(hints), tag, values.map(_.transformHints(f)), total andThen (_.transformHints(f)))
    case StructSchema(shapeId, hints, fields, make) => StructSchema(shapeId, f(hints), fields.map(_.mapK(Schema.transformHintsTransitivelyK(f))), make)
    case UnionSchema(shapeId, hints, alternatives, dispatch) => UnionSchema(shapeId, f(hints), alternatives.map(_.mapK(Schema.transformHintsTransitivelyK(f))), dispatch)
    case BijectionSchema(schema, bijection) => BijectionSchema(schema.transformHintsTransitively(f), bijection)
    case RefinementSchema(schema, refinement) => RefinementSchema(schema.transformHintsTransitively(f), refinement)
    case LazySchema(suspend) => LazySchema(suspend.map(_.transformHintsTransitively(f)))
    case s: NullableSchema[a] => NullableSchema(s.underlying.transformHintsTransitively(f)).asInstanceOf[Schema[A]]
  }

  final def validated[C](c: C)(implicit constraint: RefinementProvider.Simple[C, A]): Schema[A] = {
    val hint = Hints.Binding.fromValue(c)(constraint.tag)
    RefinementSchema(this.addHints(hint), constraint.make(c))
  }

  final def refined[B]: PartiallyAppliedRefinement[A, B] = new PartiallyAppliedRefinement[A, B](this)

  final def biject[B](bijection: Bijection[A, B]) : Schema[B] = Schema.bijection(this, bijection)
  final def biject[B](to: A => B, from: B => A) : Schema[B] = Schema.bijection(this, to, from)
  final def nullable: Schema[Option[A]] = Schema.nullable(this)

  final def getDefault: Option[Document] =
    this.hints.get(smithy.api.Default).map(_.value)

  final def getDefaultValue: Option[A] = getDefault.flatMap {
    case Document.DNull => this.compile(DefaultValueSchemaVisitor)
    case document => Document.Decoder.fromSchema(this).decode(document).toOption
  }

  /**
    * When applied on a structure schema, creates a schema that, when compiled into
    * a codec, will only encode/decode a subset of the data, based on the hints
    * of each field.
    *
    * This can be used to only encode some fields of the data into the http body
    *
    * Returns a SchemaPartition that indicates whether :
    *   * no field match the condition
    *   * some fields match the condition
    *   * all fields match the condition
    */
  final def partition(filter: SchemaField[_, _] => Boolean): SchemaPartition[A] =
    SchemaPartition(filter, payload = false)(this)

  /**
    * Finds the first field that matches the criteria used, and applies a bijection
    * between the schema it holds and partial data, which ensures for the field's schema to
    * be used as "top level" when decoding "payloads".
    *
    * NB : a "payload" is typically a whole set of data, without a typical field-based splitting
    * into subparts. This can be, for instance, an http body.
    */
  final def findPayload(find: SchemaField[_, _] => Boolean): SchemaPartition[A] =
    SchemaPartition(find, payload = true)(this)

  /**
<<<<<<< HEAD
    * Finds whether a schema (or the underlying schema in the case of bijections/surjections, etc)
    * is a primitive of a certain type.
    */
  final def isPrimitive[P](prim: Primitive[P]) : Boolean = IsPrimitive(this, prim)
=======
    * Checks whether a schema is Unit or an empty structure
    */
  final def isUnit: Boolean = this.shapeId == ShapeId("smithy.api", "Unit")
>>>>>>> abf6eec2

}

object Schema {
  final case class PrimitiveSchema[P](shapeId: ShapeId, hints: Hints, tag: Primitive[P]) extends Schema[P]
  final case class CollectionSchema[C[_], A](shapeId: ShapeId, hints: Hints, tag: CollectionTag[C], member: Schema[A]) extends Schema[C[A]]
  final case class MapSchema[K, V](shapeId: ShapeId, hints: Hints, key: Schema[K], value: Schema[V]) extends Schema[Map[K, V]]
  final case class EnumerationSchema[E](shapeId: ShapeId, hints: Hints, tag: EnumTag, values: List[EnumValue[E]], total: E => EnumValue[E]) extends Schema[E]
  final case class StructSchema[S](shapeId: ShapeId, hints: Hints, fields: Vector[SchemaField[S, _]], make: IndexedSeq[Any] => S) extends Schema[S]
  final case class UnionSchema[U](shapeId: ShapeId, hints: Hints, alternatives: Vector[SchemaAlt[U, _]], dispatch: U => Alt.SchemaAndValue[U, _]) extends Schema[U]
  final case class NullableSchema[A](underlying: Schema[A]) extends Schema[Option[A]]{
    def hints: Hints = underlying.hints
    def shapeId: ShapeId = underlying.shapeId
  }
  final case class BijectionSchema[A, B](underlying: Schema[A], bijection: Bijection[A, B]) extends Schema[B]{
    def shapeId = underlying.shapeId
    def hints = underlying.hints
  }
  final case class RefinementSchema[A, B](underlying: Schema[A], refinement: Refinement[A, B]) extends Schema[B]{
    def shapeId = underlying.shapeId
    def hints = underlying.hints
  }
  final case class LazySchema[A](suspend: Lazy[Schema[A]]) extends Schema[A]{
    def shapeId: ShapeId = suspend.value.shapeId
    def hints: Hints = suspend.value.hints
  }

  def transformHintsLocallyK(f: Hints => Hints): Schema ~> Schema = new (Schema ~> Schema){
    def apply[A](fa: Schema[A]): Schema[A] = fa.transformHintsLocally(f)
  }

  def transformHintsTransitivelyK(f: Hints => Hints): Schema ~> Schema = new (Schema ~> Schema){
    def apply[A](fa: Schema[A]): Schema[A] = fa.transformHintsTransitively(f)
  }

  //////////////////////////////////////////////////////////////////////////////////////////////////
  // SCHEMA BUILDER
  //////////////////////////////////////////////////////////////////////////////////////////////////
  private val prelude = "smithy.api"

  val short: Schema[Short] = Primitive.PShort.schema(prelude, "Short")
  val int: Schema[Int] = Primitive.PInt.schema(prelude, "Integer")
  val long: Schema[Long] = Primitive.PLong.schema(prelude, "Long")
  val double: Schema[Double] = Primitive.PDouble.schema(prelude, "Double")
  val float: Schema[Float] = Primitive.PFloat.schema(prelude, "Float")
  val bigint: Schema[BigInt] = Primitive.PBigInt.schema(prelude, "BigInteger")
  val bigdecimal: Schema[BigDecimal] = Primitive.PBigDecimal.schema(prelude, "BigDecimal")
  val string: Schema[String] = Primitive.PString.schema(prelude, "String")
  val boolean: Schema[Boolean] = Primitive.PBoolean.schema(prelude, "Boolean")
  val byte: Schema[Byte] = Primitive.PByte.schema(prelude, "Byte")
  val bytes: Schema[ByteArray] = Primitive.PBlob.schema(prelude, "Blob")
  val timestamp: Schema[Timestamp] = Primitive.PTimestamp.schema(prelude, "Timestamp")
  val document: Schema[Document] = Primitive.PDocument.schema(prelude, "Document")
  val uuid: Schema[java.util.UUID] = Primitive.PUUID.schema("alloy", "UUID")

  val unit: Schema[Unit] = Schema.StructSchema(ShapeId("smithy.api", "Unit"), Hints.empty, Vector.empty, _ => ())

  private val placeholder: ShapeId = ShapeId("placeholder", "Placeholder")

  def list[A](a: Schema[A]): Schema[List[A]] = Schema.CollectionSchema[List, A](placeholder, Hints.empty, CollectionTag.ListTag, a)
  def set[A](a: Schema[A]): Schema[Set[A]] = Schema.CollectionSchema[Set, A](placeholder, Hints.empty, CollectionTag.SetTag, a)
  def vector[A](a: Schema[A]): Schema[Vector[A]] = Schema.CollectionSchema[Vector, A](placeholder, Hints.empty, CollectionTag.VectorTag, a)
  def indexedSeq[A](a: Schema[A]): Schema[IndexedSeq[A]] = Schema.CollectionSchema[IndexedSeq, A](placeholder, Hints.empty, CollectionTag.IndexedSeqTag, a)

  def sparseList[A](a: Schema[A]): Schema[List[Option[A]]] = list(nullable(a))
  def sparseSet[A](a: Schema[A]): Schema[Set[Option[A]]] = set(nullable(a))
  def sparseVector[A](a: Schema[A]): Schema[Vector[Option[A]]] = vector(nullable(a))
  def sparseIndexedSeq[A](a: Schema[A]): Schema[IndexedSeq[Option[A]]] = indexedSeq(nullable(a))

  def map[K, V](k: Schema[K], v: Schema[V]): Schema[Map[K, V]] = Schema.MapSchema(placeholder, Hints.empty, k, v)
  def sparseMap[K, V](k: Schema[K], v: Schema[V]): Schema[Map[K, Option[V]]] = Schema.MapSchema(placeholder, Hints.empty, k, nullable(v))

  def recursive[A](s: => Schema[A]): Schema[A] = Schema.LazySchema(Lazy(s))
  def nullable[A](s: Schema[A]): Schema[Option[A]] = Schema.NullableSchema(s)

  def union[U](alts: SchemaAlt[U, _]*)(dispatch: U => Alt.SchemaAndValue[U, _]): Schema.UnionSchema[U] =
    Schema.UnionSchema(placeholder, Hints.empty, alts.toVector, dispatch)

  def union[U](alts: Vector[SchemaAlt[U, _]])(dispatch: U => Alt.SchemaAndValue[U, _]): Schema.UnionSchema[U] =
    Schema.UnionSchema(placeholder, Hints.empty, alts, dispatch)

  def enumeration[E](total: E => EnumValue[E], tag: EnumTag, values: List[EnumValue[E]]): Schema[E] =
    Schema.EnumerationSchema(placeholder, Hints.empty, tag, values, total)

  def stringEnumeration[E](total: E => EnumValue[E], values: List[EnumValue[E]]): Schema[E] =
    enumeration(total, EnumTag.StringEnum, values)

  def intEnumeration[E](total: E => EnumValue[E], values: List[EnumValue[E]]): Schema[E] =
    enumeration(total, EnumTag.IntEnum, values)

  def enumeration[E <: Enumeration.Value](tag: EnumTag, values: List[E]): Schema[E] =
    Schema.EnumerationSchema(placeholder, Hints.empty, tag, values.map(Enumeration.Value.toSchema(_)), Enumeration.Value.toSchema[E])

  def stringEnumeration[E <: Enumeration.Value](values: List[E]): Schema[E] =
    enumeration(EnumTag.StringEnum, values)

  def intEnumeration[E <: Enumeration.Value](values: List[E]): Schema[E] =
    enumeration(EnumTag.IntEnum, values)

  def bijection[A, B](a: Schema[A], bijection: Bijection[A, B]): Schema[B] =
    Schema.BijectionSchema(a, bijection)

  def bijection[A, B](a: Schema[A], to: A => B, from: B => A): Schema[B] =
    Schema.BijectionSchema(a, Bijection(to, from))

  def constant[A](a: A): Schema[A] = Schema.StructSchema(placeholder, Hints.empty, Vector.empty, _ => a)

  def struct[S]: PartiallyAppliedStruct[S] = new PartiallyAppliedStruct[S](placeholder)

  private [smithy4s] class PartiallyAppliedRequired[S, A](private val schema: Schema[A]) extends AnyVal {
    def apply(label: String, get: S => A): SchemaField[S, A] = Field.required(label, schema, get)
  }

  private [smithy4s] class PartiallyAppliedOptional[S, A](private val schema: Schema[A]) extends AnyVal {
    def apply(label: String, get: S => Option[A]): SchemaField[S, Option[A]] = Field.optional(label, schema, get)
  }

  private [smithy4s] class PartiallyAppliedOneOf[U, A](private val schema: Schema[A]) extends AnyVal {
    def apply(label: String)(implicit ev: A <:< U): SchemaAlt[U, A] = Alt(label, schema, ev)
    def apply(label: String, inject: A => U): SchemaAlt[U, A] = Alt(label, schema, inject)
  }

  private [smithy4s] class PartiallyAppliedRefinement[A, B](private val schema: Schema[A]) extends AnyVal {
    def apply[C](c: C)(implicit refinementProvider: RefinementProvider[C, A, B]): Schema[B] = {
      val hint = Hints.Binding.fromValue(c)(refinementProvider.tag)
      RefinementSchema(schema.addHints(hint), refinementProvider.make(c))
    }
  }
}<|MERGE_RESOLUTION|>--- conflicted
+++ resolved
@@ -120,16 +120,15 @@
     SchemaPartition(find, payload = true)(this)
 
   /**
-<<<<<<< HEAD
     * Finds whether a schema (or the underlying schema in the case of bijections/surjections, etc)
     * is a primitive of a certain type.
     */
   final def isPrimitive[P](prim: Primitive[P]) : Boolean = IsPrimitive(this, prim)
-=======
+
+  /**
     * Checks whether a schema is Unit or an empty structure
     */
   final def isUnit: Boolean = this.shapeId == ShapeId("smithy.api", "Unit")
->>>>>>> abf6eec2
 
 }
 
