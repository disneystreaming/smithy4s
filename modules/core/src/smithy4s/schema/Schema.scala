--- conflicted
+++ resolved
@@ -67,27 +67,14 @@
     case s: OptionSchema[a] => OptionSchema(s.underlying.transformHintsLocally(f)).asInstanceOf[Schema[A]]
   }
 
-<<<<<<< HEAD
-  final def transformHintsTransitively(f: Hints => Hints): Schema[A] = this match {
-    case PrimitiveSchema(shapeId, hints, tag) => PrimitiveSchema(shapeId, f(hints), tag)
-    case s: CollectionSchema[c, a] => CollectionSchema[c, a](s.shapeId, f(s.hints), s.tag, s.member.transformHintsTransitively(f)).asInstanceOf[Schema[A]]
-    case s: MapSchema[k, v] => MapSchema(s.shapeId, f(s.hints), s.key.transformHintsTransitively(f), s.value.transformHintsTransitively(f)).asInstanceOf[Schema[A]]
-    case EnumerationSchema(shapeId, hints, tag, values) => EnumerationSchema(shapeId, f(hints), tag, values.map(_.transformHints(f)))
-    case StructSchema(shapeId, hints, fields, make) => StructSchema(shapeId, f(hints), fields.map(_.transformHintsTransitively(f)), make)
-    case UnionSchema(shapeId, hints, alternatives, dispatch) => UnionSchema(shapeId, f(hints), alternatives.map(_.transformHintsTransitively(f)), dispatch)
-    case BijectionSchema(schema, bijection) => BijectionSchema(schema.transformHintsTransitively(f), bijection)
-    case RefinementSchema(schema, refinement) => RefinementSchema(schema.transformHintsTransitively(f), refinement)
-    case LazySchema(suspend) => LazySchema(suspend.map(_.transformHintsTransitively(f)))
-    case s: OptionSchema[a] => OptionSchema(s.underlying.transformHintsTransitively(f)).asInstanceOf[Schema[A]]
-  }
-=======
+
   final def transformHintsTransitively(f: Hints => Hints): Schema[A] = transformTransitivelyK(new (Schema ~> Schema) {
     def apply[B](fa: Schema[B]): Schema[B] = {
       val base = fa.transformHintsLocally(f)
 
       base match {
-        case EnumerationSchema(shapeId, hints, tag, values, total) =>
-          EnumerationSchema(shapeId, hints, tag, values.map(_.transformHints(f)), total)
+        case EnumerationSchema(shapeId, hints, tag, values) =>
+          EnumerationSchema(shapeId, hints, tag, values.map(_.transformHints(f)))
 
         case other => other
       }
@@ -95,7 +82,6 @@
   })
 
   def transformTransitivelyK(f: Schema ~> Schema): Schema[A] = compile(new TransitiveCompiler(f))
->>>>>>> 7cc1aa9a
 
   final def validated[C](c: C)(implicit constraint: RefinementProvider.Simple[C, A]): Schema[A] = {
     val hint = Hints.Binding.fromValue(c)(constraint.tag)
@@ -223,8 +209,8 @@
     def apply[A](
         fa: Schema[A]
     ): Schema[A] = fa match {
-      case e @ EnumerationSchema(_, _, _, _, _) => underlying(e)
-      case p @ PrimitiveSchema(_, _, _)         => underlying(p)
+      case e @ EnumerationSchema(_, _, _, _) => underlying(e)
+      case p @ PrimitiveSchema(_, _, _)      => underlying(p)
       case u @ UnionSchema(_, _, _, _) =>
         underlying(u.copy(alternatives = u.alternatives.map(handleAlt(_))))
       case BijectionSchema(s, bijection) =>
