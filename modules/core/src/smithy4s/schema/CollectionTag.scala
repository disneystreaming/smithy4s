/*
 *  Copyright 2021-2022 Disney Streaming
 *
 *  Licensed under the Tomorrow Open Source Technology License, Version 1.0 (the "License");
 *  you may not use this file except in compliance with the License.
 *  You may obtain a copy of the License at
 *
 *     https://disneystreaming.github.io/TOST-1.0.txt
 *
 *  Unless required by applicable law or agreed to in writing, software
 *  distributed under the License is distributed on an "AS IS" BASIS,
 *  WITHOUT WARRANTIES OR CONDITIONS OF ANY KIND, either express or implied.
 *  See the License for the specific language governing permissions and
 *  limitations under the License.
 */

package smithy4s
package schema

import scala.reflect.ClassTag

sealed trait CollectionTag[C[_]] {
  def name: String

  def iterator[A](c: C[A]): Iterator[A]
  def build[A](put: (A => Unit) => Unit): C[A]

  def fromIterator[A](it: Iterator[A]): C[A] = build(put => it.foreach(put(_)))
  def empty[A]: C[A] = build(_ => ())
}

object CollectionTag {
  import scala.collection.compat.{immutable => cols}
  import scala.collection.{mutable => mut}

  case object ListTag extends CollectionTag[List] {
    override def name: String = "List"

    override def iterator[A](c: List[A]): Iterator[A] = c.iterator

    override def build[A](put: (A => Unit) => Unit): List[A] = {
      val builder = mut.ListBuffer.newBuilder[A]
      put(builder += (_))
      builder.result().toList
    }

  }

  case object SetTag extends CollectionTag[Set] {
    override def name: String = "Set"
    override def iterator[A](c: Set[A]): Iterator[A] = c.iterator

    override def build[A](put: (A => Unit) => Unit): Set[A] = {
      val builder = Set.newBuilder[A]
      put(builder.+=(_))
      builder.result()
    }
  }

  case object VectorTag extends CollectionTag[Vector] {
    override def name: String = "Vector"
    override def iterator[A](c: Vector[A]): Iterator[A] = c.iterator

    override def build[A](put: (A => Unit) => Unit): Vector[A] = {
      val builder = Vector.newBuilder[A]
      put(builder.+=(_))
      builder.result()
    }
  }

  case object IndexedSeqTag extends CollectionTag[IndexedSeq] {

    override def name: String = "IndexedSeq"
    override def iterator[A](c: IndexedSeq[A]): Iterator[A] = c.iterator

    override def build[A](put: (A => Unit) => Unit): Vector[A] = {
      val builder = Vector.newBuilder[A]
      put(builder.+=(_))
      builder.result()
    }

    /**
      * Returns a builder that may be able to store the elements in an unboxed
      * fashion
      */
    private[smithy4s] def compactBuilder[A](
        schema: Schema[A]
    ): ((A => Unit) => Unit) => IndexedSeq[A] =
      schema.compile(CTSchemaVisitor) match {
        case Some(ct) => { (put: (A => Unit) => Unit) =>
          var as = Array.ofDim(8)(ct)
          var i = 0
          put { a =>
            if (i == as.length) as = copyOf(as, i << 1)
            as(i) = a
            i += 1
          }
          if (i < as.length) as = copyOf(as, i)
          cols.ArraySeq.unsafeWrapArray(as)
        }
        case None => { (put: (A => Unit) => Unit) =>
          val builder = IndexedSeq.newBuilder[A]
          put(builder.+=(_))
          builder.result()
        }
      }
  }

  private[this] def copyOf[A](original: Array[A], newLength: Int): Array[A] =
    ((original: @unchecked) match {
      case x: Array[AnyRef]  => java.util.Arrays.copyOf(x, newLength)
      case x: Array[Long]    => java.util.Arrays.copyOf(x, newLength)
      case x: Array[Double]  => java.util.Arrays.copyOf(x, newLength)
      case x: Array[Int]     => java.util.Arrays.copyOf(x, newLength)
      case x: Array[Float]   => java.util.Arrays.copyOf(x, newLength)
      case x: Array[Short]   => java.util.Arrays.copyOf(x, newLength)
      case x: Array[Char]    => java.util.Arrays.copyOf(x, newLength)
      case x: Array[Byte]    => java.util.Arrays.copyOf(x, newLength)
      case x: Array[Boolean] => java.util.Arrays.copyOf(x, newLength)
    }).asInstanceOf[Array[A]]

  private[this] type MaybeCT[A] = Option[ClassTag[A]]

  /**
   * Retrieves a ClassTag whenever possible.
   */
  // format: off
  private[this] object CTSchemaVisitor extends SchemaVisitor[MaybeCT]{
    val primitiveCT = Primitive.deriving[ClassTag]
    def primitive[P](shapeId: ShapeId, hints: Hints, tag: Primitive[P]): MaybeCT[P] = Some(primitiveCT(tag))
    def collection[C[_], A](shapeId: ShapeId, hints: Hints, tag: CollectionTag[C], member: Schema[A]): MaybeCT[C[A]] = tag match {
      case ListTag => Some(implicitly[ClassTag[List[A]]])
      case SetTag => Some(implicitly[ClassTag[Set[A]]])
      case VectorTag => Some(implicitly[ClassTag[Vector[A]]])
      case IndexedSeqTag => Some(implicitly[ClassTag[IndexedSeq[A]]])
    }
    def map[K, V](shapeId: ShapeId, hints: Hints, key: Schema[K], value: Schema[V]): MaybeCT[Map[K,V]] = Some(implicitly[ClassTag[Map[K, V]]])
    def enumeration[E](shapeId: ShapeId, hints: Hints, tag: EnumTag, values: List[EnumValue[E]], total: E => EnumValue[E]): MaybeCT[E] = None
    def struct[S](shapeId: ShapeId, hints: Hints, fields: Vector[SchemaField[S, _]], make: IndexedSeq[Any] => S): MaybeCT[S] = None
    def union[U](shapeId: ShapeId, hints: Hints, alternatives: Vector[SchemaAlt[U, _]], dispatch: Alt.Dispatcher[Schema, U]): MaybeCT[U] = None
    def biject[A, B](schema: Schema[A], bijection: Bijection[A, B]): MaybeCT[B] = {
      if (bijection.isInstanceOf[Newtype.Make[_, _]]) apply(schema).asInstanceOf[MaybeCT[B]]
      else None
    }
    def refine[A, B](schema: Schema[A], refinement: Refinement[A,B]): MaybeCT[B] = None
<<<<<<< HEAD
    def lazily[A](shapeId: ShapeId, hints: Hints, suspend: Lazy[Schema[A]]): MaybeCT[A] = None
=======
    def lazily[A](suspend: Lazy[Schema[A]]): MaybeCT[A] = None
    def nullable[A](schema: Schema[A]) = Some(implicitly[ClassTag[Option[A]]])
>>>>>>> 79577097
  }
  // format: off
}<|MERGE_RESOLUTION|>--- conflicted
+++ resolved
@@ -143,12 +143,9 @@
       else None
     }
     def refine[A, B](schema: Schema[A], refinement: Refinement[A,B]): MaybeCT[B] = None
-<<<<<<< HEAD
     def lazily[A](shapeId: ShapeId, hints: Hints, suspend: Lazy[Schema[A]]): MaybeCT[A] = None
-=======
-    def lazily[A](suspend: Lazy[Schema[A]]): MaybeCT[A] = None
-    def nullable[A](schema: Schema[A]) = Some(implicitly[ClassTag[Option[A]]])
->>>>>>> 79577097
+    def nullable[A](shapeId: ShapeId,
+      hints: Hints,schema: Schema[A]) = Some(implicitly[ClassTag[Option[A]]])
   }
   // format: off
 }