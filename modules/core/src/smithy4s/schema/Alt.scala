--- conflicted
+++ resolved
@@ -81,12 +81,8 @@
         dispatchF: U => Alt.WithValue[F, U, _]
     ): Dispatcher[F, U] = new Impl[F, U](alts, dispatchF)
 
-<<<<<<< HEAD
+    @nowarn("msg=Should not be accessed")
     private[smithy4s] case class Impl[F[_], U](
-=======
-    @nowarn("msg=Should not be accessed")
-    private[smithy4s] class Impl[F[_], U](
->>>>>>> 9da0c957
         alts: Vector[Alt[F, U, _]],
         underlying: U => Alt.WithValue[F, U, _]
     ) extends Dispatcher[F, U] {
