--- conflicted
+++ resolved
@@ -36,13 +36,6 @@
   type Kind2[F[_, _]] = {
     type toKind5[I, E, O, SI, SO] = F[E, O]
     type handler[I, E, O, SI, SO] = I => F[E, O]
-<<<<<<< HEAD
-  }
-
-  type Kind5[F[_, _, _, _, _]] = {
-    type handler[I, E, O, SI, SO] = I => F[I, E, O, SI, SO]
-=======
->>>>>>> 39940fb3
   }
 
   type Kind5[F[_, _, _, _, _]] = {
