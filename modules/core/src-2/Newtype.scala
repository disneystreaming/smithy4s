/*
 *  Copyright 2021 Disney Streaming
 *
 *  Licensed under the Tomorrow Open Source Technology License, Version 1.0 (the "License");
 *  you may not use this file except in compliance with the License.
 *  You may obtain a copy of the License at
 *
 *     https://disneystreaming.github.io/TOST-1.0.txt
 *
 *  Unless required by applicable law or agreed to in writing, software
 *  distributed under the License is distributed on an "AS IS" BASIS,
 *  WITHOUT WARRANTIES OR CONDITIONS OF ANY KIND, either express or implied.
 *  See the License for the specific language governing permissions and
 *  limitations under the License.
 */

package smithy4s

abstract class Newtype[A] extends HasId { self =>
  // This encoding originally comes from this library:
  // https://github.com/alexknvl/newtypes#what-does-it-do
  type Base
  trait _Tag extends Any
  type Type <: Base with _Tag

  @inline final def apply(a: A): Type = a.asInstanceOf[Type]

  @inline final def value(x: Type): A =
    x.asInstanceOf[A]

  implicit final class Ops(val self: Type) {
    @inline def value: A = Newtype.this.value(self)
  }

  implicit val tag: ShapeTag[Type] = new ShapeTag[Type] {
    def id: ShapeId = self.id
  }

  def unapply(t: Type): Some[A] = Some(t.value)

  implicit val isomorphismInstance: capability.Isomorphism[A, Type] =
    new capability.Isomorphism[A, Type] {
      @inline def from(b: Type): A = b.value
      @inline def to(a: A): Type = apply(a)
    }
<<<<<<< HEAD
=======

  object hint {
    def unapply(h: Hints): Option[Type] = h.get(tag)
  }
>>>>>>> deaa5a36
}<|MERGE_RESOLUTION|>--- conflicted
+++ resolved
@@ -43,11 +43,8 @@
       @inline def from(b: Type): A = b.value
       @inline def to(a: A): Type = apply(a)
     }
-<<<<<<< HEAD
-=======
 
   object hint {
     def unapply(h: Hints): Option[Type] = h.get(tag)
   }
->>>>>>> deaa5a36
 }