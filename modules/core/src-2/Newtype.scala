--- conflicted
+++ resolved
@@ -38,15 +38,13 @@
 
   def unapply(t: Type): Some[A] = Some(t.value)
 
-<<<<<<< HEAD
   implicit val isomorphismInstance: capability.Isomorphism[A, Type] =
     new capability.Isomorphism[A, Type] {
       @inline def from(b: Type): A = b.value
       @inline def to(a: A): Type = apply(a)
     }
-=======
+
   object hint {
     def unapply(h: Hints): Option[Type] = h.get(tag)
   }
->>>>>>> 6dc333e7
 }