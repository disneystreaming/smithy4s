/*
 *  Copyright 2021-2024 Disney Streaming
 *
 *  Licensed under the Tomorrow Open Source Technology License, Version 1.0 (the "License");
 *  you may not use this file except in compliance with the License.
 *  You may obtain a copy of the License at
 *
 *     https://disneystreaming.github.io/TOST-1.0.txt
 *
 *  Unless required by applicable law or agreed to in writing, software
 *  distributed under the License is distributed on an "AS IS" BASIS,
 *  WITHOUT WARRANTIES OR CONDITIONS OF ANY KIND, either express or implied.
 *  See the License for the specific language governing permissions and
 *  limitations under the License.
 */

package smithy4s.dynamic

import smithy4s.ShapeId
import smithy4s.schema.Schema.EnumerationSchema
import munit.Location
import smithy4s.schema.EnumValue
import smithy4s.Hints
import smithy4s.Document
import smithy4s.schema.Schema
import smithy4s.schema.SchemaVisitor
import smithy4s.schema.EnumTag
import org.scalacheck.Prop
import org.scalacheck.Gen

class EnumSpec extends DummyIO.Suite {
  val model = """
    $version: "2"
    namespace example

    @enum([
      { value: "Ice", name: "ICE" },
      { value: "Fire", name: "FIRE" }
    ])
    string Element

    @enum([
      { value: "Vanilla" },
      { value: "Ice" }
    ])
    string AnonymousElement

    enum Smithy20Enum {
      @enumValue("Ice")
      ICE

      FIRE = "Fire"
    }

    intEnum MyIntEnum {
      @enumValue(42)
      ICE

      FIRE = 10
    }

    @deprecated
    enum EnumWithTraits {
      @deprecated ICE,
      FIRE
    }

    @alloy#openEnum
    enum OpenStringEnum {
      ICE,
      FIRE
    }

    @alloy#openEnum
    intEnum OpenIntEnum {
      ICE = 42,
      FIRE = 10
    }

    @enum([
      { value: "Vanilla" },
      { value: "Ice" }
    ])
    @alloy#openEnum
    string Open10Enum
  """

  val compiled = Utils.compile(model)

  def assertEnum[A](
      shapeId: ShapeId,
      expectedValues: List[EnumValue[A]]
  )(implicit
      loc: Location
  ) = {
    compiled
      .map { index =>
        val schema = index
          .getSchema(shapeId)
          .getOrElse(fail("Error: shape missing"))

        val eValues = schema match {
          case e: EnumerationSchema[_] =>
            e.values.map(_.asInstanceOf[EnumValue[_]])
          case unexpected => fail("Unexpected schema: " + unexpected)
        }

        assertEquals(eValues, expectedValues)
      }
  }

  test("dynamic enums have names if they're in the model") {
    assertEnum(
      ShapeId("example", "Element"),
      expectedValues = List(
        EnumValue(
          stringValue = "Ice",
          intValue = 0,
          value = "Ice",
          name = "ICE",
          hints = Hints.empty
        ),
        EnumValue(
          stringValue = "Fire",
          intValue = 1,
          value = "Fire",
          name = "FIRE",
          hints = Hints.empty
        )
      )
    )
  }

  test("dynamic enum names are derived if not present in the model") {
    assertEnum(
      ShapeId("example", "AnonymousElement"),
      expectedValues = List(
        EnumValue(
          stringValue = "Vanilla",
          intValue = 0,
          value = "Vanilla",
          name = "VANILLA",
          hints = Hints.empty
        ),
        EnumValue(
          stringValue = "Ice",
          intValue = 1,
          value = "Ice",
          name = "ICE",
          hints = Hints.empty
        )
      )
    )
  }

  test("Smithy 2.0 enums are supported") {
    assertEnum(
      ShapeId("example", "Smithy20Enum"),
      expectedValues = List(
        EnumValue(
          stringValue = "Ice",
          intValue = 0,
<<<<<<< HEAD
          value = "Fire",
          name = "FIRE",
=======
          value = 0,
          name = "ICE",
>>>>>>> 7cc1aa9a
          hints = Hints.empty
        ),
        EnumValue(
          stringValue = "Fire",
          intValue = 1,
<<<<<<< HEAD
          value = "Ice",
          name = "ICE",
=======
          value = 1,
          name = "FIRE",
>>>>>>> 7cc1aa9a
          hints = Hints.empty
        )
      )
    )
  }

  test("Smithy 2.0 int enums are supported") {
    assertEnum(
      ShapeId("example", "MyIntEnum"),
      expectedValues = List(
        EnumValue(
          stringValue = "ICE",
          intValue = 42,
          value = 42,
          name = "ICE",
          hints = Hints.empty
        ),
        EnumValue(
          stringValue = "FIRE",
          intValue = 10,
          value = 10,
          name = "FIRE",
          hints = Hints.empty
        )
      )
    )
  }

  test("Smithy 2.0 string enums are converted to string documents") {
    compiled.map { index =>
      val actual = Document.Encoder
        .fromSchema(
          index
            .getSchema(ShapeId("example", "Smithy20Enum"))
            .getOrElse(fail("Error: shape missing"))
            .asInstanceOf[Schema[String]]
        )
        .encode("Ice")

      assertEquals(actual, Document.DString("Fire"))
    }
  }

  test("Smithy 2.0 int enums are converted to int documents") {
    compiled.map { index =>
      val ICE = 42

      val actual = Document.Encoder
        .fromSchema(
          index
            .getSchema(ShapeId("example", "MyIntEnum"))
            .getOrElse(fail("Error: shape missing"))
            .asInstanceOf[Schema[Int]]
        )
        .encode(ICE)

      assertEquals(actual, Document.DNumber(ICE))
    }
  }

  test("Smithy 2.0 enum members get their hints compiled") {
    assertEnum(
      ShapeId("example", "EnumWithTraits"),
      expectedValues = List(
        EnumValue(
          stringValue = "ICE",
          intValue = 0,
<<<<<<< HEAD
          value = "FIRE",
          name = "FIRE",
          hints = Hints.empty
        ),
        EnumValue(
          stringValue = "ICE",
          intValue = 1,
          value = "ICE",
=======
          value = 0,
>>>>>>> 7cc1aa9a
          name = "ICE",
          hints = Hints(
            ShapeId("smithy.api", "deprecated") -> Document.obj()
          )
        ),
        EnumValue(
          stringValue = "FIRE",
          intValue = 1,
          value = 1,
          name = "FIRE",
          hints = Hints.empty
        )
      )
    )
  }

  test("Smithy 2.0 open string enums can be decoded to UNKNOWN") {
    compiled.map { index =>
      val schema = index
        .getSchema(ShapeId("example", "OpenStringEnum"))
        .getOrElse(fail("Error: shape missing"))

      decodeEncodeCheck(schema)(Document.fromString("not a known value"))
    }
  }

  test("Smithy 2.0 open int enums can be decoded to UNKNOWN") {
    compiled.map { index =>
      val schema = index
        .getSchema(ShapeId("example", "OpenIntEnum"))
        .getOrElse(fail("Error: shape missing"))

      decodeEncodeCheck(schema)(Document.fromInt(52))
    }
  }

  test("Smithy 1.0 open string enums can be decoded to UNKNOWN") {
    compiled.map { index =>
      val schema = index
        .getSchema(ShapeId("example", "Open10Enum"))
        .getOrElse(fail("Error: shape missing"))

      decodeEncodeCheck(schema)(Document.fromString("not a known value"))
    }
  }

  property("Enums members retain the ordering from the smithy specification") {
    // custom input to avoid scalacheck shrinking
    case class Input(identifiers: List[String])
    Prop.forAll(
      Gen
        .nonEmptyListOf(Gen.identifier.map(_.toUpperCase()))
        .map(_.distinct)
        .map(Input(_))
    ) { input =>
      import input.identifiers
      val stringEnumBuilder = software.amazon.smithy.model.shapes.EnumShape
        .builder()
        .id("input#MyStringEnum")

      val intEnumBuilder = software.amazon.smithy.model.shapes.IntEnumShape
        .builder()
        .id("input#MyIntEnum")
      identifiers.foreach(id => stringEnumBuilder.addMember(id, id))
      identifiers.zipWithIndex.foreach { case (name, value) =>
        intEnumBuilder.addMember(name, identifiers.size - value)
      }
      val stringEnumShape = stringEnumBuilder.build()
      val intEnumShape = intEnumBuilder.build()
      val unitShape = software.amazon.smithy.model.shapes.StructureShape
        .builder()
        .id("smithy.api#Unit")
        .build()

      val model = software.amazon.smithy.model.Model
        .builder()
        .addShapes(unitShape, stringEnumShape, intEnumShape)
        .build()

      val index: DynamicSchemaIndex = DynamicSchemaIndex.loadModel(model)
      val stringEnumSchemaNames = index
        .getSchema(ShapeId("input", "MyStringEnum"))
        .toList
        .flatMap(EnumNamesSchemaVisitor(_))

      val intEnumSchemaNames = index
        .getSchema(ShapeId("input", "MyIntEnum"))
        .toList
        .flatMap(EnumNamesSchemaVisitor(_))
      assertEquals(stringEnumSchemaNames, identifiers)
      assertEquals(intEnumSchemaNames, identifiers)
    }
  }

  type ConstList[A] = List[String]
  object EnumNamesSchemaVisitor extends SchemaVisitor.Default[ConstList] {
    def default[A]: List[String] = List.empty
    override def enumeration[E](
        shapeId: ShapeId,
        hints: Hints,
        tag: EnumTag[E],
        values: List[EnumValue[E]],
        total: E => EnumValue[E]
    ): ConstList[E] = values.map(_.name)
  }

  private def decodeEncodeCheck[A](schema: Schema[A])(input: Document) = {
    val decoded = Document.Decoder
      .fromSchema(schema)
      .decode(input)
      .toTry
      .get

    val encoded = Document.Encoder.fromSchema(schema).encode(decoded)

    assertEquals(encoded, input)
  }
}<|MERGE_RESOLUTION|>--- conflicted
+++ resolved
@@ -160,25 +160,15 @@
         EnumValue(
           stringValue = "Ice",
           intValue = 0,
-<<<<<<< HEAD
+          value = "Ice",
+          name = "ICE",
+          hints = Hints.empty
+        ),
+        EnumValue(
+          stringValue = "Fire",
+          intValue = 1,
           value = "Fire",
           name = "FIRE",
-=======
-          value = 0,
-          name = "ICE",
->>>>>>> 7cc1aa9a
-          hints = Hints.empty
-        ),
-        EnumValue(
-          stringValue = "Fire",
-          intValue = 1,
-<<<<<<< HEAD
-          value = "Ice",
-          name = "ICE",
-=======
-          value = 1,
-          name = "FIRE",
->>>>>>> 7cc1aa9a
           hints = Hints.empty
         )
       )
@@ -218,7 +208,7 @@
         )
         .encode("Ice")
 
-      assertEquals(actual, Document.DString("Fire"))
+      assertEquals(actual, Document.DString("Ice"))
     }
   }
 
@@ -246,18 +236,7 @@
         EnumValue(
           stringValue = "ICE",
           intValue = 0,
-<<<<<<< HEAD
-          value = "FIRE",
-          name = "FIRE",
-          hints = Hints.empty
-        ),
-        EnumValue(
-          stringValue = "ICE",
-          intValue = 1,
           value = "ICE",
-=======
-          value = 0,
->>>>>>> 7cc1aa9a
           name = "ICE",
           hints = Hints(
             ShapeId("smithy.api", "deprecated") -> Document.obj()
@@ -266,7 +245,7 @@
         EnumValue(
           stringValue = "FIRE",
           intValue = 1,
-          value = 1,
+          value = "FIRE",
           name = "FIRE",
           hints = Hints.empty
         )
@@ -359,8 +338,7 @@
         shapeId: ShapeId,
         hints: Hints,
         tag: EnumTag[E],
-        values: List[EnumValue[E]],
-        total: E => EnumValue[E]
+        values: List[EnumValue[E]]
     ): ConstList[E] = values.map(_.name)
   }
 
