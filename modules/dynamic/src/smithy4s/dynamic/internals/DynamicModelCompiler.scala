/*
 *  Copyright 2021-2024 Disney Streaming
 *
 *  Licensed under the Tomorrow Open Source Technology License, Version 1.0 (the "License");
 *  you may not use this file except in compliance with the License.
 *  You may obtain a copy of the License at
 *
 *     https://disneystreaming.github.io/TOST-1.0.txt
 *
 *  Unless required by applicable law or agreed to in writing, software
 *  distributed under the License is distributed on an "AS IS" BASIS,
 *  WITHOUT WARRANTIES OR CONDITIONS OF ANY KIND, either express or implied.
 *  See the License for the specific language governing permissions and
 *  limitations under the License.
 */

package smithy4s
package dynamic
package internals

import smithy4s.dynamic.model._

import scala.collection.mutable.{Map => MMap}
import smithy4s.schema.Schema._
import smithy4s.internals.InputOutput
import cats.Eval
import cats.syntax.all._
import smithy4s.schema.{Alt, EnumTag, EnumValue, Field}
import smithy4s.schema.ErrorSchema
import DynamicLambdas._
import smithy4s.schema.Schema

private[dynamic] object Compiler {

  private object ValidIdRef {
    def apply(idRef: IdRef): Option[ShapeId] = {
      val segments = idRef.value.split('#')
      if (segments.length == 2) {
        Some(ShapeId(segments(0), segments(1)))
      } else None
    }

    def unapply(idRef: IdRef): Option[ShapeId] = apply(idRef)
  }

  private def toIdRef(shapeId: ShapeId): IdRef = IdRef(
    shapeId.namespace + "#" + shapeId.name
  )

  private def getTrait[A: ShapeTag: Document.Decoder](
      traits: Map[IdRef, Document]
  ): Option[A] =
    traits
      .get(toIdRef(implicitly[ShapeTag[A]].id))
      .flatMap { document =>
        document.decode[A].toOption
      }

  private def toHint(id: ShapeId, tr: Document): Hint =
    Hints.Binding.DynamicBinding(id, tr)

  /**
     * @param knownHints hints supported by the caller.
     */
  protected[dynamic] def compile(
      model: Model
  ): DynamicSchemaIndex = {
    val schemaMap = MMap.empty[ShapeId, Eval[Schema[DynData]]]
    // val endpointMap = MMap.empty[ShapeId, Eval[DynamicEndpoint]]
    val serviceMap = MMap.empty[ShapeId, Eval[DynamicService]]

    val visitor =
      new CompileVisitor(
        model,
        schemaMap,
        // endpointMap,
        serviceMap
      )

    // Loosely inspired by
    // https://awslabs.github.io/smithy/1.0/spec/core/prelude-model.html#prelude-shapes
    List(
      "String" -> Shape.StringCase(StringShape()),
      "Blob" -> Shape.BlobCase(BlobShape()),
      "BigInteger" -> Shape.BigIntegerCase(BigIntegerShape()),
      "BigDecimal" -> Shape.BigDecimalCase(BigDecimalShape()),
      "Timestamp" -> Shape.TimestampCase(TimestampShape()),
      "Document" -> Shape.DocumentCase(DocumentShape()),
      "Boolean" -> Shape.BooleanCase(BooleanShape()),
      "Byte" -> Shape.ByteCase(ByteShape()),
      "Short" -> Shape.ShortCase(ShortShape()),
      "Integer" -> Shape.IntegerCase(IntegerShape()),
      "Long" -> Shape.LongCase(LongShape()),
      "Float" -> Shape.FloatCase(FloatShape()),
      "Double" -> Shape.DoubleCase(DoubleShape()),
      "Unit" -> Shape.StructureCase(StructureShape()),
      "PrimitiveBoolean" -> Shape.BooleanCase(BooleanShape()),
      "PrimitiveByte" -> Shape.ByteCase(ByteShape()),
      "PrimitiveShort" -> Shape.ShortCase(ShortShape()),
      "PrimitiveInteger" -> Shape.IntegerCase(IntegerShape()),
      "PrimitiveLong" -> Shape.LongCase(LongShape()),
      "PrimitiveFloat" -> Shape.FloatCase(FloatShape()),
      "PrimitiveDouble" -> Shape.DoubleCase(DoubleShape())
    ).foreach { case (id, shape) => visitor(ShapeId("smithy.api", id), shape) }

    model.shapes.foreach {
      case (ValidIdRef(id), shape) => visitor(id, shape)
      case _                       => ()
    }
    new DynamicSchemaIndexImpl(
      model.metadata,
      serviceMap.toMap.fmap(_.value),
      schemaMap.toMap.fmap(_.value)
    )
  }

  private class CompileVisitor(
      model: Model,
      schemaMap: MMap[ShapeId, Eval[Schema[DynData]]],
      serviceMap: MMap[ShapeId, Eval[DynamicService]]
  ) extends ShapeVisitor.Default[Unit] {

    private val closureMap: Map[ShapeId, Set[ShapeId]] = model.shapes.collect {
      case (ValidIdRef(shapeId), shape) =>
        shapeId -> ClosureVisitor(shapeId, shape)
    }

    private val recursiveShapesSet = recursiveVertices(closureMap)

    private def isRecursive(
        id: ShapeId
    ): Boolean = recursiveShapesSet.contains(id)

    private def schema(idRef: IdRef): Eval[Schema[DynData]] = Eval.defer {
      schemaMap(
        ValidIdRef.unapply(idRef).get
      )
    }

    private def memberSchema(member: MemberShape): Eval[Schema[DynData]] =
      schema(member.target).map(_.addMemberHints(allHints(member.traits)))

    private def allHints(traits: Map[IdRef, Document]): Hints = {
      val ignoredHints = List(IdRef("smithy.api#enumValue"))

      Hints.fromSeq {
        (traits -- ignoredHints).collect { case (ValidIdRef(k), v) =>
          toHint(k, v)
        }.toSeq
      }
    }

    private def update[A](
        shapeId: ShapeId,
        traits: Map[IdRef, Document],
        lSchema: Eval[Schema[A]]
    ): Unit = {
      schemaMap += (shapeId -> lSchema.map { sch =>
        sch
          .withId(shapeId)
          .addHints(allHints(traits))
          .asInstanceOf[Schema[DynData]]
      })
    }

    private def update[A](
        shapeId: ShapeId,
        traits: Map[IdRef, Document],
        schema: Schema[A]
    ): Unit = update(shapeId, traits, Eval.now(schema))

    def default: Unit = ()

    override def integerShape(id: ShapeId, shape: IntegerShape): Unit =
      update(id, shape.traits, int)

    override def floatShape(id: ShapeId, shape: FloatShape): Unit =
      update(id, shape.traits, float)

    override def longShape(id: ShapeId, shape: LongShape): Unit =
      update(id, shape.traits, long)

    override def doubleShape(id: ShapeId, shape: DoubleShape): Unit =
      update(id, shape.traits, double)

    override def shortShape(id: ShapeId, shape: ShortShape): Unit =
      update(id, shape.traits, short)

    override def bigIntegerShape(id: ShapeId, shape: BigIntegerShape): Unit =
      update(id, shape.traits, bigint)

    override def bigDecimalShape(id: ShapeId, shape: BigDecimalShape): Unit =
      update(id, shape.traits, bigdecimal)

    override def byteShape(id: ShapeId, shape: ByteShape): Unit =
      update(id, shape.traits, byte)

    override def timestampShape(id: ShapeId, shape: TimestampShape): Unit =
      update(id, shape.traits, timestamp)

    override def blobShape(id: ShapeId, shape: BlobShape): Unit =
      update(id, shape.traits, bytes)

    override def enumShape(id: ShapeId, shape: EnumShape): Unit = {
      val values: List[EnumValue[String]] =
        shape.members.toList
          // Introducing arbitrary ordering for reproducible rendering.
          // Needs to happen before zipWithIndex so that intValue is also predictable.
          .flatMap { case (k, m) =>
            getTrait[smithy.api.EnumValue](m.traits).toList.map {
              _.value match {
                case Document.DString(s) => (k, s, m.traits)
                case v =>
                  throw new IllegalArgumentException(
                    s"enum value $k has a non-string value: $v"
                  )
              }
            }
          }
          .zipWithIndex
          .map { case ((name, stringValue, traits), i) =>
            EnumValue(
              stringValue = stringValue,
              intValue = i,
              value = stringValue,
              name = name,
              hints = allHints(traits)
            )
          }

      update(id, shape.traits, makeStringEnum(id, values, shape.traits))
    }

    private def makeStringEnum(
        id: ShapeId,
        values: List[EnumValue[String]],
        traits: Map[IdRef, Document]
    ) = {
      val unknown: Option[String => String] =
        if (traits.contains(IdRef("alloy#openEnum"))) {
          Some(DynamicLambdas.StringIdentity)
        } else None
      val tag = EnumTag.StringEnum(DynamicLambdas.StringIdentity, unknown)
      enumeration(tag, values)
    }

    override def intEnumShape(id: ShapeId, shape: IntEnumShape): Unit = {
      val values: List[EnumValue[Int]] = shape.members.toList
        .flatMap { case (k, m) =>
          getTrait[smithy.api.EnumValue](m.traits).toList.map {
            _.value match {
              case Document.DNumber(num) =>
                // toInt is safe because Smithy validates the model at loading time
                (k, num.toInt, m.traits)
              case v =>
                throw new IllegalArgumentException(
                  s"intEnum value $k has a non-numeric value: $v"
                )
            }
          }
        }
        .map { case (name, intValue, traits) =>
          EnumValue(
            stringValue = name,
            intValue = intValue,
            value = intValue,
            name = name,
            hints = allHints(traits)
          )
        }

<<<<<<< HEAD
      val unknown: Option[Int => Int] =
        if (shape.traits.contains(IdRef("alloy#openEnum"))) {
          Some(DynamicLambdas.IntIdentity)
        } else None
      val tag = EnumTag.IntEnum(DynamicLambdas.IntIdentity, unknown)
      val schema = enumeration(tag, valueList)
      update(id, shape.traits, schema)

=======
      val valueMap = values.map(v => v.intValue -> v).toMap
      if (shape.traits.contains(IdRef("alloy#openEnum"))) {
        val theEnum = enumeration[Int](
          v =>
            valueMap.getOrElse(
              v,
              EnumValue(
                stringValue = v.toString,
                intValue = v,
                value = v,
                name = "$Unknown",
                hints = Hints.empty
              )
            ),
          EnumTag.OpenIntEnum(identity),
          values
        )

        update(id, shape.traits, theEnum)
      } else {
        update(
          id,
          shape.traits,
          intEnumeration(valueMap, values)
        )
      }
>>>>>>> 7cc1aa9a
    }

    override def booleanShape(id: ShapeId, shape: BooleanShape): Unit =
      update(id, shape.traits, boolean)

    override def documentShape(id: ShapeId, shape: DocumentShape): Unit =
      update(id, shape.traits, document)

    override def stringShape(id: ShapeId, shape: StringShape): Unit = {
      val maybeUuid = getTrait[alloy.UuidFormat](shape.traits)
      val maybeEnum = getTrait[smithy.api.Enum](shape.traits)
      (maybeUuid, maybeEnum) match {
        case (Some(_), _) => update(id, shape.traits, uuid)
        case (None, Some(e)) => {
          val values = e.value.zipWithIndex.map {
            case (enumDefinition, intValue) =>
              val value = enumDefinition.value.value
              EnumValue(
                stringValue = value,
                intValue = intValue,
                value = value,
                name = enumDefinition.name
                  .map(_.value)
                  .getOrElse(value.toUpperCase()),
                hints = Hints.empty
              )
          }
          update(
            id,
            shape.traits,
            makeStringEnum(id, values, shape.traits)
          )
        }
        case _ => update(id, shape.traits, string)
      }
    }

    override def listShape(id: ShapeId, shape: ListShape): Unit = {
      if (shape.traits.contains(IdRef("smithy.api#sparse"))) {
        update(id, shape.traits, memberSchema(shape.member).map(sparseList))
      } else {
        update(id, shape.traits, memberSchema(shape.member).map(list))
      }
    }

    override def setShape(id: ShapeId, shape: SetShape): Unit =
      update(id, shape.traits, schema(shape.member.target).map(s => set(s)))

    override def mapShape(id: ShapeId, shape: MapShape): Unit =
      update(
        id,
        shape.traits,
        for {
          k <- memberSchema(shape.key)
          v <- memberSchema(shape.value)
        } yield {
          if (shape.traits.contains(IdRef("smithy.api#sparse"))) {
            sparseMap(k, v).asInstanceOf[Schema[Map[Any, Any]]]
          } else map(k, v)
        }
      )

    override def operationShape(id: ShapeId, x: OperationShape): Unit = {}

    def compileOperation(
        id: ShapeId,
        serviceErrors: List[MemberShape],
        shape: OperationShape
    ): Eval[DynamicEndpoint] = {
      def getSchemaFromId(shapeId: ShapeId): Eval[Schema[DynData]] =
        Eval.defer(schemaMap(shapeId))

      def getSchema(maybeShapeId: Option[IdRef]): Eval[Schema[DynData]] =
        maybeShapeId
          .flatMap(ValidIdRef(_))
          .map[Eval[Schema[DynData]]](getSchemaFromId)
          .getOrElse(Eval.now(unit.asInstanceOf[Schema[DynData]]))

      def errorAlt(
          index: Int,
          shapeId: ShapeId
      ): Eval[smithy4s.schema.Alt[DynAlt, DynData]] =
        getSchemaFromId(shapeId).map { schema =>
          Alt[DynAlt, DynData](
            shapeId.name,
            schema,
            (index, _: DynData),
            { case (`index`, dynData) => dynData }
          )
        }

      val input = shape.input.map(_.target)
      val output = shape.output.map(_.target)

      val errorId = id.copy(name = id.name + "Error")
      val allOperationErrors = (serviceErrors ++ shape.errors).toNel

      val errorUnionLazy = allOperationErrors.traverse { err =>
        err
          .collect { case MemberShape(ValidIdRef(id), _) => id }
          .zipWithIndex
          .traverse { case (id, idx) => errorAlt(idx, id) }
          .map(alts =>
            Schema.UnionSchema[DynAlt](
              errorId,
              Hints.empty,
              alts.toVector,
              { case (index, _) => index }
            )
          )
      }
      val errorschemaLazy = errorUnionLazy.map(
        _.map(DynamicErrorSchema(_).asInstanceOf[ErrorSchema[Any]])
      )

      for {
        inputSchema <- getSchema(input).map(_.addHints(InputOutput.Input.widen))
        errorschema <- errorschemaLazy
        outputSchema <- getSchema(output).map(
          _.addHints(InputOutput.Output.widen)
        )
      } yield {
        DynamicEndpoint(
          Schema
            .operation(id)
            .withInput(inputSchema)
            .withOutput(outputSchema)
            .withErrorOption(errorschema)
            .withHints(allHints(shape.traits))
        )
      }
    }

    override def serviceShape(id: ShapeId, shape: ServiceShape): Unit = {
      def resourceOperations(resource: MemberShape): List[MemberShape] = {
        model.shapes
          .get(resource.target)
          .map(resource.target -> _)
          .collect { case (ValidIdRef(_), Shape.ResourceCase(resource)) =>
            resource
          }
          .toList
          .flatMap { resource =>
            val lifecycle = List(
              resource.create,
              resource.put,
              resource.read,
              resource.update,
              resource.delete,
              resource.list
            ).flatten
            val operations = resource.operations
            val recursive =
              resource.resources.flatMap(resourceOperations)
            List.concat(lifecycle, operations, recursive)
          }

      }
      val serviceErrors: List[MemberShape] = shape.errors

      val operations = List
        .concat(
          shape.operations,
          shape.resources.flatMap(resourceOperations)
        )
      val lEndpoints =
        operations
          .flatMap(op => model.shapes.get(op.target).map(op.target -> _))
          .collect { case (ValidIdRef(id), Shape.OperationCase(op)) =>
            compileOperation(id, serviceErrors, op)
          }
          .sequence

      val service = lEndpoints.map { endpoints =>
        DynamicService(
          id,
          shape.version.getOrElse(""),
          endpoints.toVector,
          allHints(shape.traits)
        )
      }

      serviceMap += id -> service
    }

    override def structureShape(id: ShapeId, shape: StructureShape): Unit = {
      def getFieldSchema(
          labelledShape: (String, MemberShape),
          index: Int
      ): Eval[Field[DynStruct, DynData]] = {
        val (label, mShape) = labelledShape
        val field = schema(mShape.target)
          .map { sch =>
            if (mShape.traits.contains(IdRef("alloy#nullable")))
              sch.nullable.asInstanceOf[Schema[DynData]]
            else
              sch
          }
          .map { sch =>
            if (mShape.traits.contains(IdRef("smithy.api#required")))
              sch.required[DynStruct](label, Accessor(index))
            else
              sch
                .optional[DynStruct](label, OptionalAccessor(index))
                .asInstanceOf[Field[DynStruct, DynData]]
          }
        val memberHints = allHints(mShape.traits)
        field.map(_.addHints(memberHints.all.toSeq: _*))
      }
      update(
        id,
        shape.traits, {
          val lFields = {
            shape.members.toVector.zipWithIndex
              .traverse((getFieldSchema _).tupled)
          }
          if (isRecursive(id)) {
            Eval.later(recursive(struct(lFields.value)(Constructor)))
          } else lFields.map(fields => struct(fields)(Constructor))
        }
      )
    }

    override def unionShape(id: ShapeId, shape: UnionShape): Unit = {
      update(
        id,
        shape.traits, {
          val lAlts =
            shape.members.toVector.zipWithIndex.traverse {
              case ((label, mShape), index) =>
                val memberHints = allHints(mShape.traits)
                schema(mShape.target)
                  .map(
                    _.oneOf[DynAlt](label, Injector(index))(Projector(index))
                  )
                  .map(_.addHints(memberHints))
            }
          if (isRecursive(id)) {
            Eval.later(recursive {
              val alts = lAlts.value
              union(alts)(Ordinal)
            })
          } else
            lAlts.map { alts =>
              union(alts)(Ordinal)
            }
        }
      )
    }
  }

  // A visitor allowing to gather the "closure" of all shapes
  private object ClosureVisitor extends ShapeVisitor.Default[Set[ShapeId]] {
    def default: Set[ShapeId] = Set.empty

    def fromMembers(it: Iterable[MemberShape]): Set[ShapeId] =
      it.map(_.target).collect { case ValidIdRef(id) => id }.toSet

    override def structureShape(
        id: ShapeId,
        shape: StructureShape
    ): Set[ShapeId] =
      fromMembers(shape.members.values.toSet)

    override def unionShape(
        id: ShapeId,
        shape: UnionShape
    ): Set[ShapeId] =
      fromMembers(shape.members.values.toSet)

    override def listShape(
        id: ShapeId,
        shape: ListShape
    ): Set[ShapeId] =
      fromMembers(Set(shape.member))

    override def setShape(
        id: ShapeId,
        shape: SetShape
    ): Set[ShapeId] =
      fromMembers(Set(shape.member))

    override def mapShape(
        id: ShapeId,
        shape: MapShape
    ): Set[ShapeId] =
      fromMembers(Set(shape.key, shape.value))

    override def enumShape(
        id: ShapeId,
        shape: EnumShape
    ): Set[ShapeId] =
      fromMembers(shape.members.values.toSet)

    override def intEnumShape(
        id: ShapeId,
        shape: IntEnumShape
    ): Set[ShapeId] =
      fromMembers(shape.members.values.toSet)
  }

}<|MERGE_RESOLUTION|>--- conflicted
+++ resolved
@@ -269,43 +269,13 @@
           )
         }
 
-<<<<<<< HEAD
       val unknown: Option[Int => Int] =
         if (shape.traits.contains(IdRef("alloy#openEnum"))) {
           Some(DynamicLambdas.IntIdentity)
         } else None
       val tag = EnumTag.IntEnum(DynamicLambdas.IntIdentity, unknown)
-      val schema = enumeration(tag, valueList)
+      val schema = enumeration(tag, values)
       update(id, shape.traits, schema)
-
-=======
-      val valueMap = values.map(v => v.intValue -> v).toMap
-      if (shape.traits.contains(IdRef("alloy#openEnum"))) {
-        val theEnum = enumeration[Int](
-          v =>
-            valueMap.getOrElse(
-              v,
-              EnumValue(
-                stringValue = v.toString,
-                intValue = v,
-                value = v,
-                name = "$Unknown",
-                hints = Hints.empty
-              )
-            ),
-          EnumTag.OpenIntEnum(identity),
-          values
-        )
-
-        update(id, shape.traits, theEnum)
-      } else {
-        update(
-          id,
-          shape.traits,
-          intEnumeration(valueMap, values)
-        )
-      }
->>>>>>> 7cc1aa9a
     }
 
     override def booleanShape(id: ShapeId, shape: BooleanShape): Unit =
