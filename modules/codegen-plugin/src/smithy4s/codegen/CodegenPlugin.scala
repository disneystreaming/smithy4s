/*
 *  Copyright 2021 Disney Streaming
 *
 *  Licensed under the Tomorrow Open Source Technology License, Version 1.0 (the "License");
 *  you may not use this file except in compliance with the License.
 *  You may obtain a copy of the License at
 *
 *     https://disneystreaming.github.io/TOST-1.0.txt
 *
 *  Unless required by applicable law or agreed to in writing, software
 *  distributed under the License is distributed on an "AS IS" BASIS,
 *  WITHOUT WARRANTIES OR CONDITIONS OF ANY KIND, either express or implied.
 *  See the License for the specific language governing permissions and
 *  limitations under the License.
 */

package smithy4s.codegen

import sbt.Keys._
import sbt.util.CacheImplicits._
import sbt.{fileJsonFormatter => _, _}

object Smithy4sCodegenPlugin extends AutoPlugin {
  override def requires = plugins.JvmPlugin

  object autoImport {
    val smithy4sCodegen =
      taskKey[Seq[File]](
        "Generate .scala and other files from smithy specs (.smithy or .json files)"
      )

    val smithy4sVersion =
      settingKey[String]("Smithy4sVersion")

    val smithy4sInputDir =
      settingKey[File](
        "Input directory for smithy specs (.smithy or .json files)"
      )

    val smithy4sOutputDir =
      settingKey[File](
        "Output directory for .scala files generated by smithy4s"
      )

    val smithy4sOpenapiDir =
      settingKey[File](
        "Output directory for openapi .json files generated by smithy4s"
      )

    val smithy4sAllowedNamespaces =
      settingKey[List[String]](
        "Allow-list of namespaces that should be processed by the generator. If unset, considers all namespaces but stdlib ones"
      )

<<<<<<< HEAD
=======
    val smithy4sExcludedNamespaces =
      settingKey[List[String]](
        "Disallow-list of namespaces that should not be processed by the generator. When set, namespaces are evicted as the last filtering step"
      )

>>>>>>> 66d219f3
    @deprecated(
      "2022-03-01",
      """use `libraryDependencies += "org.acme" % "artifact" % "version" % Smithy4s`"""
    )
    val smithy4sCodegenDependencies =
      settingKey[List[String]](
        "List of dependencies containing smithy files to include in codegen task"
      )

    val Smithy4s =
      config("smithy4s").describedAs("Dependencies for Smithy code.")

    val smithy4sModelTransformers =
      settingKey[List[String]](
        "List of transformer names that should be applied to the model prior to codegen"
      )
  }

  import autoImport._

  override lazy val buildSettings = Seq(
    smithy4sVersion := BuildInfo.version
  )

  override def projectConfigurations: Seq[Configuration] = Seq(Smithy4s)

  override lazy val projectSettings =
    Seq(
      Compile / smithy4sInputDir := (Compile / sourceDirectory).value / "smithy",
      Compile / smithy4sOutputDir := (Compile / sourceManaged).value,
      Compile / smithy4sOpenapiDir := (Compile / resourceManaged).value,
      Compile / smithy4sCodegen := cachedSmithyCodegen(Compile).value,
      Compile / smithy4sCodegenDependencies := List.empty: @annotation.nowarn,
      Compile / sourceGenerators += (Compile / smithy4sCodegen).map(
        _.filter(_.ext == "scala")
      ),
      Compile / resourceGenerators += (Compile / smithy4sCodegen).map(
        _.filter(_.ext != "scala")
      ),
      cleanFiles += (Compile / smithy4sOutputDir).value,
      Compile / smithy4sModelTransformers := List.empty
    )

  private def untupled[A, B, C](f: ((A, B)) => C): (A, B) => C = (a, b) =>
    f((a, b))

  private type CacheKey = (
      FilesInfo[HashFileInfo],
      List[String]
  )

  private def prepareSmithy4sDeps(deps: Seq[ModuleID]): List[String] =
    deps
      .filter { _.configurations.contains(Smithy4s.name) }
      .map { m =>
        if (CrossVersion.disabled == m.crossVersion)
          s"${m.organization}:${m.name}:${m.revision}"
        else s"${m.organization}::${m.name}:${m.revision}"
      }
      .toList

  def cachedSmithyCodegen(conf: Configuration) = Def.task {
    val inputFiles =
      Option((conf / smithy4sInputDir).value.listFiles()).getOrElse(Array.empty)
    val outputPath = (conf / smithy4sOutputDir).value.getAbsolutePath()
    val openApiOutputPath = (conf / smithy4sOpenapiDir).value.getAbsolutePath()
    val allowedNamespaces =
      (conf / smithy4sAllowedNamespaces).?.value.map(_.toSet)
    val excludedNamespaces =
      (conf / smithy4sExcludedNamespaces).?.value.map(_.toSet)
    val dependencies = prepareSmithy4sDeps(libraryDependencies.value)
    val res =
      (conf / resolvers).value.toList.collect { case m: MavenRepository =>
        m.root
      }
    val transforms = (conf / smithy4sModelTransformers).value
    val s = streams.value

    val cached =
      Tracked.inputChanged[CacheKey, Seq[File]](
        s.cacheStoreFactory.make("input")
      ) {
        untupled {
          Tracked
            .lastOutput[(Boolean, CacheKey), Seq[File]](
              s.cacheStoreFactory.make("output")
            ) { case ((changed, _), outputs) =>
              if (changed || outputs.isEmpty) {
                val filePaths = inputFiles.map(_.getAbsolutePath())
                val codegenArgs = CodegenArgs(
                  filePaths.map(os.Path(_)).toList,
                  output = os.Path(outputPath),
                  openapiOutput = os.Path(openApiOutputPath),
                  skipScala = false,
                  skipOpenapi = false,
                  allowedNS = allowedNamespaces,
                  excludedNS = excludedNamespaces,
                  repositories = res,
                  dependencies = dependencies,
                  transforms
                )
                val resPaths = smithy4s.codegen.Codegen
                  .processSpecs(codegenArgs)
                  .toList
                resPaths.map(path => new File(path.toString))
              } else {
                outputs.getOrElse(Seq.empty)
              }
            }
        }
      }

    cached(
      (FilesInfo(inputFiles.map(FileInfo.hash(_)).toSet), dependencies)
    )
  }
}<|MERGE_RESOLUTION|>--- conflicted
+++ resolved
@@ -52,14 +52,11 @@
         "Allow-list of namespaces that should be processed by the generator. If unset, considers all namespaces but stdlib ones"
       )
 
-<<<<<<< HEAD
-=======
     val smithy4sExcludedNamespaces =
       settingKey[List[String]](
         "Disallow-list of namespaces that should not be processed by the generator. When set, namespaces are evicted as the last filtering step"
       )
 
->>>>>>> 66d219f3
     @deprecated(
       "2022-03-01",
       """use `libraryDependencies += "org.acme" % "artifact" % "version" % Smithy4s`"""
