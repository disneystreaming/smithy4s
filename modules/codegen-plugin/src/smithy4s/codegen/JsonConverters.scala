/*
 *  Copyright 2021-2022 Disney Streaming
 *
 *  Licensed under the Tomorrow Open Source Technology License, Version 1.0 (the "License");
 *  you may not use this file except in compliance with the License.
 *  You may obtain a copy of the License at
 *
 *     https://disneystreaming.github.io/TOST-1.0.txt
 *
 *  Unless required by applicable law or agreed to in writing, software
 *  distributed under the License is distributed on an "AS IS" BASIS,
 *  WITHOUT WARRANTIES OR CONDITIONS OF ANY KIND, either express or implied.
 *  See the License for the specific language governing permissions and
 *  limitations under the License.
 */

package smithy4s.codegen

import sjsonnew._
import BasicJsonProtocol._
import sbt.FileInfo
import sbt.HashFileInfo
<<<<<<< HEAD
=======
import sjsonnew._
import cats.data.Validated.Invalid
import cats.data.Validated.Valid
>>>>>>> 5a17d8ab

// Json codecs used by SBT's caching constructs
private[smithy4s] object JsonConverters {

  // This serialises a path by providing a hash of the content it points to.
  // Because the hash is part of the Json, this allows SBT to detect when a file
  // changes and invalidate its relevant caches, leading to a call to Smithy4s' code generator.
  implicit val pathFormat: JsonFormat[os.Path] =
    BasicJsonProtocol.projectFormat[os.Path, HashFileInfo](
      p => FileInfo.hash(p.toIO),
      hash => os.Path(hash.file)
    )

  implicit val fileTypeFormat: JsonFormat[FileType] =
    BasicJsonProtocol.projectFormat[FileType, String](
      ft => ft.name,
      str =>
        FileType.fromString(str) match {
          case Invalid(e) => throw new IllegalArgumentException(e.head)
          case Valid(a)   => a
        }
    )

  // format: off
  type GenTarget = List[os.Path] :*: os.Path :*: os.Path :*: Set[FileType] :*: Boolean:*: Option[Set[String]] :*: Option[Set[String]] :*: List[String] :*: List[String] :*: List[String] :*: List[os.Path] :*: LNil
  // format: on
  implicit val codegenArgsIso = LList.iso[CodegenArgs, GenTarget](
    { ca: CodegenArgs =>
      ("specs", ca.specs) :*:
        ("output", ca.output) :*:
        ("resourceOutput", ca.resourceOutput) :*:
        ("skip", ca.skip) :*:
        ("discoverModels", ca.discoverModels) :*:
        ("allowedNS", ca.allowedNS) :*:
        ("excludedNS", ca.excludedNS) :*:
        ("repositories", ca.repositories) :*:
        ("dependencies", ca.dependencies) :*:
        ("transformers", ca.transformers) :*:
        ("localJars", ca.localJars) :*:
        LNil
    },
    {
      case (_, specs) :*:
          (_, output) :*:
          (_, resourceOutput) :*:
          (_, skip) :*:
          (_, discoverModels) :*:
          (_, allowedNS) :*:
          (_, excludedNS) :*:
          (_, repositories) :*:
          (_, dependencies) :*:
          (_, transformers) :*:
          (_, localJars) :*: LNil =>
        CodegenArgs(
          specs,
          output,
          resourceOutput,
          skip,
          discoverModels,
          allowedNS,
          excludedNS,
          repositories,
          dependencies,
          transformers,
          localJars
        )
    }
  )

}<|MERGE_RESOLUTION|>--- conflicted
+++ resolved
@@ -20,12 +20,7 @@
 import BasicJsonProtocol._
 import sbt.FileInfo
 import sbt.HashFileInfo
-<<<<<<< HEAD
-=======
 import sjsonnew._
-import cats.data.Validated.Invalid
-import cats.data.Validated.Valid
->>>>>>> 5a17d8ab
 
 // Json codecs used by SBT's caching constructs
 private[smithy4s] object JsonConverters {
