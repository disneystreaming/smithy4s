--- conflicted
+++ resolved
@@ -25,13 +25,8 @@
 import weaver._
 
 object WeaverComplianceTest extends SimpleIOSuite {
-<<<<<<< HEAD
-  val testGenerator = new ClientHttpComplianceTestCase[
+  val clientTestGenerator = new ClientHttpComplianceTestCase[
     alloy.RestJson,
-=======
-  val clientTestGenerator = new ClientHttpComplianceTestCase[
-    smithy4s.api.SimpleRestJson,
->>>>>>> f8e8860b
     HelloServiceGen,
     HelloServiceOperation
   ](
