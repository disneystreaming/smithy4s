/*
 *  Copyright 2021-2022 Disney Streaming
 *
 *  Licensed under the Tomorrow Open Source Technology License, Version 1.0 (the "License");
 *  you may not use this file except in compliance with the License.
 *  You may obtain a copy of the License at
 *
 *     https://disneystreaming.github.io/TOST-1.0.txt
 *
 *  Unless required by applicable law or agreed to in writing, software
 *  distributed under the License is distributed on an "AS IS" BASIS,
 *  WITHOUT WARRANTIES OR CONDITIONS OF ANY KIND, either express or implied.
 *  See the License for the specific language governing permissions and
 *  limitations under the License.
 */

package smithy4s.compliancetests

import java.nio.charset.StandardCharsets

import cats.effect.IO
import cats.effect.Resource
import cats.implicits._
import org.http4s.HttpApp
import org.http4s.headers.`Content-Type`
import org.http4s.HttpRoutes
import org.http4s.Request
import org.http4s.Response
import org.http4s.Status
import org.http4s.Uri
import org.typelevel.ci.CIString
import smithy.test._
import smithy4s.compliancetests.ComplianceTest.ComplianceResult
import smithy4s.http.CodecAPI
import smithy4s.Document
import smithy4s.Endpoint
import smithy4s.http.PayloadError
import smithy4s.Service
import smithy4s.ShapeTag
<<<<<<< HEAD
import smithy4s.kinds._
=======
import smithy4s.tests.DefaultSchemaVisitor
>>>>>>> 4e1c24a8

import scala.concurrent.duration._
import smithy4s.http.HttpMediaType
import org.http4s.MediaType
import org.http4s.Header

abstract class ClientHttpComplianceTestCase[
    P,
    Alg[_[_, _, _, _, _]],
    Op[_, _, _, _, _]
](
    protocol: P
)(implicit
    service: Service[Alg, Op],
    ce: CompatEffect,
    protocolTag: ShapeTag[P]
) {
  import ce._
  import org.http4s.implicits._
  private val baseUri = uri"http://localhost/"

<<<<<<< HEAD
  def getClient(app: HttpApp[IO]): Resource[IO, FunctorAlgebra[Alg, IO]]
=======
  def getClient(app: HttpApp[IO]): Resource[IO, smithy4s.Monadic[Alg, IO]]
  def codecs: CodecAPI
>>>>>>> 4e1c24a8

  private def matchRequest(
      request: Request[IO],
      testCase: HttpRequestTestCase
  ): IO[ComplianceResult] = {
    val bodyAssert = testCase.body
      .map { expectedBody =>
        request.bodyText.compile.string.map { responseBody =>
          assert.eql(expectedBody, responseBody)
        }
      }
      .getOrElse(assert.success.pure[IO])

    val expectedUri = baseUri
      .withPath(
        Uri.Path.unsafeFromString(testCase.uri)
      )
      .withQueryParams(
        testCase.queryParams.combineAll.map {
          _.split("=", 2) match {
            case Array(k, v) =>
              (
                k,
                Uri.decode(
                  toDecode = v,
                  charset = StandardCharsets.UTF_8,
                  plusIsSpace = true
                )
              )
          }
        }.toMap
      )

    val uriAssert = assert.eql(expectedUri, request.uri)
    val methodAssert = assert.eql(
      testCase.method.toLowerCase(),
      request.method.name.toLowerCase()
    )
    val ioAsserts = bodyAssert +:
      List(
        assert.testCase.checkHeaders(testCase, request.headers),
        uriAssert,
        methodAssert
      )
        .map(_.pure[IO])
    ioAsserts.combineAll
  }

  private[compliancetests] def clientRequestTest[I, E, O, SE, SO](
      endpoint: Endpoint[Op, I, E, O, SE, SO],
      testCase: HttpRequestTestCase
  ): ComplianceTest[IO] = {
    type R[I_, E_, O_, SE_, SO_] = IO[O_]

    val inputFromDocument = Document.Decoder.fromSchema(endpoint.input)
    ComplianceTest[IO](
      name = endpoint.id.toString + "(client|request): " + testCase.id,
      run = {
        val input = inputFromDocument
          .decode(testCase.params.getOrElse(Document.obj()))
          .liftTo[IO]

        deferred[Request[IO]].flatMap { requestDeferred =>
          val app = HttpRoutes
            .of[IO] { case req =>
              req.body.compile.toVector
                .map(fs2.Stream.emits(_))
                .map(req.withBodyStream(_))
                .flatMap(requestDeferred.complete(_))
                .as(Response[IO]())
            }
            .orNotFound

          getClient(app).use { client =>
            // avoid blocking the test forever...
            val recordedRequest = requestDeferred.get.timeout(1.second)

            input
              .flatMap { in =>
                service
                  .toPolyFunction[R](client)
                  .apply(endpoint.wrap(in))
              }
              // deal with the empty response generated in the mock
              .attemptNarrow[PayloadError]
              .productR(recordedRequest)
              .flatMap(matchRequest(_, testCase))
          }
        }
      }
    )
  }

  private[compliancetests] def clientResponseTest[I, E, O, SE, SO](
      endpoint: Endpoint[Op, I, E, O, SE, SO],
      testCase: HttpResponseTestCase,
      errorSchema: Option[ErrorResponseTest[_, E]] = None
  ): ComplianceTest[IO] = {
    def aMediatype[A](
        s: smithy4s.Schema[A],
        cd: CodecAPI
    ): HttpMediaType = {
      cd.mediaType(cd.compileCodec(s))
    }

    type R[I_, E_, O_, SE_, SO_] = IO[O_]

    val dummyInput = DefaultSchemaVisitor(endpoint.input)

    ComplianceTest[IO](
      name = endpoint.id.toString + "(client|response): " + testCase.id,
      run = {

        val buildResult
            : Either[Document => IO[Throwable], Document => IO[O]] = {
          errorSchema
            .toLeft {
              val outputDecoder = Document.Decoder.fromSchema(endpoint.output)
              (doc: Document) =>
                outputDecoder
                  .decode(doc)
                  .liftTo[IO]
            }
            .left
            .map { errorInfo =>
              val errorDecoder = Document.Decoder.fromSchema(errorInfo.schema)
              (doc: Document) =>
                errorDecoder
                  .decode(doc)
                  .liftTo[IO]
                  .map(errCase =>
                    errorInfo.errorable.unliftError(errCase.asInstanceOf[E])
                  )
            }
        }
        val mediaType = aMediatype(endpoint.output, codecs)
        val status = Status.fromInt(testCase.code).liftTo[IO]

        status.flatMap { status =>
          val app = HttpRoutes
            .of[IO] { case req =>
              val body: fs2.Stream[IO, Byte] =
                testCase.body
                  .map { body =>
                    fs2.Stream
                      .emit(body)
                      .through(utf8Encode)
                  }
                  .getOrElse(fs2.Stream.empty)
              val headers: Seq[Header.ToRaw] =
                testCase.headers.toList
                  .flatMap(_.toList)
                  .map { case (key, value) =>
                    Header.Raw(CIString(key), value)
                  }
                  .map(Header.ToRaw.rawToRaw)
                  .toSeq
              req.body.compile.drain.as(
                Response[IO](status)
                  .withBodyStream(body)
                  .putHeaders(headers: _*)
                  .putHeaders(
                    `Content-Type`(MediaType.unsafeParse(mediaType.value))
                  )
              )
            }
            .orNotFound

          getClient(app).use { client =>
            val doc = testCase.params.getOrElse(Document.obj())
            buildResult match {
              case Left(onError) =>
                onError(doc).flatMap { expectedErr =>
                  service
                    .asTransformation[R](client)
                    .apply(endpoint.wrap(dummyInput))
                    .map { _ => assert.success }
                    .recover { case ex: Throwable =>
                      assert.eql(expectedErr, ex)
                    }
                }
              case Right(onOutput) =>
                onOutput(doc).flatMap { expectedOutput =>
                  service
                    .asTransformation[R](client)
                    .apply(endpoint.wrap(dummyInput))
                    .map { output => assert.eql(expectedOutput, output) }
                }
            }
          }
        }
      }
    )
  }

  def allClientTests(
  ): List[ComplianceTest[IO]] = {
    service.endpoints.flatMap { case endpoint =>
      val requestTests = endpoint.hints
        .get(HttpRequestTests)
        .map(_.value)
        .getOrElse(Nil)
        .filter(_.protocol == protocolTag.id.toString())
        .filter(tc => tc.appliesTo.forall(_ == AppliesTo.CLIENT))
        .map(tc => clientRequestTest(endpoint, tc))

      val opResponseTests = endpoint.hints
        .get(HttpResponseTests)
        .map(_.value)
        .getOrElse(Nil)
        .filter(_.protocol == protocolTag.id.toString())
        .filter(tc => tc.appliesTo.forall(_ == AppliesTo.CLIENT))
        .map(tc => clientResponseTest(endpoint, tc))
      val errorResponseTests = endpoint.errorable.toList
        .flatMap { errorrable =>
          errorrable.error.alternatives.flatMap { errorAlt =>
            errorAlt.instance.hints
              .get(HttpResponseTests)
              .toList
              .flatMap(_.value)
              .filter(_.protocol == protocolTag.id.toString())
              .filter(tc => tc.appliesTo.forall(_ == AppliesTo.SERVER))
              .map(tc =>
                clientResponseTest(
                  endpoint,
                  tc,
                  errorSchema =
                    Some(ErrorResponseTest(errorAlt.instance, errorrable))
                )
              )
          }
        }

      requestTests ++ opResponseTests ++ errorResponseTests
    }
  }
}<|MERGE_RESOLUTION|>--- conflicted
+++ resolved
@@ -37,11 +37,8 @@
 import smithy4s.http.PayloadError
 import smithy4s.Service
 import smithy4s.ShapeTag
-<<<<<<< HEAD
 import smithy4s.kinds._
-=======
 import smithy4s.tests.DefaultSchemaVisitor
->>>>>>> 4e1c24a8
 
 import scala.concurrent.duration._
 import smithy4s.http.HttpMediaType
@@ -63,12 +60,8 @@
   import org.http4s.implicits._
   private val baseUri = uri"http://localhost/"
 
-<<<<<<< HEAD
   def getClient(app: HttpApp[IO]): Resource[IO, FunctorAlgebra[Alg, IO]]
-=======
-  def getClient(app: HttpApp[IO]): Resource[IO, smithy4s.Monadic[Alg, IO]]
   def codecs: CodecAPI
->>>>>>> 4e1c24a8
 
   private def matchRequest(
       request: Request[IO],
@@ -243,7 +236,7 @@
               case Left(onError) =>
                 onError(doc).flatMap { expectedErr =>
                   service
-                    .asTransformation[R](client)
+                    .toPolyFunction[R](client)
                     .apply(endpoint.wrap(dummyInput))
                     .map { _ => assert.success }
                     .recover { case ex: Throwable =>
@@ -253,7 +246,7 @@
               case Right(onOutput) =>
                 onOutput(doc).flatMap { expectedOutput =>
                   service
-                    .asTransformation[R](client)
+                    .toPolyFunction[R](client)
                     .apply(endpoint.wrap(dummyInput))
                     .map { output => assert.eql(expectedOutput, output) }
                 }
