/*
 *  Copyright 2021-2022 Disney Streaming
 *
 *  Licensed under the Tomorrow Open Source Technology License, Version 1.0 (the "License");
 *  you may not use this file except in compliance with the License.
 *  You may obtain a copy of the License at
 *
 *     https://disneystreaming.github.io/TOST-1.0.txt
 *
 *  Unless required by applicable law or agreed to in writing, software
 *  distributed under the License is distributed on an "AS IS" BASIS,
 *  WITHOUT WARRANTIES OR CONDITIONS OF ANY KIND, either express or implied.
 *  See the License for the specific language governing permissions and
 *  limitations under the License.
 */

package smithy4s.compliancetests

import smithy4s.Service
import cats.effect.Resource
import smithy4s.kinds.FunctorAlgebra
import smithy4s.http.HttpMediaType
import smithy4s.ShapeTag
import org.http4s.HttpApp
import smithy4s.schema.Schema

/* A construct encapsulating the action of turning an http4s route into
 * an an algebra
 */
trait ReverseRouter[F[_]] {
  type Protocol
  def protocolTag: ShapeTag[Protocol]
  def expectedResponseType(schema: Schema[_]): HttpMediaType

  def reverseRoutes[Alg[_[_, _, _, _, _]]](
      routes: HttpApp[F],
      host: Option[String] = None
<<<<<<< HEAD
  )(implicit
      service: Service[Alg]
  ): Resource[F, FunctorAlgebra[Alg, F]]
=======
  )(implicit service: Service[Alg]): Resource[F, FunctorAlgebra[Alg, F]]
>>>>>>> 545f3da4
}<|MERGE_RESOLUTION|>--- conflicted
+++ resolved
@@ -35,11 +35,5 @@
   def reverseRoutes[Alg[_[_, _, _, _, _]]](
       routes: HttpApp[F],
       host: Option[String] = None
-<<<<<<< HEAD
-  )(implicit
-      service: Service[Alg]
-  ): Resource[F, FunctorAlgebra[Alg, F]]
-=======
   )(implicit service: Service[Alg]): Resource[F, FunctorAlgebra[Alg, F]]
->>>>>>> 545f3da4
 }