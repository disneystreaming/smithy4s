--- conflicted
+++ resolved
@@ -37,19 +37,18 @@
 import org.http4s.MediaType
 import org.http4s.Headers
 import smithy4s.schema.Alt
-import org.http4s.implicits._
 
 private[compliancetests] class ClientHttpComplianceTestCase[
     F[_],
     Alg[_[_, _, _, _, _]]
 ](
     reverseRouter: ReverseRouter[F],
-    serviceInstance: Service[Alg],
-    baseUri: Uri,
+    serviceInstance: Service[Alg]
 )(implicit ce: CompatEffect[F]) {
   import ce._
-
+  import org.http4s.implicits._
   import reverseRouter._
+  private val baseUri = uri"http://localhost/"
   private[compliancetests] implicit val service: Service[Alg] = serviceInstance
 
   private def matchRequest(
@@ -58,18 +57,9 @@
   ): F[ComplianceResult] = {
 
     val bodyAssert = request.bodyText.compile.string.map { responseBody =>
-<<<<<<< HEAD
           assert.bodyEql(responseBody, testCase.body.getOrElse(""), testCase.bodyMediaType)
         }
-      
-=======
-      assert.bodyEql(
-        responseBody,
-        testCase.body.getOrElse(""),
-        testCase.bodyMediaType
-      )
-    }
->>>>>>> 5667c657
+
 
     val expectedUri = baseUri
       .withPath(
