/*
 *  Copyright 2021-2022 Disney Streaming
 *
 *  Licensed under the Tomorrow Open Source Technology License, Version 1.0 (the "License");
 *  you may not use this file except in compliance with the License.
 *  You may obtain a copy of the License at
 *
 *     https://disneystreaming.github.io/TOST-1.0.txt
 *
 *  Unless required by applicable law or agreed to in writing, software
 *  distributed under the License is distributed on an "AS IS" BASIS,
 *  WITHOUT WARRANTIES OR CONDITIONS OF ANY KIND, either express or implied.
 *  See the License for the specific language governing permissions and
 *  limitations under the License.
 */

package smithy4s.compliancetests
package internals

import cats.implicits._
import cats.effect.Temporal
import cats.effect.syntax.all._
import org.http4s.HttpApp
import org.http4s.Request
import org.http4s.Response
import org.http4s.Status
import org.http4s.Uri
import org.http4s.{Header}

import org.http4s.Headers
import org.typelevel.ci.CIString
import smithy.test._
import smithy4s.compliancetests.ComplianceTest.ComplianceResult
import smithy4s.Document
import smithy4s.http.HttpContractError
import smithy4s.Service
import cats.Eq
import smithy4s.compliancetests.TestConfig._
import scala.concurrent.duration._
import smithy4s.schema.Alt

private[compliancetests] class ClientHttpComplianceTestCase[
    F[_],
    Alg[_[_, _, _, _, _]]
](
    reverseRouter: ReverseRouter[F],
    serviceInstance: Service[Alg]
)(implicit ce: Temporal[F]) {
  import ce._
  import org.http4s.implicits._
  import reverseRouter._
  private val baseUri = uri"http://localhost/"
  private[compliancetests] implicit val service: Service[Alg] = serviceInstance

  private def matchRequest(
      request: Request[F],
      testCase: HttpRequestTestCase
  ): F[ComplianceResult] = {

    val bodyAssert = request.bodyText.compile.string.map { responseBody =>
      assert.bodyEql(
        responseBody,
        testCase.body,
        testCase.bodyMediaType
      )
    }

    val receivedPathSegments =
      request.uri.path.segments.map(_.decoded())
    val expectedPathSegments =
      Uri.Path.unsafeFromString(testCase.uri).segments.map(_.decoded())

    val expectedUri = baseUri
      .withPath(Uri.Path.unsafeFromString(testCase.uri))
      .withMultiValueQueryParams(
        parseQueryParams(testCase.queryParams)
      )
    val pathAssert =
      assert.eql(
<<<<<<< HEAD
        decodeUri(request.uri.path.renderString),
        decodeUri(expectedUri.path.renderString),
=======
        receivedPathSegments,
        expectedPathSegments,
>>>>>>> 047abb1a
        "path test :"
      )
    val queryAssert = assert.testCase.checkQueryParameters(
      testCase,
      expectedUri.query.multiParams
    )
    val methodAssert = assert.eql(
      request.method.name.toLowerCase(),
      testCase.method.toLowerCase(),
      "method test :"
    )
    val ioAsserts: List[F[ComplianceResult]] = bodyAssert +:
      List(
        assert.testCase.checkHeaders(testCase, request.headers),
        pathAssert,
        queryAssert,
        methodAssert
      )
        .map(_.pure[F])
    ioAsserts.combineAll(cats.Applicative.monoid[F, ComplianceResult])
  }

  private[compliancetests] def clientRequestTest[I, E, O, SE, SO](
      endpoint: service.Endpoint[I, E, O, SE, SO],
      testCase: HttpRequestTestCase
  ): ComplianceTest[F] = {
    type R[I_, E_, O_, SE_, SO_] = F[O_]
    val inputFromDocument = CanonicalSmithyDecoder.fromSchema(endpoint.input)
    ComplianceTest[F](
      testCase.id,
      endpoint.id,
      testCase.documentation,
      clientReq,
      run = {
        val input = inputFromDocument
          .decode(testCase.params.getOrElse(Document.obj()))
          .liftTo[F]

        deferred[Request[F]].flatMap { requestDeferred =>
          val app = HttpApp[F] { req =>
            req.body.compile.toVector
              .map(fs2.Stream.emits(_))
              .map(req.withBodyStream(_))
              .flatMap(requestDeferred.complete(_))
              .as(Response[F]())
          }
          reverseRoutes[Alg](app, testCase.host).use { client =>
            input
              .flatMap { in =>
                // avoid blocking the test forever...
                val request = requestDeferred.get.timeout(1.second)
                val output: F[O] = service
                  .toPolyFunction[R](client)
                  .apply(endpoint.wrap(in))
                output.attemptNarrow[HttpContractError].productR(request)
              }
              .flatMap { req => matchRequest(req, testCase) }
          }
        }
      }
    )
  }

  private[compliancetests] def clientResponseTest[I, E, O, SE, SO](
      endpoint: service.Endpoint[I, E, O, SE, SO],
      testCase: HttpResponseTestCase,
      errorSchema: Option[ErrorResponseTest[_, E]] = None
  ): ComplianceTest[F] = {

    type R[I_, E_, O_, SE_, SO_] = F[O_]

    val dummyInput = DefaultSchemaVisitor(endpoint.input)

    ComplianceTest[F](
      testCase.id,
      endpoint.id,
      testCase.documentation,
      clientRes,
      run = {
        implicit val outputEq: Eq[O] =
          smithy4s.compliancetests.internals.eq.EqSchemaVisitor(endpoint.output)
        val buildResult = {
          errorSchema
            .toLeft {
              val outputDecoder: Document.Decoder[O] =
                CanonicalSmithyDecoder.fromSchema(endpoint.output)

              (doc: Document) =>
                outputDecoder
                  .decode(doc)
                  .liftTo[F]
            }
            .left
            .map(_.errorEq[F])
        }
        val status = Status.fromInt(testCase.code).liftTo[F]

        status.flatMap { status =>
          val app = HttpApp[F] { req =>
            val body: fs2.Stream[F, Byte] =
              testCase.body
                .map { body =>
                  fs2.Stream
                    .emit(body)
                    .through(fs2.text.utf8.encode)
                }
                .getOrElse(fs2.Stream.empty)

            def addHeaders(maybe: Option[Map[String, String]]): Headers = {
              maybe.fold(Headers.empty) {
                map =>
                  Headers(map.toList.map {
                    case (k, v) => Header.Raw(CIString(k), v)
                  })
              }
            }

            val headers = addHeaders(testCase.headers)

            req.body.compile.drain.as(
              Response[F](status)
                .withBodyStream(body)
                .withHeaders(headers)
            )
          }

          reverseRoutes[Alg](app).use { client =>
            val doc = testCase.params.getOrElse(Document.obj())
            buildResult match {
              case Left(onError) =>
                val res: F[O] = service
                  .toPolyFunction[R](client)
                  .apply(endpoint.wrap(dummyInput))
                res
                  .map { _ => assert.success }
                  .recoverWith { case ex: Throwable => onError(doc, ex) }
              case Right(onOutput) =>
                onOutput(doc).flatMap { expectedOutput =>
                  val res: F[O] = service
                    .toPolyFunction[R](client)
                    .apply(endpoint.wrap(dummyInput))
                  res.map { output =>
                    assert.eql(
                      output,
                      expectedOutput
                    )
                  }
                }
            }
          }
        }
      }
    )
  }

  def allClientTests(): List[ComplianceTest[F]] = {
    def toResponse[I, E, O, SE, SO, A](
        endpoint: service.Endpoint[I, E, O, SE, SO]
    ) = {
      endpoint.errorable.toList
        .flatMap { errorable =>
          errorable.error.alternatives.flatMap { errorAlt =>
            errorAlt.instance.hints
              .get(HttpResponseTests)
              .toList
              .flatMap(_.value)
              .filter(_.protocol == protocolTag.id.toString())
              .filter(tc => tc.appliesTo.forall(_ == AppliesTo.SERVER))
              .map(tc =>
                clientResponseTest(
                  endpoint,
                  tc,
                  errorSchema = Some(
                    ErrorResponseTest
                      .from(
                        errorAlt,
                        Alt.Dispatcher.fromUnion(
                          errorable.error
                        ),
                        errorable
                      )
                  )
                )
              )
          }
        }
    }
    service.endpoints.flatMap { case endpoint =>
      val requestTests = endpoint.hints
        .get(HttpRequestTests)
        .map(_.value)
        .getOrElse(Nil)
        .filter(_.protocol == protocolTag.id.toString())
        .filter(tc => tc.appliesTo.forall(_ == AppliesTo.CLIENT))
        .map(tc => clientRequestTest(endpoint, tc))

      val opResponseTests = endpoint.hints
        .get(HttpResponseTests)
        .map(_.value)
        .getOrElse(Nil)
        .filter(_.protocol == protocolTag.id.toString())
        .filter(tc => tc.appliesTo.forall(_ == AppliesTo.CLIENT))
        .map(tc => clientResponseTest(endpoint, tc))

      val errorResponseTests = toResponse(endpoint)

      requestTests ++ opResponseTests ++ errorResponseTests
    }
  }
}<|MERGE_RESOLUTION|>--- conflicted
+++ resolved
@@ -25,10 +25,6 @@
 import org.http4s.Response
 import org.http4s.Status
 import org.http4s.Uri
-import org.http4s.{Header}
-
-import org.http4s.Headers
-import org.typelevel.ci.CIString
 import smithy.test._
 import smithy4s.compliancetests.ComplianceTest.ComplianceResult
 import smithy4s.Document
@@ -60,7 +56,7 @@
     val bodyAssert = request.bodyText.compile.string.map { responseBody =>
       assert.bodyEql(
         responseBody,
-        testCase.body,
+        testCase.body.getOrElse(""),
         testCase.bodyMediaType
       )
     }
@@ -77,13 +73,8 @@
       )
     val pathAssert =
       assert.eql(
-<<<<<<< HEAD
-        decodeUri(request.uri.path.renderString),
-        decodeUri(expectedUri.path.renderString),
-=======
         receivedPathSegments,
         expectedPathSegments,
->>>>>>> 047abb1a
         "path test :"
       )
     val queryAssert = assert.testCase.checkQueryParameters(
@@ -192,16 +183,7 @@
                 }
                 .getOrElse(fs2.Stream.empty)
 
-            def addHeaders(maybe: Option[Map[String, String]]): Headers = {
-              maybe.fold(Headers.empty) {
-                map =>
-                  Headers(map.toList.map {
-                    case (k, v) => Header.Raw(CIString(k), v)
-                  })
-              }
-            }
-
-            val headers = addHeaders(testCase.headers)
+            val headers = parseHeaders(testCase.headers)
 
             req.body.compile.drain.as(
               Response[F](status)
