--- conflicted
+++ resolved
@@ -32,14 +32,14 @@
   def fail(msg: String): ComplianceResult = msg.invalidNel[Unit]
 
   private def isJson(bodyMediaType: Option[String]) =
-    bodyMediaType.exists(_.contains("application/json"))
+    bodyMediaType.forall(_.equalsIgnoreCase("application/json"))
 
   private def jsonEql(result: String, testCase: String): ComplianceResult = {
     (result.isEmpty, testCase.isEmpty) match {
       case (true, true) => success
       case _ =>
         val nonEmpty = if (result.isEmpty) "{}" else result
-        (parse(nonEmpty), parse(testCase)) match {
+        (parse(result), parse(nonEmpty)) match {
           case (Right(a), Right(b)) if Eq[Json].eqv(a, b) => success
           case (Left(a), Left(b)) => fail(s"Both JSONs are invalid: $a, $b")
           case (Left(a), _) =>
@@ -50,23 +50,6 @@
             fail(s"JSONs are not equal: result json: $a \n testcase json:  $b")
         }
     }
-  }
-
-  def contains[A: Eq](
-      a: A,
-      seq: Seq[A],
-      prefix: String = ""
-  ): ComplianceResult = {
-    seq
-      .map(eql(a, _, prefix))
-      .find(_.isValid)
-      .getOrElse(
-        fail(
-          s"$prefix the result value: ${pprint.apply(a)} was not contained in the expected TestCase value ${pprint
-            .apply(seq)}."
-        )
-      )
-
   }
 
   def eql[A: Eq](
@@ -86,17 +69,14 @@
 
   def bodyEql(
       result: String,
-      testCase: Option[String],
+      testCase: String,
       bodyMediaType: Option[String]
   ): ComplianceResult = {
-    // added temporarily due to some inconsistency in the aws tests
-    if(testCase.isDefined)
     if (isJson(bodyMediaType)) {
-      jsonEql(result, testCase.getOrElse("{}"))
+      jsonEql(result, testCase)
     } else {
-      eql(result, testCase.getOrElse(""))
-    }
-    else success
+      eql(result, testCase)
+    }
   }
 
   private def queryParamsExistenceCheck(
@@ -163,27 +143,21 @@
     }.combineAll
     checkRequired |+| checkForbidden
   }
-
   private def headerValuesCheck(
-      headers: Map[String, String],
+      headers: Headers,
       expected: Option[Map[String, String]]
   ) = {
-    expected match {
-      case Some(expectedHeaders) =>
-        expectedHeaders.toList.map { case (key, testValue) =>
-          headers.get(key) match {
-            case Some(realizedValue) => assert.eql(realizedValue, testValue)
-            case None => fail(s"Header $key is not present in the request")
+    expected.toList
+      .flatMap(_.toList)
+      .map { case (key, expectedValue) =>
+        headers
+          .get(CIString(key))
+          .map { v =>
+            assert.eql[String](v.head.value, expectedValue, s"Header $key: ")
           }
-<<<<<<< HEAD
-        }.combineAll
-      case None => success
-    }
-=======
           .getOrElse(success)
       }
       .combineAll
->>>>>>> 047abb1a
   }
 
   object testCase {
@@ -212,8 +186,7 @@
         requiredHeaders = tc.requireHeaders,
         forbiddenHeaders = tc.forbidHeaders
       )
-      val valueChecks =
-        assert.headerValuesCheck(collapseHeaders(headers), tc.headers)
+      val valueChecks = assert.headerValuesCheck(headers, tc.headers)
       existenceChecks |+| valueChecks
     }
 
@@ -226,8 +199,7 @@
         requiredHeaders = tc.requireHeaders,
         forbiddenHeaders = tc.forbidHeaders
       )
-      val valueChecks =
-        assert.headerValuesCheck(collapseHeaders(headers), tc.headers)
+      val valueChecks = assert.headerValuesCheck(headers, tc.headers)
       existenceChecks |+| valueChecks
     }
   }
