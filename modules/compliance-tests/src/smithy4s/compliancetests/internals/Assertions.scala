/*
 *  Copyright 2021-2022 Disney Streaming
 *
 *  Licensed under the Tomorrow Open Source Technology License, Version 1.0 (the "License");
 *  you may not use this file except in compliance with the License.
 *  You may obtain a copy of the License at
 *
 *     https://disneystreaming.github.io/TOST-1.0.txt
 *
 *  Unless required by applicable law or agreed to in writing, software
 *  distributed under the License is distributed on an "AS IS" BASIS,
 *  WITHOUT WARRANTIES OR CONDITIONS OF ANY KIND, either express or implied.
 *  See the License for the specific language governing permissions and
 *  limitations under the License.
 */

package smithy4s.compliancetests
package internals

import cats.implicits._
import ComplianceTest._
import cats.Eq
import io.circe.Json
import org.http4s.Headers
import org.http4s.Header
import org.typelevel.ci.CIString
import smithy.test.{HttpRequestTestCase, HttpResponseTestCase}
import io.circe.parser._

private[internals] object assert {

  def success: ComplianceResult = ().validNel
  def fail(msg: String): ComplianceResult = msg.invalidNel[Unit]

  private def isJson(bodyMediaType: Option[String]) =
    bodyMediaType.forall(_.equalsIgnoreCase("application/json"))

  private def jsonEql(result: String, testCase: String): ComplianceResult = {
    (result.isEmpty, testCase.isEmpty) match {
      case (true, true) => success
      case _ =>
        val nonEmpty = if (result.isEmpty) "{}" else result
        (parse(result), parse(nonEmpty)) match {
          case (Right(a), Right(b)) if Eq[Json].eqv(a, b) => success
          case (Left(a), Left(b)) => fail(s"Both JSONs are invalid: $a, $b")
          case (Left(a), _) =>
            fail(s"Result JSON is invalid: $result \n Error $a ")
          case (_, Left(b)) =>
            fail(s"TestCase JSON is invalid: $testCase \n Error $b")
          case (Right(a), Right(b)) =>
            fail(s"JSONs are not equal: result json: $a \n testcase json:  $b")
        }
    }
  }

  def contains[A: Eq](
      a: A,
      seq: Seq[A],
      prefix: String = ""
  ): ComplianceResult = {
    seq
      .map(eql(a, _, prefix))
      .find(_.isRight)
      .getOrElse(
        fail(
          s"$prefix the result value: ${pprint.apply(a)} was not contained in the expected TestCase value ${pprint
            .apply(seq)}."
        )
      )

  }

  def eql[A: Eq](
      result: A,
      testCase: A,
      prefix: String = ""
  ): ComplianceResult = {
    if (result === testCase) {
      success
    } else {
      fail(
        s"$prefix the result value: ${pprint.apply(result)} was not equal to the expected TestCase value ${pprint
          .apply(testCase)}."
      )
    }
  }

  def bodyEql(
      result: String,
      testCase: String,
      bodyMediaType: Option[String]
  ): ComplianceResult = {
    if (isJson(bodyMediaType)) {
      jsonEql(result, testCase)
    } else {
      eql(result, testCase)
    }
  }

  private def queryParamsExistenceCheck(
      queryParameters: Map[String, Seq[String]],
      requiredParameters: Option[List[String]],
      forbiddenParameters: Option[List[String]]
  ) = {
    val receivedParams = queryParameters.keySet
    val checkRequired = requiredParameters.foldMap { requiredParams =>
      requiredParams.traverse_ { param =>
        val errorMessage =
          s"Required query parameter $param was not present in the request"

        if (receivedParams.contains(param)) success
        else fail(errorMessage)
      }
    }
    val checkForbidden = forbiddenParameters.foldMap { forbiddenParams =>
      forbiddenParams.traverse_ { param =>
        val errorMessage =
          s"Forbidden query parameter $param was present in the request"
        if (receivedParams.contains(param)) fail(errorMessage)
        else success
      }
    }
    checkRequired |+| checkForbidden
  }

  private def queryParamValuesCheck(
      queryParameters: Map[String, Seq[String]],
      testCase: Option[List[String]]
  ) = {
    testCase.toList.flatten
      .map(splitQuery)
      .collect {
        case (key, _) if !queryParameters.contains(key) =>
          fail(s"missing query parameter $key")
        case (key, expectedValue)
            if !queryParameters
              .get(key)
              .toList
              .flatten
              .contains(expectedValue) =>
          fail(
            s"query parameter $key has value ${queryParameters.get(key).toList.flatten} but expected $expectedValue"
          )
        case _ => success
      }
      .combineAll
  }

  private def headersExistenceCheck(
      headers: Headers,
      requiredHeaders: Option[List[String]],
      forbiddenHeaders: Option[List[String]]
  ) = {
    val checkRequired = requiredHeaders.toList.flatten.collect {
      case key if headers.get(CIString(key)).isEmpty =>
        assert.fail(s"Header $key is required request.")
    }.combineAll
    val checkForbidden = forbiddenHeaders.toList.flatten.collect {
      case key if headers.get(CIString(key)).isDefined =>
        assert.fail(s"Header $key is forbidden in the request.")
    }.combineAll
    checkRequired |+| checkForbidden
  }
<<<<<<< HEAD

  private def headersCheck(
=======
  private def headerValuesCheck(
>>>>>>> e77bc9d5
      headers: Headers,
      expected: Headers
  ) = {
    expected.headers.map { case Header.Raw(key, expectedValue) =>
      headers
        .get(key)
        .map { v =>
          contains(expectedValue, v.toList.map(_.value), "Header: ")
        }
        .getOrElse(
          assert.fail(s"'$key' header is missing")
        )
    }.combineAll
  }

  object testCase {

    def checkQueryParameters(
        tc: HttpRequestTestCase,
        queryParameters: Map[String, Seq[String]]
    ): ComplianceResult = {
      val existenceChecks = assert.queryParamsExistenceCheck(
        queryParameters = queryParameters,
        requiredParameters = tc.requireQueryParams,
        forbiddenParameters = tc.forbidQueryParams
      )
      val valueChecks =
        assert.queryParamValuesCheck(queryParameters, tc.queryParams)

      existenceChecks |+| valueChecks
    }

    def checkHeaders(
        tc: HttpRequestTestCase,
        headers: Headers
    ): ComplianceResult = {
<<<<<<< HEAD
      assert.headersExistenceCheck(headers, Left(tc.forbidHeaders)) *>
        assert.headersExistenceCheck(headers, Right(tc.requireHeaders)) *>
        assert.headersCheck(headers, parseHeaders(tc.headers))
=======
      val existenceChecks = assert.headersExistenceCheck(
        headers,
        requiredHeaders = tc.requireHeaders,
        forbiddenHeaders = tc.forbidHeaders
      )
      val valueChecks = assert.headerValuesCheck(headers, tc.headers)
      existenceChecks |+| valueChecks
>>>>>>> e77bc9d5
    }

    def checkHeaders(
        tc: HttpResponseTestCase,
        headers: Headers
    ): ComplianceResult = {
<<<<<<< HEAD
      assert.headersExistenceCheck(headers, Left(tc.forbidHeaders)) *>
        assert.headersExistenceCheck(headers, Right(tc.requireHeaders)) *>
        assert.headersCheck(headers, parseHeaders(tc.headers))
=======
      val existenceChecks = assert.headersExistenceCheck(
        headers,
        requiredHeaders = tc.requireHeaders,
        forbiddenHeaders = tc.forbidHeaders
      )
      val valueChecks = assert.headerValuesCheck(headers, tc.headers)
      existenceChecks |+| valueChecks
>>>>>>> e77bc9d5
    }
  }
}<|MERGE_RESOLUTION|>--- conflicted
+++ resolved
@@ -60,7 +60,7 @@
   ): ComplianceResult = {
     seq
       .map(eql(a, _, prefix))
-      .find(_.isRight)
+      .find(_.isValid)
       .getOrElse(
         fail(
           s"$prefix the result value: ${pprint.apply(a)} was not contained in the expected TestCase value ${pprint
@@ -161,14 +161,9 @@
     }.combineAll
     checkRequired |+| checkForbidden
   }
-<<<<<<< HEAD
-
-  private def headersCheck(
-=======
   private def headerValuesCheck(
->>>>>>> e77bc9d5
       headers: Headers,
-      expected: Headers
+      expected: Option[Map[String, String]]
   ) = {
     expected.headers.map { case Header.Raw(key, expectedValue) =>
       headers
@@ -203,11 +198,6 @@
         tc: HttpRequestTestCase,
         headers: Headers
     ): ComplianceResult = {
-<<<<<<< HEAD
-      assert.headersExistenceCheck(headers, Left(tc.forbidHeaders)) *>
-        assert.headersExistenceCheck(headers, Right(tc.requireHeaders)) *>
-        assert.headersCheck(headers, parseHeaders(tc.headers))
-=======
       val existenceChecks = assert.headersExistenceCheck(
         headers,
         requiredHeaders = tc.requireHeaders,
@@ -215,26 +205,19 @@
       )
       val valueChecks = assert.headerValuesCheck(headers, tc.headers)
       existenceChecks |+| valueChecks
->>>>>>> e77bc9d5
     }
 
     def checkHeaders(
         tc: HttpResponseTestCase,
         headers: Headers
     ): ComplianceResult = {
-<<<<<<< HEAD
-      assert.headersExistenceCheck(headers, Left(tc.forbidHeaders)) *>
-        assert.headersExistenceCheck(headers, Right(tc.requireHeaders)) *>
-        assert.headersCheck(headers, parseHeaders(tc.headers))
-=======
       val existenceChecks = assert.headersExistenceCheck(
         headers,
         requiredHeaders = tc.requireHeaders,
         forbiddenHeaders = tc.forbidHeaders
       )
-      val valueChecks = assert.headerValuesCheck(headers, tc.headers)
+      val valueChecks = assert.headerValuesCheck(collaheaders, tc.headers)
       existenceChecks |+| valueChecks
->>>>>>> e77bc9d5
     }
   }
 }