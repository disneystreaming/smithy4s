/*
 *  Copyright 2021-2022 Disney Streaming
 *
 *  Licensed under the Tomorrow Open Source Technology License, Version 1.0 (the "License");
 *  you may not use this file except in compliance with the License.
 *  You may obtain a copy of the License at
 *
 *     https://disneystreaming.github.io/TOST-1.0.txt
 *
 *  Unless required by applicable law or agreed to in writing, software
 *  distributed under the License is distributed on an "AS IS" BASIS,
 *  WITHOUT WARRANTIES OR CONDITIONS OF ANY KIND, either express or implied.
 *  See the License for the specific language governing permissions and
 *  limitations under the License.
 */

package smithy4s.compliancetests

import cats.effect.Temporal
import smithy4s.Service

/**
  * A construct allowing for running http protocol compliance tests against the implementation of a given protocol.
  *
  * Http protocol compliance tests are a bunch of Smithy traits provided by AWS to express expectations against
  * service definitions, making test specifications protocol-agnostic.
  *
  * See https://awslabs.github.io/smithy/2.0/additional-specs/http-protocol-compliance-tests.html?highlight=test
  */
object HttpProtocolCompliance {

  def clientTests[F[_], Alg[_[_, _, _, _, _]]](
      reverseRouter: ReverseRouter[F],
      service: Service[Alg]
<<<<<<< HEAD
  )(implicit ce: CompatEffect[F]): List[ComplianceTest[F]] =
    new internals.ClientHttpComplianceTestCase[F, Alg](reverseRouter, service)
      .allClientTests()
=======
  )(implicit ce: Temporal[F]): List[ComplianceTest[F]] =
    new internals.ClientHttpComplianceTestCase[F, Alg](
      reverseRouter,
      service
    ).allClientTests()
>>>>>>> 545f3da4

  def serverTests[F[_], Alg[_[_, _, _, _, _]]](
      router: Router[F],
      service: Service[Alg]
  )(implicit ce: Temporal[F]): List[ComplianceTest[F]] =
    new internals.ServerHttpComplianceTestCase[F, Alg](
      router,
      service
    ).allServerTests()

  def clientAndServerTests[F[_], Alg[_[_, _, _, _, _]]](
      router: Router[F] with ReverseRouter[F],
      service: Service[Alg]
  )(implicit ce: Temporal[F]): List[ComplianceTest[F]] =
    clientTests(router, service) ++ serverTests(router, service)

}<|MERGE_RESOLUTION|>--- conflicted
+++ resolved
@@ -32,17 +32,11 @@
   def clientTests[F[_], Alg[_[_, _, _, _, _]]](
       reverseRouter: ReverseRouter[F],
       service: Service[Alg]
-<<<<<<< HEAD
-  )(implicit ce: CompatEffect[F]): List[ComplianceTest[F]] =
-    new internals.ClientHttpComplianceTestCase[F, Alg](reverseRouter, service)
-      .allClientTests()
-=======
   )(implicit ce: Temporal[F]): List[ComplianceTest[F]] =
     new internals.ClientHttpComplianceTestCase[F, Alg](
       reverseRouter,
       service
     ).allClientTests()
->>>>>>> 545f3da4
 
   def serverTests[F[_], Alg[_[_, _, _, _, _]]](
       router: Router[F],
