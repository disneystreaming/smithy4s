/*
 *  Copyright 2021-2022 Disney Streaming
 *
 *  Licensed under the Tomorrow Open Source Technology License, Version 1.0 (the "License");
 *  you may not use this file except in compliance with the License.
 *  You may obtain a copy of the License at
 *
 *     https://disneystreaming.github.io/TOST-1.0.txt
 *
 *  Unless required by applicable law or agreed to in writing, software
 *  distributed under the License is distributed on an "AS IS" BASIS,
 *  WITHOUT WARRANTIES OR CONDITIONS OF ANY KIND, either express or implied.
 *  See the License for the specific language governing permissions and
 *  limitations under the License.
 */

package smithy4s.xml

import cats.effect.IO
import cats.syntax.all._
import fs2._
import fs2.data.xml._
import fs2.data.xml.dom._
import smithy.api.XmlAttribute
import smithy.api.XmlFlattened
import smithy.api.XmlName
import smithy4s.ByteArray
import smithy4s.Hints
import smithy4s.ShapeId
import smithy4s.schema.Schema
import smithy4s.schema.Schema._
import smithy4s.xml.internals.XmlCursor
import smithy4s.xml.internals.XmlDecoderSchemaVisitor
import weaver._

object XmlCodecSpec extends SimpleIOSuite {

  implicit class SchemaOps[A](schema: Schema[A]) {
    def named(name: String) = schema.withId(ShapeId("default", name))
    def x = named("x")
    def n = named("Foo")
  }

  test("int") {
    implicit val schema: Schema[Int] = int.x
    val xml = "<x>1</x>"
    checkContent(xml, 1)
  }

  test("string") {
    implicit val schema: Schema[String] = string.x
    val xml = "<x>foo</x>"
    checkContent(xml, "foo")
  }

  test("boolean") {
    implicit val schema: Schema[Boolean] = boolean.x
    val xml = "<x>true</x>"
    checkContent(xml, true)
  }

  test("long") {
    implicit val schema: Schema[Long] = long.x
    val xml = "<x>1</x>"
    checkContent(xml, 1L)
  }

  test("short") {
    implicit val schema: Schema[Short] = short.x
    val xml = "<x>1</x>"
    checkContent(xml, 1.toShort)
  }

  test("byte") {
    implicit val schema: Schema[Byte] = byte.x
    val xml = "<x>99</x>"
    checkContent(xml, 'c'.toByte)
  }

  test("double") {
    implicit val schema: Schema[Double] = double.x
    val xml = "<x>1.1</x>"
    checkContent(xml, 1.1)
  }

  test("float") {
    implicit val schema: Schema[Float] = float.x
    if (!Platform.isJS) {
      val xml = "<x>1.1</x>"
      checkContent(xml, 1.1f)
    } else {
      // 1.1f prints 1.100000023841858 in JS
      val xml = "<x>1</x>"
      checkContent(xml, 1.0f)
    }
  }

  test("bigint") {
    implicit val schema: Schema[BigInt] = bigint.x
    val xml =
      "<x>1000000000000000000000000000000000000000000000000000000000000000</x>"
    checkContent(
      xml,
      BigInt("1000000000000000000000000000000000000000000000000000000000000000")
    )
  }

  test("bigdecimal") {
    implicit val schema: Schema[BigDecimal] = bigdecimal.x
    val xml =
      "<x>1000000000000000000000000000000000000000000000000000000000000000.1</x>"
    checkContent(
      xml,
      BigDecimal(
        "1000000000000000000000000000000000000000000000000000000000000000.1"
      )
    )
  }

  test("bytes") {
    implicit val schema: Schema[ByteArray] = bytes.x
    val xml = "<x>Zm9vYmFy</x>"
    checkContent(xml, ByteArray("foobar".getBytes()))
  }

  test("struct") {
    case class Foo(x: String, y: Option[String])
    object Foo {
      implicit val schema: Schema[Foo] = {
        val x = string.required[Foo]("x", _.x)
        val y = string.optional[Foo]("y", _.y)
        struct(x, y)(Foo.apply).n
      }
    }

    val xml = """|<Foo>
                 |  <x>x</x>
                 |  <y>y</y>
                 |</Foo>""".stripMargin

    checkContent(xml, Foo("x", Some("y")))
  }

  test("struct: empty optional") {
    case class Foo(x: String, y: Option[String])
    object Foo {
      implicit val schema: Schema[Foo] = {
        val x = string.required[Foo]("x", _.x)
        val y = string.optional[Foo]("y", _.y)
        struct(x, y)(Foo.apply).n
      }
    }

    val xml = """|<Foo>
                 |  <x>x</x>
                 |</Foo>""".stripMargin

    checkContent(xml, Foo("x", None))
  }

  test("struct: custom names") {
    case class Foo(x: String, y: Option[String])
    object Foo {
      implicit val schema: Schema[Foo] = {
        val x = string.required[Foo]("x", _.x).addHints(XmlName("xx"))
        val y = string.optional[Foo]("y", _.y).addHints(XmlName("y:y"))
        struct(x, y)(Foo.apply).n
      }
    }

    val xml = """|<Foo>
                 |  <xx>x</xx>
                 |  <y:y>y</y:y>
                 |</Foo>""".stripMargin

    checkContent(xml, Foo("x", Some("y")))
  }

  test("struct: attributes") {
    case class Foo(x: String, y: Option[String])
    object Foo {
      implicit val schema: Schema[Foo] = {
        val x = string.required[Foo]("x", _.x).addHints(XmlAttribute())
        val y = string.optional[Foo]("y", _.y).addHints(XmlAttribute())
        struct(x, y)(Foo.apply).n
      }
    }

    val xml = """<Foo x="x" y="y"/>""".stripMargin

    checkContent(xml, Foo("x", Some("y")))
  }

  test("struct: attributes with custom names") {
    case class Foo(x: String, y: Option[String])
    object Foo {
      implicit val schema: Schema[Foo] = {
        val x =
          string.required[Foo]("x", _.x).addHints(XmlName("xx"), XmlAttribute())
        val y =
          string.optional[Foo]("y", _.y).addHints(XmlName("yy"), XmlAttribute())
        struct(x, y)(Foo.apply).n
      }
    }

    val xml = """<Foo xx="x" yy="y"/>""".stripMargin

    checkContent(xml, Foo("x", Some("y")))
  }

  test("struct: empty optional attributes") {
    case class Foo(x: String, y: Option[String])
    object Foo {
      implicit val schema: Schema[Foo] = {
        val x =
          string.required[Foo]("x", _.x).addHints(XmlAttribute())
        val y =
          string.optional[Foo]("y", _.y).addHints(XmlAttribute())
        struct(x, y)(Foo.apply).n
      }
    }

    val xml = """<Foo x="x"/>""".stripMargin

    checkContent(xml, Foo("x", None))
  }

  test("list") {
    case class Foo(foos: List[Int])
    object Foo {
      implicit val schema: Schema[Foo] = {
        val foos = list(int)
          .required[Foo]("foos", _.foos)
        struct(foos)(Foo.apply).n
      }
    }

    val xml = """|<Foo>
                 |   <foos>
                 |      <member>1</member>
                 |      <member>2</member>
                 |      <member>3</member>
                 |   </foos>
                 |</Foo>""".stripMargin
    checkContent(xml, Foo(List(1, 2, 3)))
  }

  test("list: custom names") {
    case class Foo(foos: List[Int])
    object Foo {
      implicit val schema: Schema[Foo] = {
        val foos = list(int.addHints(XmlName("x")))
          .required[Foo]("foos", _.foos)
        struct(foos)(Foo.apply).n
      }
    }

    val xml = """|<Foo>
                 |   <foos>
                 |      <x>1</x>
                 |      <x>2</x>
                 |      <x>3</x>
                 |   </foos>
                 |</Foo>""".stripMargin
    checkContent(xml, Foo(List(1, 2, 3)))
  }

  test("list: flattened") {
    case class Foo(foos: List[Int])
    object Foo {
      implicit val schema: Schema[Foo] = {
        val foos = list(int)
          .required[Foo]("foos", _.foos)
          .addHints(XmlFlattened())
        struct(foos)(Foo.apply).n
      }
    }

    val xml = """|<Foo>
                 |   <foos>1</foos>
                 |   <foos>2</foos>
                 |   <foos>3</foos>
                 |</Foo>
                 |""".stripMargin
    checkContent(xml, Foo(List(1, 2, 3)))
  }

  test("list: flattened custom names") {
    case class Foo(foos: List[Int])
    object Foo {
      implicit val schema: Schema[Foo] = {
        val foos = list(int)
          .required[Foo]("foos", _.foos)
          .addHints(XmlFlattened(), XmlName("x"))
        struct(foos)(Foo.apply).n
      }
    }

    val xml = """|<Foo>
                 |   <x>1</x>
                 |   <x>2</x>
                 |   <x>3</x>
                 |</Foo>
                 |""".stripMargin
    checkContent(xml, Foo(List(1, 2, 3)))
  }

  test("recursion") {
    case class Foo(foo: Option[Foo])
    object Foo {
      implicit val schema: Schema[Foo] = recursive {
        val foos = schema.optional[Foo]("foo", _.foo)
        struct(foos)(Foo.apply).n
      }
    }

    val xml = """|<Foo>
                 |   <foo>
                 |      <foo>
                 |      </foo>
                 |   </foo>
                 |</Foo>
                 |""".stripMargin
    checkContent(xml, Foo(Some(Foo(Some(Foo(None))))))
  }

  test("union") {
    type Foo = Either[Int, String]
    implicit val schema: Schema[Foo] = {
      val left = int.oneOf[Foo]("left", Left(_))
      val right = string.oneOf[Foo]("right", Right(_))
      union(left, right) {
        case Left(int)     => left(int)
        case Right(string) => right(string)
      }.n
<<<<<<< HEAD
    }
    val xmlLeft = """<Foo><left>1</left></Foo>"""
    val xmlRight = """<Foo><right>hello</right></Foo>""".stripMargin
    checkContent[Foo](xmlLeft, Left(1)) |+|
      checkContent[Foo](xmlRight, Right("hello"))
  }

  test("union") {
    type Foo = Either[Int, String]
    implicit val schema: Schema[Foo] = {
      val left = int.oneOf[Foo]("left", Left(_))
      val right = string.oneOf[Foo]("right", Right(_))
      union(left, right) {
        case Left(int)     => left(int)
        case Right(string) => right(string)
      }.n
=======
>>>>>>> 83ca0929
    }
    val xmlLeft = """<Foo><left>1</left></Foo>"""
    val xmlRight = """<Foo><right>hello</right></Foo>""".stripMargin
    checkContent[Foo](xmlLeft, Left(1)) |+|
      checkContent[Foo](xmlRight, Right("hello"))
  }

<<<<<<< HEAD
=======
  test("union") {
    type Foo = Either[Int, String]
    implicit val schema: Schema[Foo] = {
      val left = int.oneOf[Foo]("left", Left(_))
      val right = string.oneOf[Foo]("right", Right(_))
      union(left, right) {
        case Left(int)     => left(int)
        case Right(string) => right(string)
      }.n
    }
    val xmlLeft = """<Foo><left>1</left></Foo>"""
    val xmlRight = """<Foo><right>hello</right></Foo>""".stripMargin
    checkContent[Foo](xmlLeft, Left(1)) |+|
      checkContent[Foo](xmlRight, Right("hello"))
  }

>>>>>>> 83ca0929
  test("recursiveUnion") {

    sealed trait Foo
    object Foo {
      case class Bar(foo: Foo) extends Foo
      case class Baz(int: Int) extends Foo

      implicit val schema: Schema[Foo] = Schema.recursive {
        val bar =
          Foo.schema
            .biject[Foo.Bar](Foo.Bar(_), (_: Foo.Bar).foo)
            .oneOf[Foo]("bar")
        val baz =
          int.biject[Foo.Baz](Foo.Baz(_), (_: Foo.Baz).int).oneOf[Foo]("baz")
        union(bar, baz) {
          case b: Foo.Bar => bar(b)
          case b: Foo.Baz => baz(b)
        }.n
      }
    }
    val xml = """|<Foo>
                 |   <bar>
                 |      <baz>1</baz>
                 |   </bar>
                 |</Foo>
                 |""".stripMargin
    checkContent[Foo](xml, Foo.Bar(Foo.Baz(1)))
  }

  test("union: custom names") {
    type Foo = Either[Int, String]
    implicit val schema: Schema[Foo] = {
      val left = int.oneOf[Foo]("left", Left(_)).addHints(XmlName("foo"))
      val right = string.oneOf[Foo]("right", Right(_)).addHints(XmlName("bar"))
      union(left, right) {
        case Left(int)     => left(int)
        case Right(string) => right(string)
      }.n
    }
    val xmlLeft = """<Foo><foo>1</foo></Foo>"""
    val xmlRight = """<Foo><bar>hello</bar></Foo>""".stripMargin
    checkContent[Foo](xmlLeft, Left(1)) |+|
      checkContent[Foo](xmlRight, Right("hello"))
  }

  test("enumeration") {
    sealed abstract class FooBar(val stringValue: String, val intValue: Int)
        extends smithy4s.Enumeration.Value {
      val name = stringValue
      val value = stringValue
      val hints = Hints.empty
      type EnumType = FooBar
      def enumeration = FooBar
    }
    object FooBar extends smithy4s.Enumeration[FooBar] {
      case object Foo extends FooBar("foo", 0)
      case object Bar extends FooBar("bar", 1)
      def hints = Hints.empty
      def id = smithy4s.ShapeId("test", "FooBar")
      def values = List(Foo, Bar)
      implicit val schema: Schema[FooBar] =
        Schema.stringEnumeration[FooBar](values).x
    }
    val xmlFoo = "<x>foo</x>"
    val xmlBar = "<x>bar</x>"
    checkContent[FooBar](xmlFoo, FooBar.Foo) <+>
      checkContent[FooBar](xmlBar, FooBar.Bar)
  }

  test("map") {
    case class Foo(foos: Map[String, Int])
    object Foo {
      implicit val schema: Schema[Foo] = {
        val foos = map(string, int)
          .required[Foo]("foos", _.foos)
          .addHints(XmlName("entries"))
        struct(foos)(Foo.apply).n
      }
    }

    val xml = """|<Foo>
                 |   <entries>
                 |        <entry>
                 |            <key>a</key>
                 |            <value>1</value>
                 |        </entry>
                 |        <entry>
                 |            <key>b</key>
                 |            <value>2</value>
                 |        </entry>
                 |   </entries>
                 |</Foo>""".stripMargin
    checkContent(xml, Foo(Map("a" -> 1, "b" -> 2)))
  }

  test("map: custom names") {
    case class Foo(foos: Map[String, Int])
    object Foo {
      implicit val schema: Schema[Foo] = {
        val foos =
          map(
            string.addMemberHints(XmlName("k")),
            int.addMemberHints(XmlName("v"))
          ).required[Foo]("foos", _.foos)
        struct(foos)(Foo.apply).n
      }
    }

    val xml = """|<Foo>
                 |   <foos>
                 |        <entry>
                 |            <k>a</k>
                 |            <v>1</v>
                 |        </entry>
                 |        <entry>
                 |            <k>b</k>
                 |            <v>2</v>
                 |        </entry>
                 |   </foos>
                 |</Foo>""".stripMargin
    checkContent(xml, Foo(Map("a" -> 1, "b" -> 2)))
  }

  test("map: flattened") {
    case class Foo(foos: Map[String, Int])
    object Foo {
      implicit val schema: Schema[Foo] = {
        val foos =
          map(string, int)
            .required[Foo]("foos", _.foos)
            .addHints(XmlFlattened())
        struct(foos)(Foo.apply).n
      }
    }

    val xml = """|<Foo>
                 |   <foos>
                 |      <key>a</key>
                 |      <value>1</value>
                 |   </foos>
                 |   <foos>
                 |      <key>b</key>
                 |      <value>2</value>
                 |   </foos>
                 |</Foo>""".stripMargin
    checkContent(xml, Foo(Map("a" -> 1, "b" -> 2)))
  }

  test("Document decoding") {
    case class Foo(x: Int)
    object Foo {
      implicit val schema: Schema[Foo] = {
        val x = int.required[Foo]("x", _.x)
        struct(x)(Foo.apply)
      }.withId(ShapeId("foo", "Foo"))
    }

    val xml = """|<Foo>
                 |   <x>1</x>
                 |</Foo>""".stripMargin
    checkDocument(xml, Foo(1))
  }

  test("Document decoding: custom name") {
    case class Foo(x: Int)
    object Foo {
      implicit val schema: Schema[Foo] = {
        val x = int.required[Foo]("x", _.x)
        struct(x)(Foo.apply).addHints(XmlName("F"))
      }
    }

    val xml = """|<F>
                 |   <x>1</x>
                 |</F>""".stripMargin
    checkDocument(xml, Foo(1))
  }

  test("Document decoding: failure") {
    case class Foo(x: Int)
    object Foo {
      implicit val schema: Schema[Foo] = {
        val x = int.required[Foo]("x", _.x)
        struct(x)(Foo.apply)
      }.withId(ShapeId("foo", "Foo"))
    }

    val xml = """|<Bar>
                 |   <x>1</x>
                 |</Bar>""".stripMargin
    parseDocument(xml)
      .flatMap(decodeDocument[Foo](_))
      .attempt
      .map { result =>
        expect.same(
          result,
          Left(
            XmlDecodeError(XPath.root, "Expected Foo XML root element, got Bar")
          )
        )
      }
  }

  def checkContent[A: Schema](xmlString: String, expected: A)(implicit
      loc: SourceLocation
  ): IO[Expectations] = {
    parseDocument(xmlString).flatMap { document =>
      val decodingChecks = decodeContent[A](document)
        .map(result => expect.same(result, expected).traced(here))

      import cats.Show
      implicit val showXmlDocument: Show[XmlDocument] = new Show[XmlDocument] {
        def show(xmlDocument: XmlDocument): String =
          XmlDocument.documentEventifier
            .eventify(xmlDocument)
            .through(render())
            .compile
            .string
      }

      val encodingChecks = {
        val encoded = encodeDocument(expected)
        IO(expect.same(encoded, document).traced(here))
      }

      (decodingChecks |+| encodingChecks)
    }
  }

  def checkDocument[A: Schema](xmlString: String, expected: A)(implicit
      loc: SourceLocation
  ): IO[Expectations] = {
    parseDocument(xmlString)
      .flatMap(decodeDocument[A](_))
      .map(result => expect.same(result, expected))
  }

  // Decode document differs from decode content in that the top-level
  // tag is checked against the ShapeId
  private def decodeDocument[A: Schema](document: XmlDocument): IO[A] = {
    XmlDocument.Decoder
      .fromSchema(implicitly[Schema[A]])
      .decode(document)
      .leftWiden[Throwable]
      .liftTo[IO]
  }

  def encodeDocument[A: Schema](value: A): XmlDocument = {
    val encoder = XmlDocument.Encoder.fromSchema(implicitly[Schema[A]])
    encoder.encode(value)
  }

  private def decodeContent[A: Schema](document: XmlDocument): IO[A] = {
    val decoder = implicitly[Schema[A]].compile(XmlDecoderSchemaVisitor)
    val cursor = XmlCursor.fromDocument(document)
    decoder.decode(cursor).leftWiden[Throwable].liftTo[IO]
  }

  private def parseDocument(xmlString: String): IO[XmlDocument] = {
    Stream
      .emit(xmlString)
      .through(events[IO, String]())
      .through(documents[IO, XmlDocument])
      .take(1)
      .compile
      .last
      .flatMap(_.liftTo[IO](new Throwable("BOOM")))
  }

}<|MERGE_RESOLUTION|>--- conflicted
+++ resolved
@@ -316,8 +316,7 @@
 
     val xml = """|<Foo>
                  |   <foo>
-                 |      <foo>
-                 |      </foo>
+                 |      <foo/>
                  |   </foo>
                  |</Foo>
                  |""".stripMargin
@@ -333,7 +332,6 @@
         case Left(int)     => left(int)
         case Right(string) => right(string)
       }.n
-<<<<<<< HEAD
     }
     val xmlLeft = """<Foo><left>1</left></Foo>"""
     val xmlRight = """<Foo><right>hello</right></Foo>""".stripMargin
@@ -350,8 +348,6 @@
         case Left(int)     => left(int)
         case Right(string) => right(string)
       }.n
-=======
->>>>>>> 83ca0929
     }
     val xmlLeft = """<Foo><left>1</left></Foo>"""
     val xmlRight = """<Foo><right>hello</right></Foo>""".stripMargin
@@ -359,25 +355,6 @@
       checkContent[Foo](xmlRight, Right("hello"))
   }
 
-<<<<<<< HEAD
-=======
-  test("union") {
-    type Foo = Either[Int, String]
-    implicit val schema: Schema[Foo] = {
-      val left = int.oneOf[Foo]("left", Left(_))
-      val right = string.oneOf[Foo]("right", Right(_))
-      union(left, right) {
-        case Left(int)     => left(int)
-        case Right(string) => right(string)
-      }.n
-    }
-    val xmlLeft = """<Foo><left>1</left></Foo>"""
-    val xmlRight = """<Foo><right>hello</right></Foo>""".stripMargin
-    checkContent[Foo](xmlLeft, Left(1)) |+|
-      checkContent[Foo](xmlRight, Right("hello"))
-  }
-
->>>>>>> 83ca0929
   test("recursiveUnion") {
 
     sealed trait Foo
