/*
 *  Copyright 2021-2022 Disney Streaming
 *
 *  Licensed under the Tomorrow Open Source Technology License, Version 1.0 (the "License");
 *  you may not use this file except in compliance with the License.
 *  You may obtain a copy of the License at
 *
 *     https://disneystreaming.github.io/TOST-1.0.txt
 *
 *  Unless required by applicable law or agreed to in writing, software
 *  distributed under the License is distributed on an "AS IS" BASIS,
 *  WITHOUT WARRANTIES OR CONDITIONS OF ANY KIND, either express or implied.
 *  See the License for the specific language governing permissions and
 *  limitations under the License.
 */

package smithy4s.xml

import cats.syntax.all._
import fs2.Pure
import fs2.Stream
import fs2.data.xml.Attr
import fs2.data.xml.QName
import fs2.data.xml.XmlEvent
import fs2.data.xml.XmlEvent.XmlCharRef
import fs2.data.xml.XmlEvent.XmlString
import fs2.data.xml.dom.DocumentBuilder
import fs2.data.xml.dom.DocumentEventifier
import smithy.api.XmlName
import smithy4s.ShapeId
import smithy4s.schema.Schema
import smithy4s.xml.internals.XmlCursor
import smithy4s.xml.internals.XmlDecoderSchemaVisitor
import smithy4s.xml.internals.XmlEncoderSchemaVisitor
import smithy4s.schema.CachedSchemaCompiler

/**
  * A XmlDocument is an atomic piece of xml data that contains only one
  * top-level element.
  *
  * @param root
  */
final case class XmlDocument(root: XmlDocument.XmlElem)

object XmlDocument {

  /**
    * The XmlContent is the the very simple ADT that Smithy4s works against when dealing with XML.
    * It can be either a piece of text, or an XML element. Smithy4s expects XML references to be resolved
    * before this content is created.
    *
    * It is worth noting that comments and other miscellaneous elements are erased before instances of this
    * ADT are produced
    */
  // format: off
  sealed trait XmlContent extends Product with Serializable
  final case class XmlText(text: String)                                                       extends XmlContent
  final case class XmlEntityRef(entityName: String)                                                       extends XmlContent {
    def text: String =
        entityName match {
          case "lt"   => "<"
          case "gt"   => ">"
          case "amp"  => "&"
          case "apos" => "'"
          case "quot" => "\""
          case other      => buildString(other)
        }

    private def buildString(name: String) = s"&$name;"
    
  }
  final case class XmlElem(name: XmlQName, attributes: List[XmlAttr], children: List[XmlContent]) extends XmlContent
  final case class XmlAttr(name: XmlQName, values: List[XmlText]) extends XmlContent
  final case class XmlQName(prefix: Option[String], name: String) {
    override def toString : String = render
    def render: String = prefix match {
      case None => name
      case Some(p) => p + ":" + name
    }
  }
  // format: on

  object XmlQName {
    def parse(string: String): XmlQName = {
      string.lastIndexOf(':') match {
        case -1 => XmlQName(None, string)
        case index =>
          val prefix = string.slice(0, index)
          val name = string.slice(index + 1, string.length())
          XmlQName(Some(prefix), name)
      }
    }

    def fromShapeId(shapeId: ShapeId): XmlQName = {
      XmlQName(None, shapeId.name)
    }
  }

  private def getRootName[A](schema: Schema[A]): XmlQName = {
    schema.hints
      .get(XmlName)
      .map(_.value)
      .map(XmlQName.parse)
      .getOrElse(XmlQName.fromShapeId(schema.shapeId))
  }

  /**
    * A Decoder aims at decoding documents. As such, it is not meant to be a compositional construct, because
    * documents cannot be nested under other documents. This aims at decoding top-level XML payloads.
    */
  trait Decoder[A] {
    def decode(xmlDocument: XmlDocument): Either[XmlDecodeError, A]
  }

  object Decoder extends CachedSchemaCompiler.Impl[Decoder] {
    def fromSchema[A](schema: Schema[A], cache: Cache): Decoder[A] = {
      val expectedRootName: XmlQName = getRootName(schema)
      val decoder = XmlDecoderSchemaVisitor(schema)
      new Decoder[A] {
        def decode(xmlDocument: XmlDocument): Either[XmlDecodeError, A] = {
          val rootName = xmlDocument.root.name
          if (rootName != expectedRootName) {
            Left(
              XmlDecodeError(
                XPath.root,
                s"Expected ${expectedRootName} XML root element, got ${rootName}"
              )
            )
          } else {
            decoder.decode(XmlCursor.fromDocument(xmlDocument))
          }
        }
      }
    }
  }

  trait Encoder[A] {
    def encode(value: A): XmlDocument
  }
  object Encoder extends CachedSchemaCompiler.Impl[Encoder] {
    def fromSchema[A](schema: Schema[A], cache: Cache): Encoder[A] = {
      val rootName: XmlQName = getRootName(schema)
      val rootNamespace =
        schema.hints
          .get(smithy.api.XmlNamespace)
          .toList
          .map(ns =>
            XmlAttr(
              XmlQName(None, "xmlns"),
              List(XmlText(ns.uri.toString))
            )
          )
      val xmlEncoder = XmlEncoderSchemaVisitor(schema)
      new Encoder[A] {
        def encode(value: A): XmlDocument = {
          val (attributes, children) =
            xmlEncoder.encode(value).partitionEither {
              case attr @ XmlAttr(_, _) => Left(attr)
              case other                => Right(other)
            }
<<<<<<< HEAD
          XmlDocument(XmlElem(rootName, rootNamespace ++ attributes, children))
=======
          XmlDocument(XmlElem(rootName, attributes, children))
>>>>>>> 83ca0929
        }
      }
    }
  }

  /**
    * This instance implements the DocumentBuilder interface provided by fs2-data, which
    * can be used to parse a stream of XML events into a stream of our XmlDocument.
    */
  implicit val documentBuilder: DocumentBuilder[XmlDocument] =
    new DocumentBuilder[XmlDocument] {

      type Content = Option[XmlContent]
      type Elem = Some[XmlDocument.XmlElem]
      type Misc = None.type

      def makeComment(content: String): Option[Misc] = None

      def makeText(texty: XmlEvent.XmlTexty): Content = {
        texty match {
          case XmlCharRef(_) => None
          case XmlEvent.XmlEntityRef(name) =>
            Some(XmlDocument.XmlEntityRef(name))
          case XmlString(s, _) => Some(XmlDocument.XmlText(s))
        }
      }

      def makeElement(
          name: QName,
          attributes: List[Attr],
          isEmpty: Boolean,
          children: List[Content]
      ): Elem = {
        val filtered = children.collect { case Some(content) => content }
        val xmlAttrs = attributes.map { attr =>
          val values = attr.value.collect { case XmlString(text, _) =>
            XmlText(text)
          }
          XmlAttr(XmlQName(attr.name.prefix, attr.name.local), values)
        }
        Some(XmlDocument.XmlElem(qname(name), xmlAttrs, filtered))
      }

      def makePI(target: String, content: String): Misc = None

      def makeDocument(
          version: Option[String],
          encoding: Option[String],
          standalone: Option[Boolean],
          doctype: Option[XmlEvent.XmlDoctype],
          prolog: List[Misc],
          root: Elem,
          postlog: List[Misc]
      ): XmlDocument = XmlDocument(root.get)

      private def qname(name: QName): XmlQName =
        XmlQName(name.prefix, name.local)

    }

  implicit val documentEventifier: DocumentEventifier[XmlDocument] =
    new DocumentEventifier[XmlDocument] {
      def eventify(node: XmlDocument): Stream[Pure, XmlEvent] = {
        Stream(XmlEvent.StartDocument) ++
          eventifyContent(node.root) ++
          Stream(XmlEvent.EndDocument)
      }
      def eventifyContent(xmlContent: XmlContent): Stream[Pure, XmlEvent] =
        xmlContent match {
          case XmlText(text) =>
            Stream(XmlEvent.XmlString(text, isCDATA = false))
          case XmlDocument.XmlEntityRef(entityName) =>
            Stream.emit(XmlEvent.XmlEntityRef(entityName))
          case XmlElem(name, attributes, children) =>
            val qName = toQName(name)
            val attr: List[Attr] = attributes.map(toAttr)
            if (children.isEmpty) {
              Stream(XmlEvent.StartTag(qName, attr, isEmpty = true))
            } else {
              Stream(XmlEvent.StartTag(qName, attr, isEmpty = false)) ++
                children.foldMap(eventifyContent) ++
                Stream(XmlEvent.EndTag(qName))
            }
          case XmlAttr(_, _) => Stream.empty
        }

      private def toAttr(attr: XmlAttr): Attr = Attr(
        toQName(attr.name),
        attr.values.map(text => XmlEvent.XmlString(text.text, isCDATA = false))
      )

      private def toQName(name: XmlQName): QName = QName(name.prefix, name.name)
    }

}<|MERGE_RESOLUTION|>--- conflicted
+++ resolved
@@ -42,6 +42,7 @@
   */
 final case class XmlDocument(root: XmlDocument.XmlElem)
 
+// scalafmt: {maxColumn = 120}
 object XmlDocument {
 
   /**
@@ -52,29 +53,28 @@
     * It is worth noting that comments and other miscellaneous elements are erased before instances of this
     * ADT are produced
     */
-  // format: off
   sealed trait XmlContent extends Product with Serializable
-  final case class XmlText(text: String)                                                       extends XmlContent
-  final case class XmlEntityRef(entityName: String)                                                       extends XmlContent {
+  final case class XmlText(text: String) extends XmlContent
+  final case class XmlEntityRef(entityName: String) extends XmlContent {
     def text: String =
-        entityName match {
-          case "lt"   => "<"
-          case "gt"   => ">"
-          case "amp"  => "&"
-          case "apos" => "'"
-          case "quot" => "\""
-          case other      => buildString(other)
-        }
+      entityName match {
+        case "lt"   => "<"
+        case "gt"   => ">"
+        case "amp"  => "&"
+        case "apos" => "'"
+        case "quot" => "\""
+        case other  => buildString(other)
+      }
 
     private def buildString(name: String) = s"&$name;"
-    
+
   }
   final case class XmlElem(name: XmlQName, attributes: List[XmlAttr], children: List[XmlContent]) extends XmlContent
   final case class XmlAttr(name: XmlQName, values: List[XmlText]) extends XmlContent
   final case class XmlQName(prefix: Option[String], name: String) {
-    override def toString : String = render
+    override def toString: String = render
     def render: String = prefix match {
-      case None => name
+      case None    => name
       case Some(p) => p + ":" + name
     }
   }
@@ -158,11 +158,7 @@
               case attr @ XmlAttr(_, _) => Left(attr)
               case other                => Right(other)
             }
-<<<<<<< HEAD
           XmlDocument(XmlElem(rootName, rootNamespace ++ attributes, children))
-=======
-          XmlDocument(XmlElem(rootName, attributes, children))
->>>>>>> 83ca0929
         }
       }
     }
@@ -197,13 +193,24 @@
           children: List[Content]
       ): Elem = {
         val filtered = children.collect { case Some(content) => content }
+        val hasElems = filtered.exists {
+          case _: XmlElem => true
+          case _          => false
+        }
+        // if the children have some xml elements, filtering whitespace around them.
+        val filtered2 = if (hasElems) filtered.filter {
+          case XmlText(text) if text.forall(_.isWhitespace) => false
+          case _                                            => true
+        }
+        else filtered
+
         val xmlAttrs = attributes.map { attr =>
           val values = attr.value.collect { case XmlString(text, _) =>
             XmlText(text)
           }
           XmlAttr(XmlQName(attr.name.prefix, attr.name.local), values)
         }
-        Some(XmlDocument.XmlElem(qname(name), xmlAttrs, filtered))
+        Some(XmlDocument.XmlElem(qname(name), xmlAttrs, filtered2))
       }
 
       def makePI(target: String, content: String): Misc = None
