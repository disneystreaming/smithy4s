package smithy4s.example

import smithy4s.Enumeration
import smithy4s.Hints
import smithy4s.Schema
import smithy4s.ShapeId
import smithy4s.ShapeTag
import smithy4s.schema.Schema.stringEnumeration

sealed abstract class FooEnum(_name: String, _stringValue: String, _intValue: Int, _hints: Hints) extends Enumeration.Value {
  override type EnumType = FooEnum
  override val name: String = _name
  override val stringValue: String = _stringValue
  override val intValue: Int = _intValue
  override val hints: Hints = _hints
  override def enumeration: Enumeration[EnumType] = FooEnum
  @inline final def widen: FooEnum = this
}
object FooEnum extends Enumeration[FooEnum] with ShapeTag.Companion[FooEnum] {
  val id: ShapeId = ShapeId("smithy4s.example", "FooEnum")

  val hints: Hints = Hints.empty

<<<<<<< HEAD
  case object FOO extends FooEnum("FOO", "Foo", 0, Hints())
=======
  case object FOO extends FooEnum("Foo", "FOO", 0, Hints.empty)
>>>>>>> 5214e286

  val values: List[FooEnum] = List(
    FOO,
  )
  implicit val schema: Schema[FooEnum] = stringEnumeration(values).withId(id).addHints(hints)
}<|MERGE_RESOLUTION|>--- conflicted
+++ resolved
@@ -21,11 +21,7 @@
 
   val hints: Hints = Hints.empty
 
-<<<<<<< HEAD
-  case object FOO extends FooEnum("FOO", "Foo", 0, Hints())
-=======
-  case object FOO extends FooEnum("Foo", "FOO", 0, Hints.empty)
->>>>>>> 5214e286
+  case object FOO extends FooEnum("FOO", "Foo", 0, Hints.empty)
 
   val values: List[FooEnum] = List(
     FOO,
