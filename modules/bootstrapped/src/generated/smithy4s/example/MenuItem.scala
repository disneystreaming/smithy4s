package smithy4s.example

import smithy4s.Hints
import smithy4s.Schema
import smithy4s.ShapeId
import smithy4s.ShapeTag
import smithy4s.schema.Schema.float
import smithy4s.schema.Schema.struct

final case class MenuItem(food: Food, price: Float, tags: Option[List[String]] = None, extraData: Option[Map[String, String]] = None)

object MenuItem extends ShapeTag.Companion[MenuItem] {
  val id: ShapeId = ShapeId("smithy4s.example", "MenuItem")

  val hints: Hints = Hints.empty

  // constructor using the original order from the spec
  private def make(food: Food, price: Float): MenuItem = MenuItem(food, price)

  implicit val schema: Schema[MenuItem] = struct(
    Food.schema.required[MenuItem]("food", _.food),
    float.required[MenuItem]("price", _.price),
<<<<<<< HEAD
    Tags.underlyingSchema.optional[MenuItem]("tags", _.tags),
    ExtraData.underlyingSchema.optional[MenuItem]("extraData", _.extraData),
  ){
    MenuItem.apply
  }.withId(id).addHints(hints)
=======
  )(make).withId(id).addHints(hints)
>>>>>>> 7042418b
}<|MERGE_RESOLUTION|>--- conflicted
+++ resolved
@@ -20,13 +20,9 @@
   implicit val schema: Schema[MenuItem] = struct(
     Food.schema.required[MenuItem]("food", _.food),
     float.required[MenuItem]("price", _.price),
-<<<<<<< HEAD
     Tags.underlyingSchema.optional[MenuItem]("tags", _.tags),
     ExtraData.underlyingSchema.optional[MenuItem]("extraData", _.extraData),
   ){
     MenuItem.apply
   }.withId(id).addHints(hints)
-=======
-  )(make).withId(id).addHints(hints)
->>>>>>> 7042418b
 }