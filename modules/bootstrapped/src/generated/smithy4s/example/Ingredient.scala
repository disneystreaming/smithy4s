package smithy4s.example

import smithy4s.Enumeration
import smithy4s.Hints
import smithy4s.Schema
import smithy4s.ShapeId
import smithy4s.ShapeTag
import smithy4s.schema.Schema.stringEnumeration

sealed abstract class Ingredient(_name: String, _stringValue: String, _intValue: Int, _hints: Hints) extends Enumeration.Value {
  override type EnumType = Ingredient
  override val name: String = _name
  override val stringValue: String = _stringValue
  override val intValue: Int = _intValue
  override val hints: Hints = _hints
  override def enumeration: Enumeration[EnumType] = Ingredient
  @inline final def widen: Ingredient = this
}
object Ingredient extends Enumeration[Ingredient] with ShapeTag.Companion[Ingredient] {
  val id: ShapeId = ShapeId("smithy4s.example", "Ingredient")

  val hints: Hints = Hints.empty

<<<<<<< HEAD
  case object MUSHROOM extends Ingredient("MUSHROOM", "Mushroom", 0, Hints())
  case object CHEESE extends Ingredient("CHEESE", "Cheese", 1, Hints())
  case object SALAD extends Ingredient("SALAD", "Salad", 2, Hints())
  case object TOMATO extends Ingredient("TOMATO", "Tomato", 3, Hints())
=======
  case object MUSHROOM extends Ingredient("Mushroom", "MUSHROOM", 0, Hints.empty)
  case object CHEESE extends Ingredient("Cheese", "CHEESE", 1, Hints.empty)
  case object SALAD extends Ingredient("Salad", "SALAD", 2, Hints.empty)
  case object TOMATO extends Ingredient("Tomato", "TOMATO", 3, Hints.empty)
>>>>>>> 5214e286

  val values: List[Ingredient] = List(
    MUSHROOM,
    CHEESE,
    SALAD,
    TOMATO,
  )
  implicit val schema: Schema[Ingredient] = stringEnumeration(values).withId(id).addHints(hints)
}<|MERGE_RESOLUTION|>--- conflicted
+++ resolved
@@ -21,17 +21,10 @@
 
   val hints: Hints = Hints.empty
 
-<<<<<<< HEAD
-  case object MUSHROOM extends Ingredient("MUSHROOM", "Mushroom", 0, Hints())
-  case object CHEESE extends Ingredient("CHEESE", "Cheese", 1, Hints())
-  case object SALAD extends Ingredient("SALAD", "Salad", 2, Hints())
-  case object TOMATO extends Ingredient("TOMATO", "Tomato", 3, Hints())
-=======
-  case object MUSHROOM extends Ingredient("Mushroom", "MUSHROOM", 0, Hints.empty)
-  case object CHEESE extends Ingredient("Cheese", "CHEESE", 1, Hints.empty)
-  case object SALAD extends Ingredient("Salad", "SALAD", 2, Hints.empty)
-  case object TOMATO extends Ingredient("Tomato", "TOMATO", 3, Hints.empty)
->>>>>>> 5214e286
+  case object MUSHROOM extends Ingredient("MUSHROOM", "Mushroom", 0, Hints.empty)
+  case object CHEESE extends Ingredient("CHEESE", "Cheese", 1, Hints.empty)
+  case object SALAD extends Ingredient("SALAD", "Salad", 2, Hints.empty)
+  case object TOMATO extends Ingredient("TOMATO", "Tomato", 3, Hints.empty)
 
   val values: List[Ingredient] = List(
     MUSHROOM,
