--- conflicted
+++ resolved
@@ -17,16 +17,12 @@
 
   val hints: Hints = Hints.empty
 
-<<<<<<< HEAD
   object Optics {
     val rain: Prism[ForecastResult, ChanceOfRain] = Prism.partial[ForecastResult, ChanceOfRain]{ case RainCase(t) => t }(RainCase.apply)
     val sun: Prism[ForecastResult, UVIndex] = Prism.partial[ForecastResult, UVIndex]{ case SunCase(t) => t }(SunCase.apply)
   }
 
-  final case class RainCase(rain: ChanceOfRain) extends ForecastResult
-=======
   final case class RainCase(rain: ChanceOfRain) extends ForecastResult { final def _ordinal: Int = 0 }
->>>>>>> ea1485ee
   def rain(rain:ChanceOfRain): ForecastResult = RainCase(rain)
   final case class SunCase(sun: UVIndex) extends ForecastResult { final def _ordinal: Int = 1 }
   def sun(sun:UVIndex): ForecastResult = SunCase(sun)
