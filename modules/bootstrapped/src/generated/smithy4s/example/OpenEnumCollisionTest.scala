package smithy4s.example

import smithy4s.Enumeration
import smithy4s.Hints
import smithy4s.Schema
import smithy4s.ShapeId
import smithy4s.ShapeTag
import smithy4s.optics.Prism
import smithy4s.schema.Schema.openStringEnumeration

sealed abstract class OpenEnumCollisionTest(_name: String, _stringValue: String, _intValue: Int, _hints: Hints) extends Enumeration.Value {
  override type EnumType = OpenEnumCollisionTest
  override val name: String = _name
  override val stringValue: String = _stringValue
  override val intValue: Int = _intValue
  override val hints: Hints = _hints
  override def enumeration: Enumeration[EnumType] = OpenEnumCollisionTest
  @inline final def widen: OpenEnumCollisionTest = this
}
object OpenEnumCollisionTest extends Enumeration[OpenEnumCollisionTest] with ShapeTag.Companion[OpenEnumCollisionTest] {
  val id: ShapeId = ShapeId("smithy4s.example", "OpenEnumCollisionTest")

  val hints: Hints = Hints(
    alloy.OpenEnum(),
  ).lazily

  object optics {
    val ONE: Prism[OpenEnumCollisionTest, OpenEnumCollisionTest.ONE.type] = Prism.partial[OpenEnumCollisionTest, OpenEnumCollisionTest.ONE.type]{ case OpenEnumCollisionTest.ONE => OpenEnumCollisionTest.ONE }(identity)
    val TWO: Prism[OpenEnumCollisionTest, OpenEnumCollisionTest.TWO.type] = Prism.partial[OpenEnumCollisionTest, OpenEnumCollisionTest.TWO.type]{ case OpenEnumCollisionTest.TWO => OpenEnumCollisionTest.TWO }(identity)
    val Unknown: Prism[OpenEnumCollisionTest, OpenEnumCollisionTest.Unknown.type] = Prism.partial[OpenEnumCollisionTest, OpenEnumCollisionTest.Unknown.type]{ case OpenEnumCollisionTest.Unknown => OpenEnumCollisionTest.Unknown }(identity)
    val $unknown: Prism[OpenEnumCollisionTest, OpenEnumCollisionTest.$Unknown] = Prism.partial[OpenEnumCollisionTest, OpenEnumCollisionTest.$Unknown]{ case u: OpenEnumCollisionTest.$Unknown => u }(identity)
  }

<<<<<<< HEAD
  case object ONE extends OpenEnumCollisionTest("ONE", "ONE", 0, Hints())
  case object TWO extends OpenEnumCollisionTest("TWO", "TWO", 1, Hints())
  case object Unknown extends OpenEnumCollisionTest("Unknown", "Unknown", 2, Hints())
  final case class $Unknown(str: String) extends OpenEnumCollisionTest("$Unknown", str, -1, Hints.empty)
=======
  case object ONE extends OpenEnumCollisionTest("ONE", "ONE", 0, Hints.empty)
  case object TWO extends OpenEnumCollisionTest("TWO", "TWO", 1, Hints.empty)
  case object Unknown extends OpenEnumCollisionTest("Unknown", "Unknown", 2, Hints.empty)
  final case class $Unknown(str: String) extends OpenEnumCollisionTest(str, "$Unknown", -1, Hints.empty)
>>>>>>> 5214e286

  val $unknown: String => OpenEnumCollisionTest = $Unknown(_)

  val values: List[OpenEnumCollisionTest] = List(
    ONE,
    TWO,
    Unknown,
  )
  implicit val schema: Schema[OpenEnumCollisionTest] = openStringEnumeration(values, $unknown).withId(id).addHints(hints)
}<|MERGE_RESOLUTION|>--- conflicted
+++ resolved
@@ -31,17 +31,10 @@
     val $unknown: Prism[OpenEnumCollisionTest, OpenEnumCollisionTest.$Unknown] = Prism.partial[OpenEnumCollisionTest, OpenEnumCollisionTest.$Unknown]{ case u: OpenEnumCollisionTest.$Unknown => u }(identity)
   }
 
-<<<<<<< HEAD
-  case object ONE extends OpenEnumCollisionTest("ONE", "ONE", 0, Hints())
-  case object TWO extends OpenEnumCollisionTest("TWO", "TWO", 1, Hints())
-  case object Unknown extends OpenEnumCollisionTest("Unknown", "Unknown", 2, Hints())
-  final case class $Unknown(str: String) extends OpenEnumCollisionTest("$Unknown", str, -1, Hints.empty)
-=======
   case object ONE extends OpenEnumCollisionTest("ONE", "ONE", 0, Hints.empty)
   case object TWO extends OpenEnumCollisionTest("TWO", "TWO", 1, Hints.empty)
   case object Unknown extends OpenEnumCollisionTest("Unknown", "Unknown", 2, Hints.empty)
-  final case class $Unknown(str: String) extends OpenEnumCollisionTest(str, "$Unknown", -1, Hints.empty)
->>>>>>> 5214e286
+  final case class $Unknown(str: String) extends OpenEnumCollisionTest("$Unknown", str, -1, Hints.empty)
 
   val $unknown: String => OpenEnumCollisionTest = $Unknown(_)
 
