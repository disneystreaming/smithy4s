--- conflicted
+++ resolved
@@ -25,7 +25,7 @@
 object ReservedNameServiceGen extends Service.Mixin[ReservedNameServiceGen, ReservedNameServiceOperation] {
 
   val id: ShapeId = ShapeId("smithy4s.example.collision", "ReservedNameService")
-  val version: java.lang.String = "1.0.0"
+  val version: scala.Predef.String = "1.0.0"
 
   val hints: Hints = Hints(
     alloy.SimpleRestJson(),
@@ -38,19 +38,11 @@
     type Default[F[+_, +_]] = Constant[smithy4s.kinds.stubs.Kind2[F]#toKind5]
   }
 
-<<<<<<< HEAD
   val endpoints: Vector[smithy4s.Endpoint[ReservedNameServiceOperation, _, _, _, _, _]] = Vector(
-    ReservedNameServiceOperation._Set,
-    ReservedNameServiceOperation._List,
-    ReservedNameServiceOperation._Map,
-    ReservedNameServiceOperation._Option,
-=======
-  val endpoints: scala.List[smithy4s.Endpoint[ReservedNameServiceOperation, _, _, _, _, _]] = scala.List(
     ReservedNameServiceOperation.Set,
     ReservedNameServiceOperation.List,
     ReservedNameServiceOperation.Map,
     ReservedNameServiceOperation.Option,
->>>>>>> 6cc6f099
   )
 
   def input[I, E, O, SI, SO](op: ReservedNameServiceOperation[I, E, O, SI, SO]): I = op.input
@@ -92,12 +84,8 @@
   }
   final case class Set(input: SetInput) extends ReservedNameServiceOperation[SetInput, Nothing, Unit, Nothing, Nothing] {
     def run[F[_, _, _, _, _]](impl: ReservedNameServiceGen[F]): F[SetInput, Nothing, Unit, Nothing, Nothing] = impl.set(input.set)
-<<<<<<< HEAD
     def ordinal = 0
-    def endpoint: smithy4s.Endpoint[ReservedNameServiceOperation,SetInput, Nothing, Unit, Nothing, Nothing] = _Set
-=======
-    def endpoint: (SetInput, smithy4s.Endpoint[ReservedNameServiceOperation,SetInput, Nothing, Unit, Nothing, Nothing]) = (input, Set)
->>>>>>> 6cc6f099
+    def endpoint: smithy4s.Endpoint[ReservedNameServiceOperation,SetInput, Nothing, Unit, Nothing, Nothing] = Set
   }
   object Set extends smithy4s.Endpoint[ReservedNameServiceOperation,SetInput, Nothing, Unit, Nothing, Nothing] {
     val id: ShapeId = ShapeId("smithy4s.example.collision", "Set")
@@ -113,12 +101,8 @@
   }
   final case class List(input: ListInput) extends ReservedNameServiceOperation[ListInput, Nothing, Unit, Nothing, Nothing] {
     def run[F[_, _, _, _, _]](impl: ReservedNameServiceGen[F]): F[ListInput, Nothing, Unit, Nothing, Nothing] = impl.list(input.list)
-<<<<<<< HEAD
     def ordinal = 1
-    def endpoint: smithy4s.Endpoint[ReservedNameServiceOperation,ListInput, Nothing, Unit, Nothing, Nothing] = _List
-=======
-    def endpoint: (ListInput, smithy4s.Endpoint[ReservedNameServiceOperation,ListInput, Nothing, Unit, Nothing, Nothing]) = (input, List)
->>>>>>> 6cc6f099
+    def endpoint: smithy4s.Endpoint[ReservedNameServiceOperation,ListInput, Nothing, Unit, Nothing, Nothing] = List
   }
   object List extends smithy4s.Endpoint[ReservedNameServiceOperation,ListInput, Nothing, Unit, Nothing, Nothing] {
     val id: ShapeId = ShapeId("smithy4s.example.collision", "List")
@@ -134,12 +118,8 @@
   }
   final case class Map(input: MapInput) extends ReservedNameServiceOperation[MapInput, Nothing, Unit, Nothing, Nothing] {
     def run[F[_, _, _, _, _]](impl: ReservedNameServiceGen[F]): F[MapInput, Nothing, Unit, Nothing, Nothing] = impl.map(input.value)
-<<<<<<< HEAD
     def ordinal = 2
-    def endpoint: smithy4s.Endpoint[ReservedNameServiceOperation,MapInput, Nothing, Unit, Nothing, Nothing] = _Map
-=======
-    def endpoint: (MapInput, smithy4s.Endpoint[ReservedNameServiceOperation,MapInput, Nothing, Unit, Nothing, Nothing]) = (input, Map)
->>>>>>> 6cc6f099
+    def endpoint: smithy4s.Endpoint[ReservedNameServiceOperation,MapInput, Nothing, Unit, Nothing, Nothing] = Map
   }
   object Map extends smithy4s.Endpoint[ReservedNameServiceOperation,MapInput, Nothing, Unit, Nothing, Nothing] {
     val id: ShapeId = ShapeId("smithy4s.example.collision", "Map")
@@ -155,12 +135,8 @@
   }
   final case class Option(input: OptionInput) extends ReservedNameServiceOperation[OptionInput, Nothing, Unit, Nothing, Nothing] {
     def run[F[_, _, _, _, _]](impl: ReservedNameServiceGen[F]): F[OptionInput, Nothing, Unit, Nothing, Nothing] = impl.option(input.value)
-<<<<<<< HEAD
     def ordinal = 3
-    def endpoint: smithy4s.Endpoint[ReservedNameServiceOperation,OptionInput, Nothing, Unit, Nothing, Nothing] = _Option
-=======
-    def endpoint: (OptionInput, smithy4s.Endpoint[ReservedNameServiceOperation,OptionInput, Nothing, Unit, Nothing, Nothing]) = (input, Option)
->>>>>>> 6cc6f099
+    def endpoint: smithy4s.Endpoint[ReservedNameServiceOperation,OptionInput, Nothing, Unit, Nothing, Nothing] = Option
   }
   object Option extends smithy4s.Endpoint[ReservedNameServiceOperation,OptionInput, Nothing, Unit, Nothing, Nothing] {
     val id: ShapeId = ShapeId("smithy4s.example.collision", "Option")
