--- conflicted
+++ resolved
@@ -23,15 +23,9 @@
     alloy.OpenEnum(),
   ).lazily
 
-<<<<<<< HEAD
-  case object ONE extends OpenNumsStr("ONE", "ONE", 0, Hints())
-  case object TWO extends OpenNumsStr("TWO", "TWO", 1, Hints())
-  final case class $Unknown(str: String) extends OpenNumsStr("$Unknown", str, -1, Hints.empty)
-=======
   case object ONE extends OpenNumsStr("ONE", "ONE", 0, Hints.empty)
   case object TWO extends OpenNumsStr("TWO", "TWO", 1, Hints.empty)
-  final case class $Unknown(str: String) extends OpenNumsStr(str, "$Unknown", -1, Hints.empty)
->>>>>>> 5214e286
+  final case class $Unknown(str: String) extends OpenNumsStr("$Unknown", str, -1, Hints.empty)
 
   val $unknown: String => OpenNumsStr = $Unknown(_)
 
