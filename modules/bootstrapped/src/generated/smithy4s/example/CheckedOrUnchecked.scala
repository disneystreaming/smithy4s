package smithy4s.example

import smithy4s.Hints
import smithy4s.Schema
import smithy4s.ShapeId
import smithy4s.ShapeTag
import smithy4s.schema.Schema.bijection
import smithy4s.schema.Schema.string
import smithy4s.schema.Schema.union

sealed trait CheckedOrUnchecked extends scala.Product with scala.Serializable {
  @inline final def widen: CheckedOrUnchecked = this
  def _ordinal: Int
}
object CheckedOrUnchecked extends ShapeTag.Companion[CheckedOrUnchecked] {
  val id: ShapeId = ShapeId("smithy4s.example", "CheckedOrUnchecked")

  val hints: Hints = Hints.empty

<<<<<<< HEAD
  final case class CheckedCase(checked: String) extends CheckedOrUnchecked { final def _ordinal: Int = 0 }
  final case class RawCase(raw: String) extends CheckedOrUnchecked { final def _ordinal: Int = 1 }
=======
  final case class CheckedCase(checked: String) extends CheckedOrUnchecked
  def checked(checked:String): CheckedOrUnchecked = CheckedCase(checked)
  final case class RawCase(raw: String) extends CheckedOrUnchecked
  def raw(raw:String): CheckedOrUnchecked = RawCase(raw)
>>>>>>> 7aeec217

  object CheckedCase {
    val hints: Hints = Hints.empty
    val schema: Schema[CheckedCase] = bijection(string.addHints(hints).validated(smithy.api.Pattern("^\\w+$")), CheckedCase(_), _.checked)
    val alt = schema.oneOf[CheckedOrUnchecked]("checked")
  }
  object RawCase {
    val hints: Hints = Hints.empty
    val schema: Schema[RawCase] = bijection(string.addHints(hints), RawCase(_), _.raw)
    val alt = schema.oneOf[CheckedOrUnchecked]("raw")
  }

  implicit val schema: Schema[CheckedOrUnchecked] = union(
    CheckedCase.alt,
    RawCase.alt,
  ){
    _._ordinal
  }.withId(id).addHints(hints)
}<|MERGE_RESOLUTION|>--- conflicted
+++ resolved
@@ -17,15 +17,10 @@
 
   val hints: Hints = Hints.empty
 
-<<<<<<< HEAD
   final case class CheckedCase(checked: String) extends CheckedOrUnchecked { final def _ordinal: Int = 0 }
+  def checked(checked:String): CheckedOrUnchecked = CheckedCase(checked)
   final case class RawCase(raw: String) extends CheckedOrUnchecked { final def _ordinal: Int = 1 }
-=======
-  final case class CheckedCase(checked: String) extends CheckedOrUnchecked
-  def checked(checked:String): CheckedOrUnchecked = CheckedCase(checked)
-  final case class RawCase(raw: String) extends CheckedOrUnchecked
   def raw(raw:String): CheckedOrUnchecked = RawCase(raw)
->>>>>>> 7aeec217
 
   object CheckedCase {
     val hints: Hints = Hints.empty
