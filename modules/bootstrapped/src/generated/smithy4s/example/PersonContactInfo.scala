package smithy4s.example

import smithy4s.Hints
import smithy4s.Schema
import smithy4s.ShapeId
import smithy4s.ShapeTag
import smithy4s.interopcats.SchemaVisitorHash
import smithy4s.schema.Schema.bijection
import smithy4s.schema.Schema.union

sealed trait PersonContactInfo extends scala.Product with scala.Serializable {
  @inline final def widen: PersonContactInfo = this
  def _ordinal: Int
}
object PersonContactInfo extends ShapeTag.Companion[PersonContactInfo] {
  val id: ShapeId = ShapeId("smithy4s.example", "PersonContactInfo")

  val hints: Hints = Hints(
    smithy4s.example.Hash(),
  )

<<<<<<< HEAD
  final case class EmailCase(email: PersonEmail) extends PersonContactInfo { final def _ordinal: Int = 0 }
  final case class PhoneCase(phone: PersonPhoneNumber) extends PersonContactInfo { final def _ordinal: Int = 1 }
=======
  final case class EmailCase(email: PersonEmail) extends PersonContactInfo
  def email(email:PersonEmail): PersonContactInfo = EmailCase(email)
  final case class PhoneCase(phone: PersonPhoneNumber) extends PersonContactInfo
  def phone(phone:PersonPhoneNumber): PersonContactInfo = PhoneCase(phone)
>>>>>>> 7aeec217

  object EmailCase {
    val hints: Hints = Hints.empty
    val schema: Schema[EmailCase] = bijection(PersonEmail.schema.addHints(hints), EmailCase(_), _.email)
    val alt = schema.oneOf[PersonContactInfo]("email")
  }
  object PhoneCase {
    val hints: Hints = Hints.empty
    val schema: Schema[PhoneCase] = bijection(PersonPhoneNumber.schema.addHints(hints), PhoneCase(_), _.phone)
    val alt = schema.oneOf[PersonContactInfo]("phone")
  }

  implicit val schema: Schema[PersonContactInfo] = union(
    EmailCase.alt,
    PhoneCase.alt,
  ){
    _._ordinal
  }.withId(id).addHints(hints)

  implicit val personContactInfoHash: cats.Hash[PersonContactInfo] = SchemaVisitorHash.fromSchema(schema)
}<|MERGE_RESOLUTION|>--- conflicted
+++ resolved
@@ -19,15 +19,10 @@
     smithy4s.example.Hash(),
   )
 
-<<<<<<< HEAD
   final case class EmailCase(email: PersonEmail) extends PersonContactInfo { final def _ordinal: Int = 0 }
+  def email(email:PersonEmail): PersonContactInfo = EmailCase(email)
   final case class PhoneCase(phone: PersonPhoneNumber) extends PersonContactInfo { final def _ordinal: Int = 1 }
-=======
-  final case class EmailCase(email: PersonEmail) extends PersonContactInfo
-  def email(email:PersonEmail): PersonContactInfo = EmailCase(email)
-  final case class PhoneCase(phone: PersonPhoneNumber) extends PersonContactInfo
   def phone(phone:PersonPhoneNumber): PersonContactInfo = PhoneCase(phone)
->>>>>>> 7aeec217
 
   object EmailCase {
     val hints: Hints = Hints.empty
