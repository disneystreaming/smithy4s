package smithy4s.example

import smithy4s.Hints
import smithy4s.Schema
import smithy4s.ShapeId
import smithy4s.ShapeTag
import smithy4s.interopcats.SchemaVisitorHash
import smithy4s.optics.Prism
import smithy4s.schema.Schema.bijection
import smithy4s.schema.Schema.union

sealed trait PersonContactInfo extends scala.Product with scala.Serializable {
  @inline final def widen: PersonContactInfo = this
  def _ordinal: Int
}
object PersonContactInfo extends ShapeTag.Companion[PersonContactInfo] {
  val id: ShapeId = ShapeId("smithy4s.example", "PersonContactInfo")

  val hints: Hints = Hints(
    smithy4s.example.Hash(),
  )

<<<<<<< HEAD
  object Optics {
    val email: Prism[PersonContactInfo, PersonEmail] = Prism.partial[PersonContactInfo, PersonEmail]{ case EmailCase(t) => t }(EmailCase.apply)
    val phone: Prism[PersonContactInfo, PersonPhoneNumber] = Prism.partial[PersonContactInfo, PersonPhoneNumber]{ case PhoneCase(t) => t }(PhoneCase.apply)
  }

  final case class EmailCase(email: PersonEmail) extends PersonContactInfo
=======
  final case class EmailCase(email: PersonEmail) extends PersonContactInfo { final def _ordinal: Int = 0 }
>>>>>>> ea1485ee
  def email(email:PersonEmail): PersonContactInfo = EmailCase(email)
  final case class PhoneCase(phone: PersonPhoneNumber) extends PersonContactInfo { final def _ordinal: Int = 1 }
  def phone(phone:PersonPhoneNumber): PersonContactInfo = PhoneCase(phone)

  object EmailCase {
    val hints: Hints = Hints.empty
    val schema: Schema[EmailCase] = bijection(PersonEmail.schema.addHints(hints), EmailCase(_), _.email)
    val alt = schema.oneOf[PersonContactInfo]("email")
  }
  object PhoneCase {
    val hints: Hints = Hints.empty
    val schema: Schema[PhoneCase] = bijection(PersonPhoneNumber.schema.addHints(hints), PhoneCase(_), _.phone)
    val alt = schema.oneOf[PersonContactInfo]("phone")
  }

  implicit val schema: Schema[PersonContactInfo] = union(
    EmailCase.alt,
    PhoneCase.alt,
  ){
    _._ordinal
  }.withId(id).addHints(hints)

  implicit val personContactInfoHash: cats.Hash[PersonContactInfo] = SchemaVisitorHash.fromSchema(schema)
}<|MERGE_RESOLUTION|>--- conflicted
+++ resolved
@@ -20,16 +20,12 @@
     smithy4s.example.Hash(),
   )
 
-<<<<<<< HEAD
   object Optics {
     val email: Prism[PersonContactInfo, PersonEmail] = Prism.partial[PersonContactInfo, PersonEmail]{ case EmailCase(t) => t }(EmailCase.apply)
     val phone: Prism[PersonContactInfo, PersonPhoneNumber] = Prism.partial[PersonContactInfo, PersonPhoneNumber]{ case PhoneCase(t) => t }(PhoneCase.apply)
   }
 
-  final case class EmailCase(email: PersonEmail) extends PersonContactInfo
-=======
   final case class EmailCase(email: PersonEmail) extends PersonContactInfo { final def _ordinal: Int = 0 }
->>>>>>> ea1485ee
   def email(email:PersonEmail): PersonContactInfo = EmailCase(email)
   final case class PhoneCase(phone: PersonPhoneNumber) extends PersonContactInfo { final def _ordinal: Int = 1 }
   def phone(phone:PersonPhoneNumber): PersonContactInfo = PhoneCase(phone)
