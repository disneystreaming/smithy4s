--- conflicted
+++ resolved
@@ -127,15 +127,10 @@
 
     val hints: Hints = Hints.empty
 
-<<<<<<< HEAD
     final case class ServerErrorCase(serverError: ServerError) extends PutObjectError { final def _ordinal: Int = 0 }
+    def serverError(serverError:ServerError): PutObjectError = ServerErrorCase(serverError)
     final case class NoMoreSpaceCase(noMoreSpace: NoMoreSpace) extends PutObjectError { final def _ordinal: Int = 1 }
-=======
-    final case class ServerErrorCase(serverError: ServerError) extends PutObjectError
-    def serverError(serverError:ServerError): PutObjectError = ServerErrorCase(serverError)
-    final case class NoMoreSpaceCase(noMoreSpace: NoMoreSpace) extends PutObjectError
     def noMoreSpace(noMoreSpace:NoMoreSpace): PutObjectError = NoMoreSpaceCase(noMoreSpace)
->>>>>>> 7aeec217
 
     object ServerErrorCase {
       val hints: Hints = Hints.empty
@@ -190,12 +185,8 @@
 
     val hints: Hints = Hints.empty
 
-<<<<<<< HEAD
     final case class ServerErrorCase(serverError: ServerError) extends GetObjectError { final def _ordinal: Int = 0 }
-=======
-    final case class ServerErrorCase(serverError: ServerError) extends GetObjectError
     def serverError(serverError:ServerError): GetObjectError = ServerErrorCase(serverError)
->>>>>>> 7aeec217
 
     object ServerErrorCase {
       val hints: Hints = Hints.empty
