package smithy4s.example

import smithy4s.Hints
import smithy4s.Schema
import smithy4s.ShapeId
import smithy4s.ShapeTag
import smithy4s.schema.Schema.bijection
import smithy4s.schema.Schema.string
import smithy4s.schema.Schema.struct
import smithy4s.schema.Schema.union

/** Our order types have different ways to identify a product
  * Except for preview orders, these don't have an ID 
  */
sealed trait OrderType extends scala.Product with scala.Serializable {
  @inline final def widen: OrderType = this
  def _ordinal: Int
}
object OrderType extends ShapeTag.Companion[OrderType] {
  val id: ShapeId = ShapeId("smithy4s.example", "OrderType")

  val hints: Hints = Hints(
    smithy.api.Documentation("Our order types have different ways to identify a product\nExcept for preview orders, these don\'t have an ID "),
  )

<<<<<<< HEAD
  final case class OnlineCase(online: OrderNumber) extends OrderType { final def _ordinal: Int = 0 }
=======
  final case class OnlineCase(online: OrderNumber) extends OrderType
  def online(online:OrderNumber): OrderType = OnlineCase(online)
>>>>>>> 7aeec217
  /** For an InStoreOrder a location ID isn't needed */
  final case class InStoreOrder(id: OrderNumber, locationId: Option[String] = None) extends OrderType {
    def _ordinal: Int = 1
  }
  object InStoreOrder extends ShapeTag.Companion[InStoreOrder] {
    val id: ShapeId = ShapeId("smithy4s.example", "InStoreOrder")

    val hints: Hints = Hints(
      smithy.api.Documentation("For an InStoreOrder a location ID isn\'t needed"),
    )

    val schema: Schema[InStoreOrder] = struct(
      OrderNumber.schema.required[InStoreOrder]("id", _.id).addHints(smithy.api.Required()),
      string.optional[InStoreOrder]("locationId", _.locationId),
    ){
      InStoreOrder.apply
    }.withId(id).addHints(hints)

    val alt = schema.oneOf[OrderType]("inStore")
  }
<<<<<<< HEAD
  case object PreviewCase extends OrderType { final def _ordinal: Int = 2 }
=======
  case object PreviewCase extends OrderType
  def preview(): OrderType = PreviewCase
>>>>>>> 7aeec217
  private val PreviewCaseAlt = Schema.constant(PreviewCase).oneOf[OrderType]("preview").addHints(hints)

  object OnlineCase {
    val hints: Hints = Hints.empty
    val schema: Schema[OnlineCase] = bijection(OrderNumber.schema.addHints(hints), OnlineCase(_), _.online)
    val alt = schema.oneOf[OrderType]("online")
  }

  implicit val schema: Schema[OrderType] = union(
    OnlineCase.alt,
    InStoreOrder.alt,
    PreviewCaseAlt,
  ){
    _._ordinal
  }.withId(id).addHints(hints)
}<|MERGE_RESOLUTION|>--- conflicted
+++ resolved
@@ -23,12 +23,8 @@
     smithy.api.Documentation("Our order types have different ways to identify a product\nExcept for preview orders, these don\'t have an ID "),
   )
 
-<<<<<<< HEAD
   final case class OnlineCase(online: OrderNumber) extends OrderType { final def _ordinal: Int = 0 }
-=======
-  final case class OnlineCase(online: OrderNumber) extends OrderType
   def online(online:OrderNumber): OrderType = OnlineCase(online)
->>>>>>> 7aeec217
   /** For an InStoreOrder a location ID isn't needed */
   final case class InStoreOrder(id: OrderNumber, locationId: Option[String] = None) extends OrderType {
     def _ordinal: Int = 1
@@ -49,12 +45,8 @@
 
     val alt = schema.oneOf[OrderType]("inStore")
   }
-<<<<<<< HEAD
   case object PreviewCase extends OrderType { final def _ordinal: Int = 2 }
-=======
-  case object PreviewCase extends OrderType
   def preview(): OrderType = PreviewCase
->>>>>>> 7aeec217
   private val PreviewCaseAlt = Schema.constant(PreviewCase).oneOf[OrderType]("preview").addHints(hints)
 
   object OnlineCase {
