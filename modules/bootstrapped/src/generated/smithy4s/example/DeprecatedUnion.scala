--- conflicted
+++ resolved
@@ -22,15 +22,10 @@
   )
 
   @deprecated(message = "N/A", since = "N/A")
-<<<<<<< HEAD
   final case class SCase(s: String) extends DeprecatedUnion { final def _ordinal: Int = 0 }
+  def s(s:String): DeprecatedUnion = SCase(s)
   final case class S_V2Case(s_V2: String) extends DeprecatedUnion { final def _ordinal: Int = 1 }
-=======
-  final case class SCase(s: String) extends DeprecatedUnion
-  def s(s:String): DeprecatedUnion = SCase(s)
-  final case class S_V2Case(s_V2: String) extends DeprecatedUnion
   def s_V2(s_V2:String): DeprecatedUnion = S_V2Case(s_V2)
->>>>>>> 7aeec217
   @deprecated(message = "N/A", since = "N/A")
   final case class DeprecatedUnionProductCase() extends DeprecatedUnion {
     def _ordinal: Int = 2
