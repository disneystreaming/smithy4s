--- conflicted
+++ resolved
@@ -19,15 +19,10 @@
     alloy.Untagged(),
   )
 
-<<<<<<< HEAD
   final case class CheckedCase(checked: String) extends CheckedOrUnchecked2 { final def _ordinal: Int = 0 }
+  def checked(checked:String): CheckedOrUnchecked2 = CheckedCase(checked)
   final case class RawCase(raw: String) extends CheckedOrUnchecked2 { final def _ordinal: Int = 1 }
-=======
-  final case class CheckedCase(checked: String) extends CheckedOrUnchecked2
-  def checked(checked:String): CheckedOrUnchecked2 = CheckedCase(checked)
-  final case class RawCase(raw: String) extends CheckedOrUnchecked2
   def raw(raw:String): CheckedOrUnchecked2 = RawCase(raw)
->>>>>>> 7aeec217
 
   object CheckedCase {
     val hints: Hints = Hints.empty
