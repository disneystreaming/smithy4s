--- conflicted
+++ resolved
@@ -123,15 +123,10 @@
 
     val hints: Hints = Hints.empty
 
-<<<<<<< HEAD
     final case class SimpleErrorCase(simpleError: SimpleError) extends SayHelloError { final def _ordinal: Int = 0 }
+    def simpleError(simpleError:SimpleError): SayHelloError = SimpleErrorCase(simpleError)
     final case class ComplexErrorCase(complexError: ComplexError) extends SayHelloError { final def _ordinal: Int = 1 }
-=======
-    final case class SimpleErrorCase(simpleError: SimpleError) extends SayHelloError
-    def simpleError(simpleError:SimpleError): SayHelloError = SimpleErrorCase(simpleError)
-    final case class ComplexErrorCase(complexError: ComplexError) extends SayHelloError
     def complexError(complexError:ComplexError): SayHelloError = ComplexErrorCase(complexError)
->>>>>>> 7aeec217
 
     object SimpleErrorCase {
       val hints: Hints = Hints.empty
