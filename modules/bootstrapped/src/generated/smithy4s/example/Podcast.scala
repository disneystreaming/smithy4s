package smithy4s.example

import smithy4s.Hints
import smithy4s.Schema
import smithy4s.ShapeId
import smithy4s.ShapeTag
import smithy4s.optics.Lens
import smithy4s.optics.Prism
import smithy4s.schema.Schema.long
import smithy4s.schema.Schema.string
import smithy4s.schema.Schema.struct
import smithy4s.schema.Schema.union

sealed trait Podcast extends PodcastCommon with scala.Product with scala.Serializable {
  @inline final def widen: Podcast = this
  def _ordinal: Int
}
object Podcast extends ShapeTag.Companion[Podcast] {
  val id: ShapeId = ShapeId("smithy4s.example", "Podcast")

  val hints: Hints = Hints.empty

<<<<<<< HEAD
  object Optics {
    val video: Prism[Podcast, Video] = Prism.partial[Podcast, Video]{ case t: Video => t }(identity)
    val audio: Prism[Podcast, Audio] = Prism.partial[Podcast, Audio]{ case t: Audio => t }(identity)
  }

  final case class Video(title: Option[String] = None, url: Option[String] = None, durationMillis: Option[Long] = None) extends Podcast
=======
  final case class Video(title: Option[String] = None, url: Option[String] = None, durationMillis: Option[Long] = None) extends Podcast {
    def _ordinal: Int = 0
  }
>>>>>>> ea1485ee
  object Video extends ShapeTag.Companion[Video] {
    val id: ShapeId = ShapeId("smithy4s.example", "Video")

    val hints: Hints = Hints.empty

    object Optics {
      val title: Lens[Video, Option[String]] = Lens[Video, Option[String]](_.title)(n => a => a.copy(title = n))
      val url: Lens[Video, Option[String]] = Lens[Video, Option[String]](_.url)(n => a => a.copy(url = n))
      val durationMillis: Lens[Video, Option[Long]] = Lens[Video, Option[Long]](_.durationMillis)(n => a => a.copy(durationMillis = n))
    }

    val schema: Schema[Video] = struct(
      string.optional[Video]("title", _.title),
      string.optional[Video]("url", _.url),
      long.optional[Video]("durationMillis", _.durationMillis),
    ){
      Video.apply
    }.withId(id).addHints(hints)

    val alt = schema.oneOf[Podcast]("video")
  }
  final case class Audio(title: Option[String] = None, url: Option[String] = None, durationMillis: Option[Long] = None) extends Podcast {
    def _ordinal: Int = 1
  }
  object Audio extends ShapeTag.Companion[Audio] {
    val id: ShapeId = ShapeId("smithy4s.example", "Audio")

    val hints: Hints = Hints.empty

    object Optics {
      val title: Lens[Audio, Option[String]] = Lens[Audio, Option[String]](_.title)(n => a => a.copy(title = n))
      val url: Lens[Audio, Option[String]] = Lens[Audio, Option[String]](_.url)(n => a => a.copy(url = n))
      val durationMillis: Lens[Audio, Option[Long]] = Lens[Audio, Option[Long]](_.durationMillis)(n => a => a.copy(durationMillis = n))
    }

    val schema: Schema[Audio] = struct(
      string.optional[Audio]("title", _.title),
      string.optional[Audio]("url", _.url),
      long.optional[Audio]("durationMillis", _.durationMillis),
    ){
      Audio.apply
    }.withId(id).addHints(hints)

    val alt = schema.oneOf[Podcast]("audio")
  }


  implicit val schema: Schema[Podcast] = union(
    Video.alt,
    Audio.alt,
  ){
    _._ordinal
  }.withId(id).addHints(hints)
}<|MERGE_RESOLUTION|>--- conflicted
+++ resolved
@@ -20,18 +20,14 @@
 
   val hints: Hints = Hints.empty
 
-<<<<<<< HEAD
   object Optics {
     val video: Prism[Podcast, Video] = Prism.partial[Podcast, Video]{ case t: Video => t }(identity)
     val audio: Prism[Podcast, Audio] = Prism.partial[Podcast, Audio]{ case t: Audio => t }(identity)
   }
 
-  final case class Video(title: Option[String] = None, url: Option[String] = None, durationMillis: Option[Long] = None) extends Podcast
-=======
   final case class Video(title: Option[String] = None, url: Option[String] = None, durationMillis: Option[Long] = None) extends Podcast {
     def _ordinal: Int = 0
   }
->>>>>>> ea1485ee
   object Video extends ShapeTag.Companion[Video] {
     val id: ShapeId = ShapeId("smithy4s.example", "Video")
 
@@ -43,10 +39,14 @@
       val durationMillis: Lens[Video, Option[Long]] = Lens[Video, Option[Long]](_.durationMillis)(n => a => a.copy(durationMillis = n))
     }
 
+    val title = string.optional[Video]("title", _.title)
+    val url = string.optional[Video]("url", _.url)
+    val durationMillis = long.optional[Video]("durationMillis", _.durationMillis)
+
     val schema: Schema[Video] = struct(
-      string.optional[Video]("title", _.title),
-      string.optional[Video]("url", _.url),
-      long.optional[Video]("durationMillis", _.durationMillis),
+      title,
+      url,
+      durationMillis,
     ){
       Video.apply
     }.withId(id).addHints(hints)
@@ -67,10 +67,14 @@
       val durationMillis: Lens[Audio, Option[Long]] = Lens[Audio, Option[Long]](_.durationMillis)(n => a => a.copy(durationMillis = n))
     }
 
+    val title = string.optional[Audio]("title", _.title)
+    val url = string.optional[Audio]("url", _.url)
+    val durationMillis = long.optional[Audio]("durationMillis", _.durationMillis)
+
     val schema: Schema[Audio] = struct(
-      string.optional[Audio]("title", _.title),
-      string.optional[Audio]("url", _.url),
-      long.optional[Audio]("durationMillis", _.durationMillis),
+      title,
+      url,
+      durationMillis,
     ){
       Audio.apply
     }.withId(id).addHints(hints)
