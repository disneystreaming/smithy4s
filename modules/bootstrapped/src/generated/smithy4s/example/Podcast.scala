--- conflicted
+++ resolved
@@ -20,18 +20,14 @@
 
   val hints: Hints = Hints.empty
 
-<<<<<<< HEAD
   object optics {
     val video: Prism[Podcast, Video] = Prism.partial[Podcast, Video]{ case t: Video => t }(identity)
     val audio: Prism[Podcast, Audio] = Prism.partial[Podcast, Audio]{ case t: Audio => t }(identity)
   }
 
-  final case class Video(title: Option[String] = None, url: Option[String] = None, durationMillis: Option[Long] = None) extends Podcast
-=======
   final case class Video(title: Option[String] = None, url: Option[String] = None, durationMillis: Option[Long] = None) extends Podcast {
     def _ordinal: Int = 0
   }
->>>>>>> 6bc465bb
   object Video extends ShapeTag.Companion[Video] {
     val id: ShapeId = ShapeId("smithy4s.example", "Video")
 
