package smithy4s.example

import smithy4s.Hints
import smithy4s.Schema
import smithy4s.ShapeId
import smithy4s.ShapeTag
import smithy4s.schema.Schema.bijection
import smithy4s.schema.Schema.union

sealed trait UntaggedUnion extends scala.Product with scala.Serializable {
  @inline final def widen: UntaggedUnion = this
  def _ordinal: Int
}
object UntaggedUnion extends ShapeTag.Companion[UntaggedUnion] {
  val id: ShapeId = ShapeId("smithy4s.example", "UntaggedUnion")

  val hints: Hints = Hints(
    alloy.Untagged(),
  )

<<<<<<< HEAD
  final case class ThreeCase(three: Three) extends UntaggedUnion { final def _ordinal: Int = 0 }
  final case class FourCase(four: Four) extends UntaggedUnion { final def _ordinal: Int = 1 }
=======
  final case class ThreeCase(three: Three) extends UntaggedUnion
  def three(three:Three): UntaggedUnion = ThreeCase(three)
  final case class FourCase(four: Four) extends UntaggedUnion
  def four(four:Four): UntaggedUnion = FourCase(four)
>>>>>>> 7aeec217

  object ThreeCase {
    val hints: Hints = Hints.empty
    val schema: Schema[ThreeCase] = bijection(Three.schema.addHints(hints), ThreeCase(_), _.three)
    val alt = schema.oneOf[UntaggedUnion]("three")
  }
  object FourCase {
    val hints: Hints = Hints.empty
    val schema: Schema[FourCase] = bijection(Four.schema.addHints(hints), FourCase(_), _.four)
    val alt = schema.oneOf[UntaggedUnion]("four")
  }

  implicit val schema: Schema[UntaggedUnion] = union(
    ThreeCase.alt,
    FourCase.alt,
  ){
    _._ordinal
  }.withId(id).addHints(hints)
}<|MERGE_RESOLUTION|>--- conflicted
+++ resolved
@@ -18,15 +18,10 @@
     alloy.Untagged(),
   )
 
-<<<<<<< HEAD
   final case class ThreeCase(three: Three) extends UntaggedUnion { final def _ordinal: Int = 0 }
+  def three(three:Three): UntaggedUnion = ThreeCase(three)
   final case class FourCase(four: Four) extends UntaggedUnion { final def _ordinal: Int = 1 }
-=======
-  final case class ThreeCase(three: Three) extends UntaggedUnion
-  def three(three:Three): UntaggedUnion = ThreeCase(three)
-  final case class FourCase(four: Four) extends UntaggedUnion
   def four(four:Four): UntaggedUnion = FourCase(four)
->>>>>>> 7aeec217
 
   object ThreeCase {
     val hints: Hints = Hints.empty
