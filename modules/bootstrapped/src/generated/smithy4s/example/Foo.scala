--- conflicted
+++ resolved
@@ -25,27 +25,17 @@
     smithy.api.Documentation("Helpful information for Foo\nint, bigInt and bDec are useful number constructs\nThe string case is there because."),
   )
 
-<<<<<<< HEAD
   final case class IntCase(int: Int) extends Foo { final def _ordinal: Int = 0 }
+  def int(int:Int): Foo = IntCase(int)
   /** this is a comment saying you should be careful for this case
     * you never know what lies ahead with Strings like this
     */
   final case class StrCase(str: String) extends Foo { final def _ordinal: Int = 1 }
+  def str(str:String): Foo = StrCase(str)
   final case class BIntCase(bInt: BigInt) extends Foo { final def _ordinal: Int = 2 }
+  def bInt(bInt:BigInt): Foo = BIntCase(bInt)
   final case class BDecCase(bDec: BigDecimal) extends Foo { final def _ordinal: Int = 3 }
-=======
-  final case class IntCase(int: Int) extends Foo
-  def int(int:Int): Foo = IntCase(int)
-  /** this is a comment saying you should be careful for this case
-    * you never know what lies ahead with Strings like this
-    */
-  final case class StrCase(str: String) extends Foo
-  def str(str:String): Foo = StrCase(str)
-  final case class BIntCase(bInt: BigInt) extends Foo
-  def bInt(bInt:BigInt): Foo = BIntCase(bInt)
-  final case class BDecCase(bDec: BigDecimal) extends Foo
   def bDec(bDec:BigDecimal): Foo = BDecCase(bDec)
->>>>>>> 7aeec217
 
   object IntCase {
     val hints: Hints = Hints.empty
