--- conflicted
+++ resolved
@@ -169,18 +169,12 @@
 
     val hints: Hints = Hints.empty
 
-<<<<<<< HEAD
     final case class PriceErrorCase(priceError: PriceError) extends AddMenuItemError { final def _ordinal: Int = 0 }
+    def priceError(priceError:PriceError): AddMenuItemError = PriceErrorCase(priceError)
     final case class GenericServerErrorCase(genericServerError: GenericServerError) extends AddMenuItemError { final def _ordinal: Int = 1 }
+    def genericServerError(genericServerError:GenericServerError): AddMenuItemError = GenericServerErrorCase(genericServerError)
     final case class GenericClientErrorCase(genericClientError: GenericClientError) extends AddMenuItemError { final def _ordinal: Int = 2 }
-=======
-    final case class PriceErrorCase(priceError: PriceError) extends AddMenuItemError
-    def priceError(priceError:PriceError): AddMenuItemError = PriceErrorCase(priceError)
-    final case class GenericServerErrorCase(genericServerError: GenericServerError) extends AddMenuItemError
-    def genericServerError(genericServerError:GenericServerError): AddMenuItemError = GenericServerErrorCase(genericServerError)
-    final case class GenericClientErrorCase(genericClientError: GenericClientError) extends AddMenuItemError
     def genericClientError(genericClientError:GenericClientError): AddMenuItemError = GenericClientErrorCase(genericClientError)
->>>>>>> 7aeec217
 
     object PriceErrorCase {
       val hints: Hints = Hints.empty
@@ -247,21 +241,14 @@
 
     val hints: Hints = Hints.empty
 
-<<<<<<< HEAD
     final case class NotFoundErrorCase(notFoundError: NotFoundError) extends GetMenuError { final def _ordinal: Int = 0 }
+    def notFoundError(notFoundError:NotFoundError): GetMenuError = NotFoundErrorCase(notFoundError)
     final case class FallbackErrorCase(fallbackError: FallbackError) extends GetMenuError { final def _ordinal: Int = 1 }
+    def fallbackError(fallbackError:FallbackError): GetMenuError = FallbackErrorCase(fallbackError)
     final case class FallbackError2Case(fallbackError2: FallbackError2) extends GetMenuError { final def _ordinal: Int = 2 }
+    def fallbackError2(fallbackError2:FallbackError2): GetMenuError = FallbackError2Case(fallbackError2)
     final case class GenericClientErrorCase(genericClientError: GenericClientError) extends GetMenuError { final def _ordinal: Int = 3 }
-=======
-    final case class NotFoundErrorCase(notFoundError: NotFoundError) extends GetMenuError
-    def notFoundError(notFoundError:NotFoundError): GetMenuError = NotFoundErrorCase(notFoundError)
-    final case class FallbackErrorCase(fallbackError: FallbackError) extends GetMenuError
-    def fallbackError(fallbackError:FallbackError): GetMenuError = FallbackErrorCase(fallbackError)
-    final case class FallbackError2Case(fallbackError2: FallbackError2) extends GetMenuError
-    def fallbackError2(fallbackError2:FallbackError2): GetMenuError = FallbackError2Case(fallbackError2)
-    final case class GenericClientErrorCase(genericClientError: GenericClientError) extends GetMenuError
     def genericClientError(genericClientError:GenericClientError): GetMenuError = GenericClientErrorCase(genericClientError)
->>>>>>> 7aeec217
 
     object NotFoundErrorCase {
       val hints: Hints = Hints.empty
@@ -347,12 +334,8 @@
 
     val hints: Hints = Hints.empty
 
-<<<<<<< HEAD
     final case class UnknownServerErrorCase(unknownServerError: UnknownServerError) extends HealthError { final def _ordinal: Int = 0 }
-=======
-    final case class UnknownServerErrorCase(unknownServerError: UnknownServerError) extends HealthError
     def unknownServerError(unknownServerError:UnknownServerError): HealthError = UnknownServerErrorCase(unknownServerError)
->>>>>>> 7aeec217
 
     object UnknownServerErrorCase {
       val hints: Hints = Hints.empty
@@ -435,12 +418,8 @@
 
     val hints: Hints = Hints.empty
 
-<<<<<<< HEAD
     final case class UnknownServerErrorCase(unknownServerError: UnknownServerError) extends GetEnumError { final def _ordinal: Int = 0 }
-=======
-    final case class UnknownServerErrorCase(unknownServerError: UnknownServerError) extends GetEnumError
     def unknownServerError(unknownServerError:UnknownServerError): GetEnumError = UnknownServerErrorCase(unknownServerError)
->>>>>>> 7aeec217
 
     object UnknownServerErrorCase {
       val hints: Hints = Hints.empty
@@ -489,12 +468,8 @@
 
     val hints: Hints = Hints.empty
 
-<<<<<<< HEAD
     final case class UnknownServerErrorCase(unknownServerError: UnknownServerError) extends GetIntEnumError { final def _ordinal: Int = 0 }
-=======
-    final case class UnknownServerErrorCase(unknownServerError: UnknownServerError) extends GetIntEnumError
     def unknownServerError(unknownServerError:UnknownServerError): GetIntEnumError = UnknownServerErrorCase(unknownServerError)
->>>>>>> 7aeec217
 
     object UnknownServerErrorCase {
       val hints: Hints = Hints.empty
@@ -543,12 +518,8 @@
 
     val hints: Hints = Hints.empty
 
-<<<<<<< HEAD
     final case class UnknownServerErrorCase(unknownServerError: UnknownServerError) extends CustomCodeError { final def _ordinal: Int = 0 }
-=======
-    final case class UnknownServerErrorCase(unknownServerError: UnknownServerError) extends CustomCodeError
     def unknownServerError(unknownServerError:UnknownServerError): CustomCodeError = UnknownServerErrorCase(unknownServerError)
->>>>>>> 7aeec217
 
     object UnknownServerErrorCase {
       val hints: Hints = Hints.empty
@@ -598,7 +569,9 @@
   }
   final case class OptionalOutput() extends PizzaAdminServiceOperation[Unit, Nothing, OptionalOutputOutput, Nothing, Nothing] {
     def run[F[_, _, _, _, _]](impl: PizzaAdminServiceGen[F]): F[Unit, Nothing, OptionalOutputOutput, Nothing, Nothing] = impl.optionalOutput()
-    def endpoint: (Unit, smithy4s.Endpoint[PizzaAdminServiceOperation,Unit, Nothing, OptionalOutputOutput, Nothing, Nothing]) = ((), OptionalOutput)
+    def ordinal = 11
+    def input: Unit = ()
+    def endpoint: smithy4s.Endpoint[PizzaAdminServiceOperation,Unit, Nothing, OptionalOutputOutput, Nothing, Nothing] = OptionalOutput
   }
   object OptionalOutput extends smithy4s.Endpoint[PizzaAdminServiceOperation,Unit, Nothing, OptionalOutputOutput, Nothing, Nothing] {
     val id: ShapeId = ShapeId("smithy4s.example", "OptionalOutput")
