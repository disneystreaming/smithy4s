--- conflicted
+++ resolved
@@ -31,17 +31,10 @@
     val $unknown: Prism[OpenEnumCollisionTest3, OpenEnumCollisionTest3.$Unknown] = Prism.partial[OpenEnumCollisionTest3, OpenEnumCollisionTest3.$Unknown]{ case u: OpenEnumCollisionTest3.$Unknown => u }(identity)
   }
 
-<<<<<<< HEAD
-  case object ONE extends OpenEnumCollisionTest3("ONE", "ONE", 0, Hints())
-  case object TWO extends OpenEnumCollisionTest3("TWO", "TWO", 1, Hints())
-  case object unknown extends OpenEnumCollisionTest3("unknown", "unknown", 2, Hints())
-  final case class $Unknown(str: String) extends OpenEnumCollisionTest3("$Unknown", str, -1, Hints.empty)
-=======
   case object ONE extends OpenEnumCollisionTest3("ONE", "ONE", 0, Hints.empty)
   case object TWO extends OpenEnumCollisionTest3("TWO", "TWO", 1, Hints.empty)
   case object unknown extends OpenEnumCollisionTest3("unknown", "unknown", 2, Hints.empty)
-  final case class $Unknown(str: String) extends OpenEnumCollisionTest3(str, "$Unknown", -1, Hints.empty)
->>>>>>> 5214e286
+  final case class $Unknown(str: String) extends OpenEnumCollisionTest3("$Unknown", str, -1, Hints.empty)
 
   val $unknown: String => OpenEnumCollisionTest3 = $Unknown(_)
 
