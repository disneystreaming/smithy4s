--- conflicted
+++ resolved
@@ -120,12 +120,8 @@
 
     val hints: Hints = Hints.empty
 
-<<<<<<< HEAD
     final case class NotAuthorizedErrorCase(notAuthorizedError: NotAuthorizedError) extends SayWorldError { final def _ordinal: Int = 0 }
-=======
-    final case class NotAuthorizedErrorCase(notAuthorizedError: NotAuthorizedError) extends SayWorldError
     def notAuthorizedError(notAuthorizedError:NotAuthorizedError): SayWorldError = NotAuthorizedErrorCase(notAuthorizedError)
->>>>>>> 7aeec217
 
     object NotAuthorizedErrorCase {
       val hints: Hints = Hints.empty
@@ -176,12 +172,8 @@
 
     val hints: Hints = Hints.empty
 
-<<<<<<< HEAD
     final case class NotAuthorizedErrorCase(notAuthorizedError: NotAuthorizedError) extends HealthCheckError { final def _ordinal: Int = 0 }
-=======
-    final case class NotAuthorizedErrorCase(notAuthorizedError: NotAuthorizedError) extends HealthCheckError
     def notAuthorizedError(notAuthorizedError:NotAuthorizedError): HealthCheckError = NotAuthorizedErrorCase(notAuthorizedError)
->>>>>>> 7aeec217
 
     object NotAuthorizedErrorCase {
       val hints: Hints = Hints.empty
