--- conflicted
+++ resolved
@@ -21,13 +21,8 @@
 
   val hints: Hints = Hints.empty
 
-<<<<<<< HEAD
-  case object LEFT extends OldStyleLeftRight("LEFT", "left", 0, Hints())
-  case object RIGHT extends OldStyleLeftRight("RIGHT", "right", 1, Hints())
-=======
-  case object LEFT extends OldStyleLeftRight("left", "LEFT", 0, Hints.empty)
-  case object RIGHT extends OldStyleLeftRight("right", "RIGHT", 1, Hints.empty)
->>>>>>> 5214e286
+  case object LEFT extends OldStyleLeftRight("LEFT", "left", 0, Hints.empty)
+  case object RIGHT extends OldStyleLeftRight("RIGHT", "right", 1, Hints.empty)
 
   val values: List[OldStyleLeftRight] = List(
     LEFT,
