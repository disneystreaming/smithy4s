--- conflicted
+++ resolved
@@ -171,15 +171,10 @@
 
     val hints: Hints = Hints.empty
 
-<<<<<<< HEAD
     final case class InternalServerErrorCase(internalServerError: InternalServerError) extends ListTablesError { final def _ordinal: Int = 0 }
+    def internalServerError(internalServerError:InternalServerError): ListTablesError = InternalServerErrorCase(internalServerError)
     final case class InvalidEndpointExceptionCase(invalidEndpointException: InvalidEndpointException) extends ListTablesError { final def _ordinal: Int = 1 }
-=======
-    final case class InternalServerErrorCase(internalServerError: InternalServerError) extends ListTablesError
-    def internalServerError(internalServerError:InternalServerError): ListTablesError = InternalServerErrorCase(internalServerError)
-    final case class InvalidEndpointExceptionCase(invalidEndpointException: InvalidEndpointException) extends ListTablesError
     def invalidEndpointException(invalidEndpointException:InvalidEndpointException): ListTablesError = InvalidEndpointExceptionCase(invalidEndpointException)
->>>>>>> 7aeec217
 
     object InternalServerErrorCase {
       val hints: Hints = Hints.empty
