/*
 *  Copyright 2021-2023 Disney Streaming
 *
 *  Licensed under the Tomorrow Open Source Technology License, Version 1.0 (the "License");
 *  you may not use this file except in compliance with the License.
 *  You may obtain a copy of the License at
 *
 *     https://disneystreaming.github.io/TOST-1.0.txt
 *
 *  Unless required by applicable law or agreed to in writing, software
 *  distributed under the License is distributed on an "AS IS" BASIS,
 *  WITHOUT WARRANTIES OR CONDITIONS OF ANY KIND, either express or implied.
 *  See the License for the specific language governing permissions and
 *  limitations under the License.
 */

package smithy4s.schema

import munit._
import smithy4s.Enumeration
import smithy4s.ShapeId
import smithy4s.Hints
import smithy4s.Lazy
import smithy4s.Bijection
import smithy4s.Refinement
import smithy4s.ShapeTag
import cats.syntax.all._
import Schema._

class HintsTransformationSpec() extends FunSuite {

  def header(
      tpe: String
  ): String = "Transitive hint transformation is applied to all layers: " + tpe

  test(header("primitive")) {
    implicit val schema: Schema[Int] = Schema.int
    checkSchema(1, 1)
  }

  test(header("list")) {
    implicit val schema: Schema[List[Int]] = Schema.list(Schema.int)
    // 3 primitives, 1 list
    checkSchema(List(1, 2, 3), 4)
  }

  test(header("map")) {
    implicit val schema: Schema[Map[Int, Int]] = map(int, int)
    // 2 keys, 2 values, 1 map
    checkSchema(Map(1 -> 1, 2 -> 2), 5)
  }

  test(header("enum")) {
    sealed abstract class FooBar(val stringValue: String, val intValue: Int)
        extends smithy4s.Enumeration.Value {
      override type EnumType = FooBar
      val name = stringValue
      val value = stringValue
      val hints = Hints.empty
      def enumeration: Enumeration[EnumType] = FooBar

    }
    object FooBar extends Enumeration[FooBar] {
      def hints = Hints.empty
      def id = ShapeId("", "FooBar")
      def values: List[FooBar] = List(Foo)

      case object Foo extends FooBar("foo", 0)

      implicit val schema: Schema[FooBar] =
        stringEnumeration[FooBar](List(Foo))
    }
    // 1 for the enum, 1 for the enum value
    checkSchema(FooBar.Foo: FooBar, 2)
  }

  test(header("struct")) {
    case class Foo(x: Int, y: Option[Int])
    implicit val schema = struct(
      int.required[Foo]("x", _.x),
      int.optional[Foo]("y", _.y)
    )(Foo.apply)
    // One for the case class, one for the x field
    checkSchema(Foo(1, None), 2)
    // One for the case class, one for the x field, one for the y field
    checkSchema(Foo(1, Some(1)), 3)
  }

  test(header("struct")) {
    case class Foo(x: Int, y: Option[Int])
    implicit val schema: Schema[Foo] = struct(
      int.required[Foo]("x", _.x),
      int.optional[Foo]("y", _.y)
    )(Foo.apply)
    // One for the case class, one for the x field
    checkSchema(Foo(1, None), 2)
    // One for the case class, one for the x field, one for the y field
    checkSchema(Foo(1, Some(1)), 3)
  }

  test(header("union")) {
    type Foo = Either[Int, String]
    implicit val schema: Schema[Foo] = Schema.either(int, string)

    // One for the union, one for the union member
    checkSchema(Left(1): Foo, 2)
  }

  test(header("bijection")) {
    case class Foo(x: Int)
    implicit val schema: Schema[Foo] = bijection(int, Foo(_), _.x)
    checkSchema(Foo(1), 1)
  }

  test(header("bijection")) {
    implicit val schema: Schema[Int] =
      int.refined(smithy.api.Range(None, Option(BigDecimal(1))))
    checkSchema(1, 1)
  }

  test(header("recursive")) {
    case class Foo(foo: Option[Foo])
    object Foo {
      implicit val schema: Schema[Foo] = recursive {
        val foos = schema.optional[Foo]("foo", _.foo)
        struct(foos)(Foo.apply)
      }
    }
    checkSchema(Foo(None), 1)
    checkSchema(Foo(Some(Foo(None))), 2)
    checkSchema(Foo(Some(Foo(Some(Foo(None))))), 3)
  }

  test(header("nullable")) {
    implicit val schema: Schema[Option[Int]] = int.option
    checkSchema(1.some, 1)
    checkSchema(none[Int], expectedTransitive = 0, expectedLocal = 0)
  }

  case class Mark()
  object Mark extends ShapeTag.Companion[Mark] {
    implicit val schema: Schema[Mark] =
      Schema.constant(Mark()).withId(ShapeId("test", "Mark"))
    def id: ShapeId = schema.shapeId
  }

  // We're testing that all layers have received a mark, by counting the marks
  // when a runtime instance traverses the corresponding layers.
  //
  // It is important that we test against runtime values, to ensure that
  // the transformation works correctly with unions (which is the trickiest)
  def checkSchema[A: Schema](
      value: A,
      expectedTransitive: Int,
      expectedLocal: Int = 1
  )(implicit
      loc: Location
  ): Unit = {
    val countLocal = implicitly[Schema[A]]
      .transformHintsLocally(_ ++ Hints(Mark()))
      .compile(CountVisitor)

    val countTransitive = implicitly[Schema[A]]
      .transformHintsTransitively(_ ++ Hints(Mark()))
      .compile(CountVisitor)

    val localMsg = "Unexpected count of marks after local transformation"
    assertEquals(countLocal(value), expectedLocal, localMsg)
    val transitiveMsg =
      "Unexpected count of marks after transitive transformation"
    assertEquals(countTransitive(value), expectedTransitive, transitiveMsg)
  }

  private def count(hints: Hints): Int = if (hints.has[Mark]) 1 else 0

  // Counts how much time an instance traverses "marked" datatypes
  type Count[A] = A => Int
  object CountVisitor extends SchemaVisitor[Count] { compile =>
    def primitive[P](
        shapeId: ShapeId,
        hints: Hints,
        tag: Primitive[P]
    ): Count[P] = _ => count(hints)

    def collection[C[_], A](
        shapeId: ShapeId,
        hints: Hints,
        tag: CollectionTag[C],
        member: Schema[A]
    ): Count[C[A]] = {
      val cMember = compile(member)
      ca => {
        count(hints) + tag.iterator(ca).toList.foldMap(cMember(_))
      }
    }

    def map[K, V](
        shapeId: ShapeId,
        hints: Hints,
        key: Schema[K],
        value: Schema[V]
    ): Count[Map[K, V]] = {
      val ck = compile(key)
      val cv = compile(value)
      mkv => {
        count(hints) + mkv.toList.foldMap { case (k, v) => ck(k) + cv(v) }
      }
    }

    def enumeration[E](
        shapeId: ShapeId,
        hints: Hints,
        tag: EnumTag[E],
        values: List[EnumValue[E]]
    ): Count[E] = { e =>
      count(hints) + count(
<<<<<<< HEAD
        values.find(_.value == e).map(_.hints).getOrElse(Hints.empty)
=======
        values
          .find(_.value == total(e).value)
          .getOrElse(sys.error("Unknown enum value"))
          .hints
>>>>>>> 7cc1aa9a
      )
    }

    def struct[S](
        shapeId: ShapeId,
        hints: Hints,
        fields: Vector[Field[S, _]],
        make: IndexedSeq[Any] => S
    ): Count[S] = {
      def countField[AA](field: smithy4s.schema.Field[S, AA]) =
        compile(field.schema).compose(field.get)
      s => count(hints) + fields.foldMap(countField(_)(s))
    }

    def union[U](
        shapeId: ShapeId,
        hints: Hints,
        alternatives: Vector[Alt[U, _]],
        dispatch: Alt.Dispatcher[U]
    ): Count[U] = {
      val countU = dispatch.compile(new Alt.Precompiler[Count] {
        def apply[A](label: String, instance: Schema[A]): Count[A] =
          compile(instance)
      })
      u => countU(u) + count(hints)
    }

    def biject[A, B](schema: Schema[A], bijection: Bijection[A, B]): Count[B] =
      compile(schema).compose(bijection.from)

    def refine[A, B](
        schema: Schema[A],
        refinement: Refinement[A, B]
    ): Count[B] = compile(schema).compose(refinement.from)

    def lazily[A](suspend: Lazy[Schema[A]]): Count[A] = {
      lazy val underlying = compile(suspend.value)
      a => underlying(a)
    }

    def option[A](schema: Schema[A]): Count[Option[A]] = {
      val count = compile(schema)
      locally {
        case Some(a) => count(a)
        case None    => 0
      }
    }

  }

}<|MERGE_RESOLUTION|>--- conflicted
+++ resolved
@@ -214,14 +214,10 @@
         values: List[EnumValue[E]]
     ): Count[E] = { e =>
       count(hints) + count(
-<<<<<<< HEAD
-        values.find(_.value == e).map(_.hints).getOrElse(Hints.empty)
-=======
         values
-          .find(_.value == total(e).value)
+          .find(_.value == e)
           .getOrElse(sys.error("Unknown enum value"))
           .hints
->>>>>>> 7cc1aa9a
       )
     }
 
