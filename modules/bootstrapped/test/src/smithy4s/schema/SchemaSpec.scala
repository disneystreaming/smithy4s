--- conflicted
+++ resolved
@@ -38,7 +38,12 @@
     assertEquals(sch.getDefaultValue, None)
   }
 
-<<<<<<< HEAD
+  test("bijection - identity") {
+    val sut = Bijection.identity[String]
+    val str = "value"
+    assertEquals(sut.to(sut.from(str)), str)
+  }
+
   test("Hints can be added to fields as varars or full Hints") {
     case class Test(foo: String)
     val documentation = Documentation("hello")
@@ -50,11 +55,4 @@
     assertEquals(field1, field2)
   }
 
-=======
-  test("bijection - identity") {
-    val sut = Bijection.identity[String]
-    val str = "value"
-    assertEquals(sut.to(sut.from(str)), str)
-  }
->>>>>>> c758fb8f
 }