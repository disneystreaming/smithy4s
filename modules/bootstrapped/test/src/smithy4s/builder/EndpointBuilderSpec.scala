--- conflicted
+++ resolved
@@ -1,48 +1,19 @@
-// package smithy4s
+package smithy4s
 
-// import munit._
+import munit._
 
-<<<<<<< HEAD
-// import smithy.api.Documentation
-// import smithy4s.example.{GetForecastInput, GetForecastOutput, WeatherOperation}
-=======
 import smithy.api.Documentation
 import smithy4s.example.WeatherOperation
->>>>>>> a8d6b3ff
 
-// class EndpointBuilderSpec extends FunSuite {
+class EndpointBuilderSpec extends FunSuite {
 
-<<<<<<< HEAD
-//   val endpoint = WeatherOperation.GetForecast
-
-//   val builder = smithy4s.Endpoint.Builder.fromEndpoint[
-//     WeatherOperation,
-//     GetForecastInput,
-//     Nothing,
-//     GetForecastOutput,
-//     Nothing,
-//     Nothing
-//   ](endpoint)
-=======
   val endpoint = WeatherOperation.GetForecast
   val operation = endpoint.schema
->>>>>>> a8d6b3ff
 
-//   test(
-//     "can replace the following values (Id and Hints) using withId and withHints"
-//   ) {
+  test(
+    "can replace the following values (Id and Hints) using withId and withHints"
+  ) {
 
-<<<<<<< HEAD
-//     val newEndpoint = builder
-//       .withId(ShapeId("smithy4s.example", "endpoint"))
-//       .withHints(Hints(Documentation("this is a endpoint")))
-//       .withErrorable(None)
-//       .build
-
-//     assertEquals(newEndpoint.id, ShapeId("smithy4s.example", "endpoint"))
-//     assertEquals(newEndpoint.hints, Hints(Documentation("this is a endpoint")))
-//     assertEquals(newEndpoint.errorable, None)
-=======
     val newEndpoint = endpoint.mapSchema {
       _.withId(ShapeId("smithy4s.example", "endpoint"))
         .withHints(Hints(Documentation("this is a endpoint")))
@@ -52,42 +23,13 @@
     assertEquals(newEndpoint.id, ShapeId("smithy4s.example", "endpoint"))
     assertEquals(newEndpoint.hints, Hints(Documentation("this is a endpoint")))
     assertEquals(newEndpoint.error, None)
->>>>>>> a8d6b3ff
 
-//   }
+  }
 
-//   test(
-//     "can modify the following values (Id, Hints, Input, Output, Errorable) using mapId, mapHints, mapInput, mapOutput, mapErrorable"
-//   ) {
+  test(
+    "can modify the following values (Id, Hints, Input, Output, Errorable) using mapId, mapHints, mapInput, mapOutput, mapErrorable"
+  ) {
 
-<<<<<<< HEAD
-//     val newEndpoint = builder
-//       .mapId(shapeId => ShapeId(shapeId.namespace, "getCityEndpoint"))
-//       .mapHints { hints =>
-//         hints ++ Hints(Documentation("new endpoint"))
-//       }
-//       .mapInput(s => s.withId(ShapeId("smithy4s.example", "inputSchema")))
-//       .mapOutput(s => s.withId(ShapeId("smithy4s.example", "outputSchema")))
-//       .mapErrorable(_ => None)
-//       .build
-
-//     assertEquals(newEndpoint.id, ShapeId("smithy4s.example", "getCityEndpoint"))
-//     assertEquals(
-//       newEndpoint.hints,
-//       Hints(smithy.api.Readonly(), Documentation("new endpoint"))
-//     )
-//     assertEquals(
-//       newEndpoint.input.shapeId,
-//       ShapeId("smithy4s.example", "inputSchema")
-//     )
-//     assertEquals(
-//       newEndpoint.output.shapeId,
-//       ShapeId("smithy4s.example", "outputSchema")
-//     )
-//     assertEquals(newEndpoint.errorable, None)
-//   }
-// }
-=======
     val newEndpoint = endpoint.mapSchema {
       _.mapId(shapeId => ShapeId(shapeId.namespace, "getCityEndpoint"))
         .mapHints { hints =>
@@ -113,5 +55,4 @@
     )
     assertEquals(newEndpoint.error, None)
   }
-}
->>>>>>> a8d6b3ff
+}