--- conflicted
+++ resolved
@@ -80,11 +80,7 @@
         |import smithy4s.schema.Schema.int
         |import smithy4s.schema.Schema.struct
         |
-<<<<<<< HEAD
         |final case class TestStructure(i: Int, d: Option[Date] = None, l: Option[Long] = None)
-=======
-        |case class TestStructure(i: Int, d: Option[Date] = None, l: Option[Long] = None)
->>>>>>> a977468a
         |object TestStructure extends ShapeTag.Companion[TestStructure] {
         |  val id: ShapeId = ShapeId("test", "TestStructure")
         |
@@ -273,63 +269,6 @@
         |  val hints: Hints = Hints.empty
         |  val underlyingSchema: Schema[List[Int]] = list(int).withId(id).addHints(hints)
         |  implicit val schema: Schema[TestList] = bijection(underlyingSchema, asBijection)
-        |}
-        |""".stripMargin
-    )
-  }
-
-  test("Doesn't keep default traits on Lists") {
-    val kinesisNamespace =
-      """|$version: "2"
-         |
-         |namespace com.amazonaws.kinesis
-         |
-         |@default(5)
-         |integer Integer
-         |""".stripMargin
-
-    val testNamespace =
-      """
-        |$version: "2"
-        |
-        |namespace test
-        |
-        |list TestList {
-        |  member: com.amazonaws.kinesis#Integer
-        |}
-        |""".stripMargin
-
-    val rawModel = loadModel(kinesisNamespace, testNamespace)
-
-    val transformer = new AwsStandardTypesTransformer()
-    val transformerContext =
-      TransformContext
-        .builder()
-        .model(rawModel)
-        .build()
-
-    val transformedModel = transformer.transform(transformerContext)
-
-    val listCode =
-      generateScalaCode(transformedModel)("test.TestList")
-
-    assertEquals(
-      listCode,
-      """package test
-        |
-        |import smithy4s.Hints
-        |import smithy4s.Newtype
-        |import smithy4s.Schema
-        |import smithy4s.ShapeId
-        |import smithy4s.schema.Schema.bijection
-        |import smithy4s.schema.Schema.int
-        |import smithy4s.schema.Schema.list
-        |
-        |object TestList extends Newtype[List[Int]] {
-        |  val id: ShapeId = ShapeId("test", "TestList")
-        |  val hints: Hints = Hints.empty
-        |  val underlyingSchema: Schema[List[Int]] = list(int).withId(id).addHints(hints)
-        |  implicit val schema: Schema[TestList] = bijection(underlyingSchema, asBijection)
         |}""".stripMargin
     )
   }
