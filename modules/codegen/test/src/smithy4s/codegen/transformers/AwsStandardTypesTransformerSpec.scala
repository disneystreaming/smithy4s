--- conflicted
+++ resolved
@@ -80,12 +80,8 @@
         |import smithy4s.schema.Schema.int
         |import smithy4s.schema.Schema.struct
         |
-<<<<<<< HEAD
         |final case class TestStructure(i: Int, d: Option[Date] = None, l: Option[Long] = None)
-=======
-        |case class TestStructure(i: Int, d: Option[Date] = None, l: Option[Long] = None)
-        |
->>>>>>> e1f2e31d
+        |
         |object TestStructure extends ShapeTag.Companion[TestStructure] {
         |  val id: ShapeId = ShapeId("test", "TestStructure")
         |
@@ -137,29 +133,6 @@
 
     assertEquals(
       structureCode,
-<<<<<<< HEAD
-      """|package test
-         |
-         |import smithy4s.Hints
-         |import smithy4s.Schema
-         |import smithy4s.ShapeId
-         |import smithy4s.ShapeTag
-         |import smithy4s.schema.Schema.string
-         |import smithy4s.schema.Schema.struct
-         |
-         |final case class TestStructure(s: Option[String] = None)
-         |object TestStructure extends ShapeTag.Companion[TestStructure] {
-         |  val id: ShapeId = ShapeId("test", "TestStructure")
-         |
-         |  val hints: Hints = Hints.empty
-         |
-         |  implicit val schema: Schema[TestStructure] = struct(
-         |    string.validated(smithy.api.Length(min = Some(5L), max = Some(10L))).optional[TestStructure]("s", _.s),
-         |  ){
-         |    TestStructure.apply
-         |  }.withId(id).addHints(hints)
-         |}""".stripMargin
-=======
       """package test
         |
         |import smithy4s.Hints
@@ -169,7 +142,7 @@
         |import smithy4s.schema.Schema.string
         |import smithy4s.schema.Schema.struct
         |
-        |case class TestStructure(s: Option[String] = None)
+        |final case class TestStructure(s: Option[String] = None)
         |
         |object TestStructure extends ShapeTag.Companion[TestStructure] {
         |  val id: ShapeId = ShapeId("test", "TestStructure")
@@ -182,7 +155,6 @@
         |    TestStructure.apply
         |  }.withId(id).addHints(hints)
         |}""".stripMargin
->>>>>>> e1f2e31d
     )
   }
 
@@ -232,12 +204,8 @@
         |import smithy4s.schema.Schema.int
         |import smithy4s.schema.Schema.struct
         |
-<<<<<<< HEAD
         |final case class TestStructure(i: Int = 5)
-=======
-        |case class TestStructure(i: Int = 5)
-        |
->>>>>>> e1f2e31d
+        |
         |object TestStructure extends ShapeTag.Companion[TestStructure] {
         |  val id: ShapeId = ShapeId("test", "TestStructure")
         |
