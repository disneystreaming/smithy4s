/*
 *  Copyright 2021-2022 Disney Streaming
 *
 *  Licensed under the Tomorrow Open Source Technology License, Version 1.0 (the "License");
 *  you may not use this file except in compliance with the License.
 *  You may obtain a copy of the License at
 *
 *     https://disneystreaming.github.io/TOST-1.0.txt
 *
 *  Unless required by applicable law or agreed to in writing, software
 *  distributed under the License is distributed on an "AS IS" BASIS,
 *  WITHOUT WARRANTIES OR CONDITIONS OF ANY KIND, either express or implied.
 *  See the License for the specific language governing permissions and
 *  limitations under the License.
 */

package smithy4s.codegen.internals

final class DefaultRenderModeSpec extends munit.FunSuite {

  test("default render mode - NONE") {
    val smithy = """|$version: "2.0"
                    |
                    |metadata smithy4sDefaultRenderMode = "NONE"
                    |
                    |namespace foo
                    |
                    |structure Test {
                    |  one: String
                    |  two: String = "test"
                    |  @required
                    |  three: String
                    |}
                    |""".stripMargin

    val scalaCode =
      """|package foo
         |
         |import smithy4s.Hints
         |import smithy4s.Schema
         |import smithy4s.ShapeId
         |import smithy4s.ShapeTag
         |import smithy4s.schema.Schema.string
         |import smithy4s.schema.Schema.struct
         |
<<<<<<< HEAD
         |final case class Test(one: Option[String], two: String, three: String)
=======
         |case class Test(one: Option[String], two: String, three: String)
         |
>>>>>>> e1f2e31d
         |object Test extends ShapeTag.Companion[Test] {
         |  val id: ShapeId = ShapeId("foo", "Test")
         |
         |  val hints: Hints = Hints.empty
         |
         |  implicit val schema: Schema[Test] = struct(
         |    string.optional[Test]("one", _.one),
         |    string.required[Test]("two", _.two).addHints(smithy.api.Default(smithy4s.Document.fromString("test"))),
         |    string.required[Test]("three", _.three),
         |  ){
         |    Test.apply
         |  }.withId(id).addHints(hints)
         |}""".stripMargin

    TestUtils.runTest(smithy, scalaCode)
  }

  test("default render mode - OPTION_ONLY") {
    val smithy = """|$version: "2.0"
                    |
                    |metadata smithy4sDefaultRenderMode = "OPTION_ONLY"
                    |
                    |namespace foo
                    |
                    |structure Test {
                    |  one: String
                    |  two: String = "test"
                    |  @required
                    |  three: String
                    |}
                    |""".stripMargin

    val scalaCode =
      """|package foo
         |
         |import smithy4s.Hints
         |import smithy4s.Schema
         |import smithy4s.ShapeId
         |import smithy4s.ShapeTag
         |import smithy4s.schema.Schema.string
         |import smithy4s.schema.Schema.struct
         |
<<<<<<< HEAD
         |final case class Test(two: String, three: String, one: Option[String] = None)
=======
         |case class Test(two: String, three: String, one: Option[String] = None)
         |
>>>>>>> e1f2e31d
         |object Test extends ShapeTag.Companion[Test] {
         |  val id: ShapeId = ShapeId("foo", "Test")
         |
         |  val hints: Hints = Hints.empty
         |
         |  implicit val schema: Schema[Test] = struct(
         |    string.required[Test]("two", _.two).addHints(smithy.api.Default(smithy4s.Document.fromString("test"))),
         |    string.required[Test]("three", _.three),
         |    string.optional[Test]("one", _.one),
         |  ){
         |    Test.apply
         |  }.withId(id).addHints(hints)
         |}""".stripMargin

    TestUtils.runTest(smithy, scalaCode)
  }

  test("default render mode - FULL") {
    val smithy = """|$version: "2.0"
                    |
                    |metadata smithy4sDefaultRenderMode = "FULL"
                    |
                    |namespace foo
                    |
                    |structure Test {
                    |  one: String
                    |  two: String = "test"
                    |  @required
                    |  three: String
                    |}
                    |""".stripMargin

    val scalaCode =
      """|package foo
         |
         |import smithy4s.Hints
         |import smithy4s.Schema
         |import smithy4s.ShapeId
         |import smithy4s.ShapeTag
         |import smithy4s.schema.Schema.string
         |import smithy4s.schema.Schema.struct
         |
<<<<<<< HEAD
         |final case class Test(three: String, two: String = "test", one: Option[String] = None)
=======
         |case class Test(three: String, two: String = "test", one: Option[String] = None)
         |
>>>>>>> e1f2e31d
         |object Test extends ShapeTag.Companion[Test] {
         |  val id: ShapeId = ShapeId("foo", "Test")
         |
         |  val hints: Hints = Hints.empty
         |
         |  implicit val schema: Schema[Test] = struct(
         |    string.required[Test]("three", _.three),
         |    string.required[Test]("two", _.two).addHints(smithy.api.Default(smithy4s.Document.fromString("test"))),
         |    string.optional[Test]("one", _.one),
         |  ){
         |    Test.apply
         |  }.withId(id).addHints(hints)
         |}
         |""".stripMargin

    TestUtils.runTest(smithy, scalaCode)
  }

}<|MERGE_RESOLUTION|>--- conflicted
+++ resolved
@@ -43,12 +43,8 @@
          |import smithy4s.schema.Schema.string
          |import smithy4s.schema.Schema.struct
          |
-<<<<<<< HEAD
          |final case class Test(one: Option[String], two: String, three: String)
-=======
-         |case class Test(one: Option[String], two: String, three: String)
          |
->>>>>>> e1f2e31d
          |object Test extends ShapeTag.Companion[Test] {
          |  val id: ShapeId = ShapeId("foo", "Test")
          |
@@ -91,12 +87,8 @@
          |import smithy4s.schema.Schema.string
          |import smithy4s.schema.Schema.struct
          |
-<<<<<<< HEAD
          |final case class Test(two: String, three: String, one: Option[String] = None)
-=======
-         |case class Test(two: String, three: String, one: Option[String] = None)
          |
->>>>>>> e1f2e31d
          |object Test extends ShapeTag.Companion[Test] {
          |  val id: ShapeId = ShapeId("foo", "Test")
          |
@@ -139,12 +131,8 @@
          |import smithy4s.schema.Schema.string
          |import smithy4s.schema.Schema.struct
          |
-<<<<<<< HEAD
          |final case class Test(three: String, two: String = "test", one: Option[String] = None)
-=======
-         |case class Test(three: String, two: String = "test", one: Option[String] = None)
          |
->>>>>>> e1f2e31d
          |object Test extends ShapeTag.Companion[Test] {
          |  val id: ShapeId = ShapeId("foo", "Test")
          |
