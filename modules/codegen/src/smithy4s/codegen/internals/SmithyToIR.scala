--- conflicted
+++ resolved
@@ -557,7 +557,7 @@
                 if (refined.isParameterised) baseTypeParams else List.empty,
                 refined.getProviderImport().asScala,
                 base,
-                unfoldTrait(shape, trt)
+                unfoldTrait(trt)
               )
             case (trt, ExternalTypeInfo.StructurePatternInfo(pattern)) =>
               Type.ExternalType(
@@ -566,7 +566,7 @@
                 List.empty,
                 Some("smithy4s.internals.StructurePatternRefinementProvider._"),
                 base,
-                unfoldTrait(shape, trt)
+                unfoldTrait(trt)
               )
           }
           .getOrElse(base)
@@ -915,7 +915,7 @@
     case t if t.toShapeId() == ShapeId.fromParts("smithy.api", "trait") =>
       Hint.Trait
     case ConstraintTrait(tr) =>
-      Hint.Constraint(toTypeRef(tr), unfoldTrait(shape, tr))
+      Hint.Constraint(toTypeRef(tr), unfoldTrait(tr))
   }
 
   private def documentationHint(shape: Shape): Option[Hint] = {
@@ -1057,8 +1057,8 @@
     def fields: List[Field] = fieldsInternal(hintsExtractor = hints)
 
     /**
-      * Should be used only on the call site 
-      * of the trait application where there is no need to call `unfoldTrait` for every hint of the trait. 
+      * Should be used only on the call site
+      * of the trait application where there is no need to call `unfoldTrait` for every hint of the trait.
       */
     def getFieldsPlain: List[Field] =
       fieldsInternal(hintsExtractor = _ => List.empty)
@@ -1210,7 +1210,6 @@
       s"Unhandled trait binding:\ntype: $tpe\nvalue: ${Node.printJson(node)}"
   }
 
-<<<<<<< HEAD
   private def makeNativeHint(shape: Shape, tr: Trait): Hint = {
     // If the hint is recursive (in this context, it means that its "hint closure" contains a reference to the currently rendered shape)
     // then we generate a "dynamic binding" style of hint, consisting of a (ShapeId, Document) pair.
@@ -1225,16 +1224,9 @@
         Type.Ref(tr.namespace, tr.name)
       )
     // Otherwise, we generate a good old "static binding" style of hint, which is syntactically just a value of the runtime type of the hint.
-    else unfoldTrait(shape, tr)
-  }
-
-  private def unfoldTrait(shape: Shape, tr: Trait): Hint.Native = {
-    val nodeAndType = NodeAndType(tr.toNode(), tr.toShapeId().tpe.get)
-
-    Hint.Native(
-      typedNode = recursion.ana(unfoldNodeAndType)(nodeAndType)
-    )
-=======
+    else unfoldTrait(tr)
+  }
+
   private def unfoldNode(node: Node, shapeId: ShapeId): Fix[TypedNode] = {
     val nodeAndType = NodeAndType(node, shapeId.tpe.get)
     recursion.ana(unfoldNodeAndType)(nodeAndType)
@@ -1242,7 +1234,6 @@
 
   private def unfoldTrait(tr: Trait): Hint.Native = {
     Hint.Native(unfoldNode(tr.toNode(), tr.toShapeId()))
->>>>>>> 4b7a8b1e
   }
 
   // returns true if there's a reference to `shape` in the trait closure of `id`.
