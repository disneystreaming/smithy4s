/*
 *  Copyright 2021-2022 Disney Streaming
 *
 *  Licensed under the Tomorrow Open Source Technology License, Version 1.0 (the "License");
 *  you may not use this file except in compliance with the License.
 *  You may obtain a copy of the License at
 *
 *     https://disneystreaming.github.io/TOST-1.0.txt
 *
 *  Unless required by applicable law or agreed to in writing, software
 *  distributed under the License is distributed on an "AS IS" BASIS,
 *  WITHOUT WARRANTIES OR CONDITIONS OF ANY KIND, either express or implied.
 *  See the License for the specific language governing permissions and
 *  limitations under the License.
 */

package smithy4s.codegen.internals

import cats.data.NonEmptyList
import cats.implicits._
import smithy4s.meta.AdtMemberTrait
import smithy4s.meta.ErrorMessageTrait
import smithy4s.meta.IndexedSeqTrait
import smithy4s.meta.NoStackTraceTrait
import smithy4s.meta.PackedInputsTrait
import smithy4s.meta.RefinementTrait
import smithy4s.meta.VectorTrait
import smithy4s.meta.AdtTrait
import smithy4s.meta.GenerateServiceProductTrait
import smithy4s.meta.GenerateOpticsTrait
import alloy.StructurePatternTrait
import software.amazon.smithy.aws.traits.ServiceTrait
import software.amazon.smithy.model.Model
import software.amazon.smithy.model.node._
import software.amazon.smithy.model.selector.PathFinder
import software.amazon.smithy.model.shapes._
import software.amazon.smithy.model.traits.DefaultTrait
import software.amazon.smithy.model.traits.{RequiredTrait, TimestampFormatTrait}
import software.amazon.smithy.model.traits._

import scala.annotation.nowarn
import scala.jdk.CollectionConverters._

import Type.Alias
import smithy4s.meta.TypeclassTrait

private[codegen] object SmithyToIR {

  def apply(model: Model, namespace: String): CompilationUnit = {
    val smithyToIR = new SmithyToIR(model, namespace)
    PostProcessor(
      CompilationUnit(namespace, smithyToIR.allDecls, smithyToIR.rendererConfig)
    )
  }

  private[codegen] def prettifyName(
      maybeSdkId: Option[String],
      shapeName: String
  ): String = {
    maybeSdkId
      .map(_.replaceAll("\\s+", ""))
      .getOrElse(shapeName)
  }

}

private[codegen] class SmithyToIR(model: Model, namespace: String) {

  val finder = PathFinder.create(model)

  val allShapes =
    model
      .shapes()
      .iterator()
      .asScala
      .toList

  val rendererConfig = Renderer.Config.load(model.getMetadata().asScala.toMap)

  private sealed trait DefaultRenderMode
  private object DefaultRenderMode {
    case object Full extends DefaultRenderMode
    case object OptionOnly extends DefaultRenderMode
    case object NoDefaults extends DefaultRenderMode

    def fromString(str: String): Option[DefaultRenderMode] = str match {
      case "FULL"        => Some(Full)
      case "OPTION_ONLY" => Some(OptionOnly)
      case "NONE"        => Some(NoDefaults)
      case _             => None
    }
  }

  private val defaultRenderMode =
    model
      .getMetadata()
      .asScala
      .get("smithy4sDefaultRenderMode")
      .flatMap(_.asStringNode().asScala)
      .flatMap(f => DefaultRenderMode.fromString(f.getValue))
      .getOrElse(DefaultRenderMode.Full)

  def allDecls = allShapes
    .filter(_.getId().getNamespace() == namespace)
    .flatMap(_.accept(toIRVisitor(renderAdtMemberStructures = false)))
    .toList

  def toIRVisitor(
      renderAdtMemberStructures: Boolean
  ): ShapeVisitor[Option[Decl]] =
    new ShapeVisitor[Option[Decl]] {

      private def getDefault(shape: Shape): Option[Decl] = {
        val hints = SmithyToIR.this.hints(shape)

        val recursive = hints.exists {
          case Hint.Trait => true
          case _          => false
        }

        shape.tpe.flatMap {
          case Type.Alias(_, name, tpe: Type.ExternalType, isUnwrapped) =>
            val newHints = hints.filterNot(_ == tpe.refinementHint)
            TypeAlias(
              shape.getId(),
              name,
              tpe,
              isUnwrapped,
              recursive,
              newHints
            ).some
          case Type.Alias(_, name, tpe, isUnwrapped) =>
            TypeAlias(
              shape.getId(),
              name,
              tpe,
              isUnwrapped,
              recursive,
              hints
            ).some
          case Type.PrimitiveType(_) => None
          case other =>
            TypeAlias(
              shape.getId(),
              shape.name,
              other,
              isUnwrapped = false,
              recursive,
              hints
            ).some
        }
      }

      override def blobShape(x: BlobShape): Option[Decl] = getDefault(x)

      override def booleanShape(x: BooleanShape): Option[Decl] = getDefault(x)

      override def listShape(x: ListShape): Option[Decl] = getDefault(x)

      @annotation.nowarn("msg=class SetShape in package shapes is deprecated")
      override def setShape(x: SetShape): Option[Decl] = getDefault(x)

      override def mapShape(x: MapShape): Option[Decl] = getDefault(x)

      override def byteShape(x: ByteShape): Option[Decl] = getDefault(x)

      override def shortShape(x: ShortShape): Option[Decl] = getDefault(x)

      override def integerShape(x: IntegerShape): Option[Decl] = getDefault(x)

      override def longShape(x: LongShape): Option[Decl] = getDefault(x)

      override def floatShape(x: FloatShape): Option[Decl] = getDefault(x)

      override def documentShape(x: DocumentShape): Option[Decl] = getDefault(x)

      override def doubleShape(x: DoubleShape): Option[Decl] = getDefault(x)

      override def bigIntegerShape(x: BigIntegerShape): Option[Decl] =
        getDefault(x)

      override def bigDecimalShape(x: BigDecimalShape): Option[Decl] =
        getDefault(x)

      override def operationShape(x: OperationShape): Option[Decl] = getDefault(
        x
      )

      override def resourceShape(x: ResourceShape): Option[Decl] = getDefault(x)

      override def memberShape(x: MemberShape): Option[Decl] = None

      override def timestampShape(x: TimestampShape): Option[Decl] = getDefault(
        x
      )

      private def doFieldsMatch(
          mixinId: ShapeId,
          fields: List[Field]
      ): Boolean = {
        val mixin: StructureShape =
          model
            .getShape(mixinId)
            .asScala
            .flatMap(_.asStructureShape.asScala)
            .getOrElse(
              throw new IllegalArgumentException(
                s"Unable to find mixin with id: $mixinId"
              )
            )
        val mixinMembers = mixin.getAllMembers().asScala
        mixinMembers.forall { case (memberName, member) =>
          fields
            .find(_.name == memberName)
            .forall { field =>
              val memberOptional = !member.hasTrait(classOf[RequiredTrait])
              val memberHasDefault = member.hasTrait(classOf[DefaultTrait])

              // if member has no default and is optional, then the field must be optional
              if (!memberHasDefault && memberOptional) !field.required
              else field.required
            }
        }
      }

      override def structureShape(shape: StructureShape): Option[Decl] = {
        val hints = SmithyToIR.this.hints(shape)
        val isTrait = hints.exists {
          case Hint.Trait => true
          case _          => false
        }
        val rec = isRecursive(shape.getId()) || isTrait

        val fields = shape.fields
        val filteredMixins = shape
          .getMixins()
          .asScala
          .filter(mixinId => doFieldsMatch(mixinId, fields))
        val mixins = filterMixinsExistOnParentAdt(filteredMixins.toSet, shape)
          .flatMap(_.tpe)
          .toList
        val isMixin = shape.hasTrait(classOf[MixinTrait])

        val p =
          Product(
            shape.getId(),
            shape.name,
            fields,
            mixins,
            rec,
            hints,
            isMixin
          ).some
        if (isPartOfAdt(shape)) {
          if (renderAdtMemberStructures) p else None
        } else p
      }

      private def getMixins(shape: UnionShape): List[Type] = {
        getMixinShapeIds(shape).flatMap(_.tpe)
      }

      private def getMixinShapeIds(shape: UnionShape): List[ShapeId] = {
        val memberTargets = shape
          .members()
          .asScala
          .toList
          .map(mem => model.expectShape(mem.getTarget))
        val mixins = memberTargets
          .map(_.getMixins.asScala.toSet)

        val union = mixins.foldLeft(Set.empty[ShapeId])(_ union _)

        val result = mixins.foldLeft(union)(_ intersect _)

        result.toList
      }

      // Filters out any mixins which exist on the parent ADT (if it is part of an ADT)
      // This is so the case classes in the ADT won't also extend the same mixins
      // as the parent sealed trait. This leads to cleaner generated code (no redundancy).
      private def filterMixinsExistOnParentAdt(
          mixinIds: Set[ShapeId],
          shape: StructureShape
      ): Set[ShapeId] = {
        getAdtParent(shape) match {
          case None => mixinIds
          case Some(parentId) =>
            model.expectShape(parentId).asUnionShape.asScala match {
              case None => mixinIds
              case Some(union) =>
                val unionMixins = getMixinShapeIds(union)
                mixinIds.filter(!unionMixins.contains(_))
            }
        }
      }

      override def unionShape(shape: UnionShape): Option[Decl] = {
        val rec = isRecursive(shape.getId())

        val mixins =
          if (shape.hasTrait(classOf[AdtTrait])) getMixins(shape)
          else List.empty

        val hints = SmithyToIR.this.hints(shape)
        val isTrait = hints.exists {
          case Hint.Trait => true
          case _          => false
        }
        NonEmptyList.fromList(shape.alts).map { case alts =>
          Union(shape.getId(), shape.name, alts, mixins, rec || isTrait, hints)
        }
      }

      override def stringShape(shape: StringShape): Option[Decl] =
        (shape match {
          case T.enumeration(e) => {
            val pseudoEnumShape =
              EnumShape.fromStringShape(shape, true).asScala match {
                case Some(shape) =>
                  shape
                    .toBuilder()
                    .asInstanceOf[EnumShape.Builder]
                    .build()
                case None => {
                  val namedEnumTrait = {
                    val defs = e.getValues().asScala.zipWithIndex.map {
                      case (enumDef, idx) =>
                        enumDef.getName().asScala match {
                          case Some(_) => enumDef
                          case None =>
                            enumDef
                              .toBuilder()
                              .name(
                                EnumUtil
                                  .enumValueClassName(
                                    None,
                                    enumDef.getValue,
                                    idx
                                  )
                              )
                              .build()
                        }
                    }
                    val builder = e.toBuilder().clearEnums()
                    defs.foreach(builder.addEnum)
                    builder.build()
                  }
                  EnumShape
                    .builder()
                    .id(shape.getId())
                    .source(shape.getSourceLocation())
                    .addTraits(
                      shape
                        .getAllTraits()
                        .values()
                        .asScala
                        .filterNot(
                          _.toShapeId() == ShapeId.from("smithy.api#enum")
                        )
                        .asJavaCollection
                    )
                    .asInstanceOf[EnumShape.Builder]
                    .setMembersFromEnumTrait(namedEnumTrait)
                    .build()
                }
              }
            enumShape(pseudoEnumShape)
          }
          case _ => this.getDefault(shape)
        })

      override def enumShape(shape: EnumShape): Option[Decl] = {
        val values = shape
          .getEnumValues()
          .asScala
          .zipWithIndex
          .map { case ((name, value), index) =>
            val member = shape.getMember(name).get()

            EnumValue(value, index, name, hints(member))
          }
          .toList

        val isOpen = shape.hasTrait(classOf[alloy.OpenEnumTrait])
        val openEnumHint = if (isOpen) List(Hint.OpenEnum) else List.empty

        Enumeration(
          shape.getId(),
          shape.name,
          if (isOpen) EnumTag.OpenStringEnum else EnumTag.StringEnum,
          values,
          hints = hints(shape) ++ openEnumHint
        ).some
      }

      override def intEnumShape(shape: IntEnumShape): Option[Decl] = {
        val values = shape
          .getEnumValues()
          .asScala
          .map { case (name, value) =>
            val member = shape.getMember(name).get()

            EnumValue(name, value, name, hints(member))
          }
          .toList

        val isOpen = shape.hasTrait(classOf[alloy.OpenEnumTrait])
        val openEnumHint = if (isOpen) List(Hint.OpenEnum) else List.empty

        Enumeration(
          shape.getId(),
          shape.name,
          if (isOpen) EnumTag.OpenIntEnum else EnumTag.IntEnum,
          values,
          hints(shape) ++ openEnumHint
        ).some
      }

      override def serviceShape(shape: ServiceShape): Option[Decl] = {
        val generalErrors: List[Type] =
          shape
            .getErrors()
            .asScala
            .toList
            .map(_.tpe)
            .collect { case Some(tpe) => tpe }

        // Aggregates both the operations of the current entity and the ones
        // in the sub-entities.
        def recursiveOperations(
            entity: EntityShape
        ): List[ShapeId] = {
          entity
            .getAllOperations()
            .asScala
            .toList ++ entity.getResources().asScala.flatMap { shapeId =>
            recursiveOperations(
              model.expectShape(shapeId, classOf[EntityShape])
            )
          }
        }

        val operations = recursiveOperations(shape)
          .map(model.getShape(_).asScala)
          .collect { case Some(S.Operation(op)) =>
            val inputType =
              op.getInputShape().tpe.getOrElse(Type.unit)

            val params =
              op.getInputShape()
                .shape
                .toList
                .flatMap(_.fields)

            def streamedMember(shapeId: ShapeId) =
              shapeId.shape
                .map(_.members().asScala.toList)
                .flatMap(_.collectFirstSome(streamingField))
            val streamedInput = streamedMember(op.getInputShape())
            val streamedOutput = streamedMember(op.getOutputShape())

            val errorTypes = (generalErrors ++ op
              .getErrors()
              .asScala
              .map(_.tpe)
              .collect { case Some(errorType) =>
                errorType
              }
              .toList).distinct

            val outputType =
              op.getOutputShape().tpe.getOrElse(Type.unit)

            Operation(
              op.getId(),
              op.name,
              uncapitalise(op.name),
              params,
              inputType,
              errorTypes,
              outputType,
              streamedInput,
              streamedOutput,
              hints(op)
            )
          }

        val serviceHints = hints(shape)
        val maybeSdkId =
          shape
            .getTrait(classOf[ServiceTrait])
            .asScala
            .flatMap(st => Option(st.getSdkId()))
            .filterNot(_.isEmpty)

        val prettyName = SmithyToIR.prettifyName(maybeSdkId, shape.name)

        Service(
          shape.getId(),
          prettyName,
          operations,
          serviceHints,
          shape.getVersion()
        ).some
      }
    }

  private def isRecursive(id: ShapeId): Boolean = {
    // A shape is recursive if there is a relationship from itself to itself.
    val shape = model.expectShape(id)
    val paths = finder.search(shape, List(shape).asJava)
    !paths.isEmpty()
  }

  private def addedTraits(
      traits: java.util.Collection[Trait]
  ): ShapeVisitor[Shape] =
    new ShapeVisitor[Shape] {
      //format: off
      def blobShape(x: BlobShape): Shape = x.toBuilder().addTraits(traits).build()
      def booleanShape(x: BooleanShape): Shape = x.toBuilder().addTraits(traits).build()
      def listShape(x: ListShape): Shape = x.toBuilder().addTraits(traits).build()
      @nowarn("msg=class SetShape in package shapes is deprecated")
      override def setShape(x: SetShape): Shape = x.toBuilder().addTraits(traits).build()
      def mapShape(x: MapShape): Shape = x.toBuilder().addTraits(traits).build()
      def byteShape(x: ByteShape): Shape = x.toBuilder().addTraits(traits).build()
      def shortShape(x: ShortShape): Shape = x.toBuilder().addTraits(traits).build()
      def integerShape(x: IntegerShape): Shape = x.toBuilder().addTraits(traits).build()
      def longShape(x: LongShape): Shape = x.toBuilder().addTraits(traits).build()
      def floatShape(x: FloatShape): Shape = x.toBuilder().addTraits(traits).build()
      def documentShape(x: DocumentShape): Shape = x.toBuilder().addTraits(traits).build()
      def doubleShape(x: DoubleShape): Shape = x.toBuilder().addTraits(traits).build()
      def bigIntegerShape(x: BigIntegerShape): Shape = x.toBuilder().addTraits(traits).build()
      def bigDecimalShape(x: BigDecimalShape): Shape = x.toBuilder().addTraits(traits).build()
      def operationShape(x: OperationShape): Shape = x.toBuilder().addTraits(traits).build()
      def resourceShape(x: ResourceShape): Shape = x.toBuilder().addTraits(traits).build()
      def serviceShape(x: ServiceShape): Shape = x.toBuilder().addTraits(traits).build()
      def stringShape(x: StringShape): Shape = x.toBuilder().addTraits(traits).build()
      def structureShape(x: StructureShape): Shape = x.toBuilder().addTraits(traits).build()
      def unionShape(x: UnionShape): Shape = x.toBuilder().addTraits(traits).build()
      def memberShape(x: MemberShape): Shape = x.toBuilder().addTraits(traits).build()
      def timestampShape(x: TimestampShape): Shape = x.toBuilder().addTraits(traits).build()
      //format: on
    }

  private val toType: ShapeVisitor[Option[Type]] =
    new ShapeVisitor[Option[Type]] {
      // See https://awslabs.github.io/smithy/1.0/spec/core/prelude-model.html?highlight=primitiveboolean#prelude-shapes
      val primitiveAliases = List(
        "PrimitiveBoolean",
        "PrimitiveByte",
        "PrimitiveInteger",
        "PrimitiveLong",
        "PrimitiveFloat",
        "PrimitiveDouble"
      )
      val smithyNamespace = "smithy.api"

      private def isUnboxedPrimitive(shapeId: ShapeId): Boolean =
        shapeId.getNamespace() == smithyNamespace && primitiveAliases.contains(
          shapeId.getName()
        )

      private sealed trait ExternalTypeInfo
      private object ExternalTypeInfo {
        case class RefinementInfo(trt: RefinementTrait) extends ExternalTypeInfo
        case class StructurePatternInfo(trt: StructurePatternTrait)
            extends ExternalTypeInfo
      }

      private def getExternalTypeInfo(
          shape: Shape
      ): Option[(Trait, ExternalTypeInfo)] = {
        shape
          .getAllTraits()
          .asScala
          .flatMap { case (_, trt) =>
            val refinement = model
              .getShape(trt.toShapeId)
              .asScala
              .flatMap(_.getTrait(classOf[RefinementTrait]).asScala)
              .map(rt => trt -> ExternalTypeInfo.RefinementInfo(rt))
            def idRef =
              if (trt.toShapeId == IdRefTrait.ID) {
                val rt = RefinementTrait
                  .builder()
                  .targetType("smithy4s.ShapeId")
                  .build()
                Some(trt -> ExternalTypeInfo.RefinementInfo(rt))
              } else None
            refinement.orElse(idRef)
          }
          .headOption // Shapes can have at most ONE trait that has the refined trait
          .orElse {
            shape.getTrait(classOf[StructurePatternTrait]).asScala.map { trt =>
              trt -> ExternalTypeInfo.StructurePatternInfo(trt)
            }
          }
      }

      private def getExternalOrBase(shape: Shape, base: Type): Type =
        getExternalTypeInfo(shape)
          .map {
            case (trt, ExternalTypeInfo.RefinementInfo(refined)) =>
              val baseTypeParams = base match {
                case c: Type.Collection => List(c.member)
                case m: Type.Map        => List(m.key, m.value)
                case other              => List(other)
              }
              Type.ExternalType(
                shape.name,
                refined.getTargetType(),
                if (refined.isParameterised) baseTypeParams else List.empty,
                refined.getProviderImport().asScala,
                base,
                unfoldTrait(trt)
              )
            case (trt, ExternalTypeInfo.StructurePatternInfo(pattern)) =>
              Type.ExternalType(
                shape.name,
                s"${pattern.getTarget.namespace}.${pattern.getTarget.name}",
                List.empty,
                Some("smithy4s.internals.StructurePatternRefinementProvider._"),
                base,
                unfoldTrait(trt)
              )
          }
          .getOrElse(base)

      private def isExternal(tpe: Type): Boolean = tpe match {
        case _: Type.ExternalType => true
        case _                    => false
      }

      private def isUnwrappedShape(shape: Shape): Boolean = {
        shape.hasTrait(classOf[smithy4s.meta.UnwrapTrait])
      }

      def primitive(
          shape: Shape,
          primitiveId: String,
          primitive: Primitive
      ): Option[Type] = {
        val externalOrBase =
          getExternalOrBase(shape, Type.PrimitiveType(primitive))
        if (
          shape.getId() != ShapeId.from(primitiveId) &&
          !isUnboxedPrimitive(shape.getId())
        ) {
          Type
            .Alias(
              shape.getId().getNamespace(),
              shape.getId().getName(),
              externalOrBase,
              isUnwrappedShape(shape)
            )
            .some
        } else externalOrBase.some
      }

      def blobShape(x: BlobShape): Option[Type] =
        if (x.getTrait(classOf[StreamingTrait]).isPresent()) {
          Type
            .Alias(
              x.getId().getNamespace(),
              x.getId().getName,
              Type.PrimitiveType(Primitive.Byte),
              isUnwrappedShape(x)
            )
            .some
        } else {
          primitive(x, "smithy.api#Blob", Primitive.Blob)
        }

      def booleanShape(x: BooleanShape): Option[Type] =
        primitive(x, "smithy.api#Boolean", Primitive.Bool)

      def getHints(tpe: Type, shape: Shape): List[Hint] = {
        val h = hints(shape)
        tpe match {
          case e: Type.ExternalType => h.filterNot(_ == e.refinementHint)
          case _                    => h
        }
      }

      def listShape(x: ListShape): Option[Type] = {
        x.getMember()
          .accept(this)
          .map { tpe =>
            if (x.hasTrait(classOf[SparseTrait])) {
              Type.Nullable(tpe)
            } else tpe
          }
          .map { tpe =>
            val _hints = hints(x)
            val memberHints = {
              val h = hints(x.getMember())
              tpe match {
                case e: Type.ExternalType => h.filterNot(_ == e.refinementHint)
                case _                    => h
              }
            }
            if (_hints.contains(Hint.UniqueItems)) {
              Type.Collection(CollectionType.Set, tpe, memberHints)
            } else if (_hints.contains(Hint.SpecializedList.Vector)) {
              Type.Collection(CollectionType.Vector, tpe, memberHints)
            } else if (_hints.contains(Hint.SpecializedList.IndexedSeq)) {
              Type.Collection(CollectionType.IndexedSeq, tpe, memberHints)
            } else {
              Type.Collection(CollectionType.List, tpe, memberHints)
            }
          }
          .map { tpe =>
            val externalOrBase =
              getExternalOrBase(x, tpe)
            val isUnwrapped = !isExternal(externalOrBase) || isUnwrappedShape(x)
            Type.Alias(x.namespace, x.name, externalOrBase, isUnwrapped)
          }
      }

      @nowarn("msg=class SetShape in package shapes is deprecated")
      override def setShape(x: SetShape): Option[Type] = {
        x.getMember()
          .accept(this)
          .map(mem =>
            Type
              .Collection(CollectionType.Set, mem, getHints(mem, x.getMember()))
          )
          .map { tpe =>
            val externalOrBase =
              getExternalOrBase(x, tpe)
            val isUnwrapped = !isExternal(externalOrBase) || isUnwrappedShape(x)
            Type.Alias(
              x.namespace,
              x.name,
              externalOrBase,
              isUnwrapped
            )
          }
      }

      def mapShape(x: MapShape): Option[Type] = (for {
        k <- x.getKey().accept(this)
        v <- x.getValue().accept(this).map { tpe =>
          if (x.hasTrait(classOf[SparseTrait])) Type.Nullable(tpe) else tpe
        }
      } yield Type.Map(
        k,
        getHints(k, x.getKey()),
        v,
        getHints(v, x.getValue())
      )).map { tpe =>
        val externalOrBase =
          getExternalOrBase(x, tpe)
        val isUnwrapped = !isExternal(externalOrBase) || isUnwrappedShape(x)
        Type.Alias(x.namespace, x.name, externalOrBase, isUnwrapped)
      }

      def byteShape(x: ByteShape): Option[Type] =
        primitive(x, "smithy.api#Byte", Primitive.Byte)

      def shortShape(x: ShortShape): Option[Type] =
        primitive(x, "smithy.api#Short", Primitive.Short)

      def integerShape(x: IntegerShape): Option[Type] =
        primitive(x, "smithy.api#Integer", Primitive.Int)

      def longShape(x: LongShape): Option[Type] =
        primitive(x, "smithy.api#Long", Primitive.Long)

      def floatShape(x: FloatShape): Option[Type] = {
        primitive(x, "smithy.api#Float", Primitive.Float)
      }

      def documentShape(x: DocumentShape): Option[Type] =
        primitive(x, "smithy.api#Document", Primitive.Document)

      def doubleShape(x: DoubleShape): Option[Type] =
        primitive(x, "smithy.api#Double", Primitive.Double)

      def bigIntegerShape(x: BigIntegerShape): Option[Type] =
        primitive(x, "smithy.api#BigInteger", Primitive.BigInteger)

      def bigDecimalShape(x: BigDecimalShape): Option[Type] =
        primitive(x, "smithy.api#BigDecimal", Primitive.BigDecimal)

      def operationShape(x: OperationShape): Option[Type] = None

      def resourceShape(x: ResourceShape): Option[Type] = None

      def serviceShape(x: ServiceShape): Option[Type] = None

      override def enumShape(x: EnumShape): Option[Type] =
        Type.Ref(x.namespace, x.name).some

      override def intEnumShape(x: IntEnumShape): Option[Type] =
        Type.Ref(x.namespace, x.name).some

      def stringShape(x: StringShape): Option[Type] = x match {
        case T.enumeration(_) => Type.Ref(x.namespace, x.name).some
        case shape if shape.getId() == uuidShapeId =>
          Type.PrimitiveType(Primitive.Uuid).some
        case T.uuidFormat(_) =>
          Type
            .Alias(
              x.namespace,
              x.name,
              Type.PrimitiveType(Primitive.Uuid),
              isUnwrapped = false
            )
            .some
        case _ =>
          primitive(x, "smithy.api#String", Primitive.String)
      }

      def structureShape(x: StructureShape): Option[Type] =
        if (x.getId() == ShapeId.fromParts("smithy.api", "Unit"))
          Some(Type.unit)
        else Type.Ref(x.namespace, x.name).some

      def unionShape(x: UnionShape): Option[Type] =
        Type.Ref(x.namespace, x.name).some

      def memberShape(x: MemberShape): Option[Type] =
        model.getShape(x.getTarget()).asScala.flatMap { shape =>
          shape
            .accept(
              addedTraits(x.getAllTraits().asScala.map(_._2).asJavaCollection)
            )
            .accept(this)
        }

      def timestampShape(x: TimestampShape): Option[Type] =
        primitive(x, "smithy.api#Timestamp", Primitive.Timestamp)

    }

  private def imputeZeroValuesOnDefaultTraits(
      shape: Shape
  ): List[Trait] = shape.getAllTraits().asScala.values.toList.map {
    case default: DefaultTrait if default.toNode == Node.nullNode =>
      val tpe = shape.asMemberShape().asScala match {
        case Some(memShape) => model.getShape(memShape.getTarget).get.getType
        case None           => shape.getType
      }
      val newNode = tpe match {
        case ShapeType.STRING      => Node.from("")
        case ShapeType.MAP         => Node.objectNode()
        case ShapeType.LIST        => Node.arrayNode()
        case ShapeType.INTEGER     => Node.from(0)
        case ShapeType.BIG_DECIMAL => Node.from(0)
        case ShapeType.BIG_INTEGER => Node.from(0)
        case ShapeType.LONG        => Node.from(0L)
        case ShapeType.DOUBLE      => Node.from(0.0d)
        case ShapeType.SHORT       => Node.from(0: Short)
        case ShapeType.FLOAT       => Node.from(0.0f)
        case ShapeType.BOOLEAN     => Node.from(false)
        case ShapeType.BLOB        => Node.arrayNode()
        case ShapeType.BYTE        => Node.from(0)
        case ShapeType.TIMESTAMP =>
          shape
            .getTrait(classOf[TimestampFormatTrait])
            .asScala
            .map(_.getValue) match {
            case Some(TimestampFormatTrait.DATE_TIME) =>
              Node.from("1970-01-01T00:00:00.00Z")
            case Some(TimestampFormatTrait.HTTP_DATE) =>
              Node.from("Thu, 01 Jan 1970 00:00:00 GMT")
            case _ => Node.from(0)
          }
        case _ => default.toNode
      }
      new DefaultTrait(newNode)
    case other => other
  }

  def toTypeRef(id: ToShapeId): Type.Ref = {
    val shapeId = id.toShapeId()
    Type.Ref(shapeId.getNamespace(), shapeId.getName())
  }

  object ConstraintTrait {
    def unapply(tr: Trait): Option[Trait] =
      tr match {
        case t: RangeTrait   => Some(t)
        case t: LengthTrait  => Some(t)
        case t: PatternTrait => Some(t)
        case _               => None
      }
  }

  // Captures the data representing the default value of a member shape.
  private def maybeDefault(shape: MemberShape): List[Hint.Default] = {
    val maybeTrait = shape.getTrait(classOf[DefaultTrait])
    if (maybeTrait.isPresent()) {
      val tr = maybeTrait.get()
      // We're short-circuiting when encountering any external type,
      // as we do not have the means to instantiate them in a safe manner.
      def unfoldNodeAndTypeIfNotExternal(nodeAndType: NodeAndType) = {
        nodeAndType.tpe match {
          case _: Type.ExternalType => None
          case _                    => Some(unfoldNodeAndType(nodeAndType))
        }
      }
      val targetTpe = shape.getTarget.tpe.get
      // Constructing the initial value for the refold
      val nodeAndType = targetTpe match {
        case Alias(_, _, tpe, true) => NodeAndType(tr.toNode(), tpe)
        case _                      => NodeAndType(tr.toNode(), targetTpe)
      }
      val maybeTree =
        recursion.anaM(unfoldNodeAndTypeIfNotExternal)(nodeAndType)
      maybeTree.map(Hint.Default(_)).toList
    } else {
      List.empty
    }
  }

  def maybeTypeclassesHint(shape: Shape): List[Hint.Typeclass] = {
    shape
      .getAllTraits()
      .asScala
      .flatMap { case (_, trt) =>
        model
          .getShape(trt.toShapeId)
          .asScala
          .flatMap(_.getTrait(classOf[TypeclassTrait]).asScala)
          .map(trt -> _)
      }
      .map { case (typeclassName, typeclassInfo) =>
        Hint.Typeclass(
          typeclassName.toShapeId,
          typeclassInfo.getTargetType,
          typeclassInfo.getInterpreter
        )
      }
      .toList
  }

  @annotation.nowarn(
    "msg=class UniqueItemsTrait in package traits is deprecated"
  )
  private def traitToHint(shape: Shape): PartialFunction[Trait, Hint] = {
    case _: ErrorTrait => Hint.Error
    case t: ProtocolDefinitionTrait =>
      val shapeIds = t.getTraits()
      val refs = shapeIds.asScala.map(shapeId =>
        Type.Ref(shapeId.getNamespace(), shapeId.getName())
      )
      Hint.Protocol(refs.toList)
    case _: PackedInputsTrait =>
      Hint.PackedInputs
    case d: DeprecatedTrait =>
      Hint.Deprecated(d.getMessage.asScala, d.getSince.asScala)
    case _: ErrorMessageTrait =>
      Hint.ErrorMessage
    case _: NoStackTraceTrait =>
      Hint.NoStackTrace
    case _: VectorTrait =>
      Hint.SpecializedList.Vector
    case _: IndexedSeqTrait =>
      Hint.SpecializedList.IndexedSeq
    case _: UniqueItemsTrait =>
      Hint.UniqueItems
    case _: GenerateServiceProductTrait =>
      Hint.GenerateServiceProduct
    case _: GenerateOpticsTrait =>
      Hint.GenerateOptics
    case t if t.toShapeId() == ShapeId.fromParts("smithy.api", "trait") =>
      Hint.Trait
    case ConstraintTrait(tr) => Hint.Constraint(toTypeRef(tr), unfoldTrait(tr))
  }

  private def documentationHint(shape: Shape): Option[Hint] = {
    def split(s: String) =
      s.replace("*/", "\\*\\/").linesIterator.toList
    val shapeDocs = shape
      .getTrait(classOf[DocumentationTrait])
      .asScala
      .foldMap(doc => split(doc.getValue()))
    def getMemberDocs(shape: Shape): Map[String, List[String]] =
      shape match {
        case _: UnionShape => Map.empty
        case op: OperationShape =>
          op.getInput()
            .asScala
            .map(id => getMemberDocs(model.expectShape(id)))
            .getOrElse(Map.empty)
        case _ =>
          shape
            .members()
            .asScala
            .map { member =>
              val memberDocs =
                member.getTrait(classOf[DocumentationTrait]).asScala
              def targetDocs = model
                .expectShape(member.getTarget)
                .getTrait(classOf[DocumentationTrait])
                .asScala

              (
                member.getMemberName(),
                memberDocs.orElse(targetDocs)
              )
            }
            .collect { case (name, Some(v)) => (name, split(v.getValue())) }
            .toMap

      }

    val memberDocs = getMemberDocs(shape)
    if (shapeDocs.nonEmpty || memberDocs.nonEmpty) {
      Some(Hint.Documentation(shapeDocs, memberDocs))
    } else None
  }

  private def hints(shape: Shape): List[Hint] = {
    val traits = imputeZeroValuesOnDefaultTraits(shape)
    val nonMetaTraits =
      traits
        .filterNot(_.toShapeId().getNamespace() == "smithy4s.meta")
        // traits from the synthetic namespace, e.g. smithy.synthetic.enum
        // don't have shapes in the model - so we can't generate hints for them.
        .filterNot(_.toShapeId().getNamespace() == "smithy.synthetic")
        // enumValue can be derived from enum schemas anyway, so we're removing it from hints
        .filterNot(_.toShapeId() == EnumValueTrait.ID)

    val nonConstraintNonMetaTraits = nonMetaTraits.collect {
      case t if ConstraintTrait.unapply(t).isEmpty => t
    }
    traits.collect(traitToHint(shape)) ++
      documentationHint(shape) ++
      nonConstraintNonMetaTraits.map(unfoldTrait) ++
      maybeTypeclassesHint(shape)
  }

  case class AltInfo(name: String, tpe: Type, isAdtMember: Boolean)

  implicit class ShapeExt(shape: Shape) {
    def name = shape.getId().getName()

    def namespace = shape.getId().getNamespace()

    def tpe: Option[Type] = shape.accept(toType)

    def fields = {
      val noDefault =
        if (defaultRenderMode == DefaultRenderMode.NoDefaults)
          List(Hint.NoDefault)
        else List.empty
      val result = shape
        .members()
        .asScala
        .filterNot(isStreaming)
        .map { member =>
          val default =
            if (defaultRenderMode == DefaultRenderMode.Full)
              maybeDefault(member)
            else List.empty
          val defaultable = member.hasTrait(classOf[DefaultTrait]) &&
            !member.tpe.exists(_.isExternal)
          (
            member.getMemberName(),
            member.tpe,
            member.hasTrait(classOf[RequiredTrait]) || defaultable,
            hints(member) ++ default ++ noDefault
          )
        }
        .collect {
          case (name, Some(tpe: Type.ExternalType), required, hints) =>
            val newHints = hints.filterNot(_ == tpe.refinementHint)
            Field(name, tpe, required, newHints)
          case (name, Some(tpe), required, hints) =>
            Field(name, tpe, required, hints)
        }
        .toList

      val hintsContainsDefault: Field => Boolean = f =>
        f.hints.exists {
          case _: Hint.Default => true
          case _               => false
        }

      defaultRenderMode match {
        case DefaultRenderMode.Full =>
          result.sortBy(hintsContainsDefault).sortBy(!_.required)
        case DefaultRenderMode.OptionOnly =>
          result.sortBy(!_.required)
        case DefaultRenderMode.NoDefaults => result
      }
    }

    def alts = {
      shape
        .members()
        .asScala
        .map { member =>
          val memberTarget =
            model.expectShape(member.getTarget)
          if (isPartOfAdt(memberTarget)) {
            val s = memberTarget
              .accept(toIRVisitor(renderAdtMemberStructures = true))
              .map(Left(_))
            (member.getMemberName(), s, hints(member))
          } else {
            (member.getMemberName(), member.tpe.map(Right(_)), hints(member))
          }
        }
        .collect {
          case (name, Some(Right(Type.unit)), h) =>
            Alt(name, UnionMember.UnitCase, h)
          case (name, Some(Right(tpe: Type.ExternalType)), h) =>
            Alt(
              name,
              UnionMember.TypeCase(tpe),
              h.filterNot(_ == tpe.refinementHint)
            )
          case (name, Some(Right(tpe)), h) =>
            Alt(name, UnionMember.TypeCase(tpe), h)
          case (name, Some(Left(p: Product)), h) =>
            Alt(name, UnionMember.ProductCase(p), h)
        }
        .toList
    }

    def getAltTypes: List[AltInfo] = {
      shape
        .members()
        .asScala
        .map { member =>
          val memberTarget =
            model.expectShape(member.getTarget)
          if (isPartOfAdt(memberTarget)) {
            (member.getMemberName(), member.tpe.map(Left(_)))
          } else {
            (member.getMemberName(), member.tpe.map(Right(_)))
          }
        }
        .collect {
          case (name, Some(Left(tpe))) =>
            AltInfo(name, tpe, isAdtMember = true)
          case (name, Some(Right(tpe))) =>
            AltInfo(name, tpe, isAdtMember = false)
        }
        .toList
    }

  }

  private def isStreaming(member: MemberShape): Boolean =
    member
      .getTrait(classOf[StreamingTrait])
      .asScala
      .orElse(
        member
          .getTarget()
          .shape
          .flatMap(_.getTrait(classOf[StreamingTrait]).asScala)
      )
      .isDefined

  private def streamingField(member: MemberShape): Option[StreamingField] = {
    if (isStreaming(member)) {
      member.tpe.map { tpe =>
        StreamingField(member.getId().name, tpe, hints(member))
      }
    } else None
  }

  implicit class ShapeIdExt(shapeId: ShapeId) {
    def name = shapeId.getName()

    def namespace = shapeId.getNamespace()

    def shape: Option[Shape] = model.getShape(shapeId).asScala

    def tpe: Option[Type] =
      model.getShape(shapeId).asScala.flatMap(_.accept(toType))
  }

  private case class NodeAndType(node: Node, tpe: Type)

  private def isPartOfAdt(shape: Shape): Boolean = {
    shape.hasTrait(classOf[AdtMemberTrait]) ||
    getAdtParent(shape).isDefined
  }

  private def getAdtParent(shape: Shape): Option[ShapeId] = {
    val result = model
      .getMemberShapes()
      .asScala
      .toList
      .filter(_.getTarget == shape.toShapeId)
      .find(mem =>
        model.expectShape(mem.getContainer).hasTrait(classOf[AdtTrait])
      )

    result.map(_.getContainer)
  }

  private object UnRef {
    def unapply(tpe: Type): Option[Shape] = tpe match {
      case Type.Ref(ns, name) =>
        val maybeShape = model
          .getShape(ShapeId.fromParts(ns, name))
          .asScala
        maybeShape.map { shape =>
          val fromAdtMember = shape
            .getTrait(classOf[AdtMemberTrait])
            .asScala
            .map(_.getValue)
          val adtParent: Option[ShapeId] =
            fromAdtMember orElse getAdtParent(shape)
          adtParent match {
            case Some(parent) =>
              val cId = shape.getId
              val newNs =
                cId.getNamespace + "." + parent.getName
              val error = new Exception(
                s"Shapes annotated with the adtMemberTrait must be structures. $cId is not a structure."
              )
              shape.asStructureShape.asScala
                // This error should never be thrown due to selector on AdtMemberTrait, but is here in case
                .getOrElse(throw error)
                .toBuilder
                .id(ShapeId.fromParts(newNs, cId.getName))
                .build()
            case _ => shape
          }
        }
      case _ => None
    }
  }

  case class UnhandledTraitBinding(node: Node, tpe: Type) extends Throwable {
    override def getMessage(): String =
      s"Unhandled trait binding:\ntype: $tpe\nvalue: ${Node.printJson(node)}"
  }

  private def unfoldTrait(tr: Trait): Hint.Native = {
    val nodeAndType = NodeAndType(tr.toNode(), tr.toShapeId().tpe.get)
    Hint.Native(recursion.ana(unfoldNodeAndType)(nodeAndType))
  }

  private def unfoldNodeAndType(layer: NodeAndType): TypedNode[NodeAndType] =
    (layer.node, layer.tpe) match {
      // Struct
      case (N.ObjectNode(map), UnRef(S.Structure(struct))) =>
        val shapeId = struct.getId()
        val ref = Type.Ref(shapeId.getNamespace(), shapeId.getName())
        val structFields = struct.fields
        val fieldNames = struct.fields.map(_.name)
        val fields: List[TypedNode.FieldTN[NodeAndType]] = structFields.map {
          case Field(_, realName, tpe, true, _) =>
            val node = map.get(realName).getOrElse {
              struct
                .getMember(realName)
                .get
                .getTrait(classOf[DefaultTrait])
                .get
                .toNode
            } // value or default must be present on required field
            TypedNode.FieldTN.RequiredTN(NodeAndType(node, tpe))
          case Field(_, realName, tpe, false, _) =>
            map.get(realName) match {
              case Some(node) =>
                TypedNode.FieldTN.OptionalSomeTN(NodeAndType(node, tpe))
              case None => TypedNode.FieldTN.OptionalNoneTN
            }
        }
        TypedNode.StructureTN(ref, fieldNames.zip(fields))
      // Union
      case (N.ObjectNode(map), UnRef(S.Union(union))) =>
        val shapeId = union.getId()
        val ref = Type.Ref(shapeId.getNamespace(), shapeId.getName())
        val (name, node) = map.head // unions are encoded as objects
        val alt = union.getAltTypes.find(_.name == name).get
        val a = if (alt.isAdtMember) {
          val t = NodeAndType(node, alt.tpe)
          TypedNode.AltValueTN.ProductAltTN(t)
        } else {
          val t = NodeAndType(node, alt.tpe)
          TypedNode.AltValueTN.TypeAltTN(t)
        }
        TypedNode.AltTN(ref, name, a)
      // Alias
      case (node, Type.Alias(ns, name, tpe, _)) =>
        TypedNode.NewTypeTN(Type.Ref(ns, name), NodeAndType(node, tpe))
<<<<<<< HEAD
      // Enumeration (enum trait)
=======
      // Enumeration (Enum Trait)
>>>>>>> a977468a
      case (N.StringNode(str), UnRef(shape @ T.enumeration(e))) =>
        val (enumDef, index) =
          e.getValues().asScala.zipWithIndex.find(_._1.getValue() == str).get
        val shapeId = shape.getId()
        val ref = Type.Ref(shapeId.getNamespace(), shapeId.getName())
        TypedNode.EnumerationTN(
          ref,
          enumDef.getValue(),
          index,
          EnumUtil.enumValueClassName(
            enumDef.getName().asScala,
            enumDef.getValue,
            index
          )
        )
      // Enumeration
      case (N.StringNode(str), UnRef(S.Enumeration(enumeration))) =>
        val ((enumName, enumValue), index) =
          enumeration
            .getEnumValues()
            .asScala
            .zipWithIndex
            .find { case ((_, value), _) => value == str }
            .get
        val shapeId = enumeration.getId()
        val ref = Type.Ref(shapeId.getNamespace(), shapeId.getName())
        TypedNode.EnumerationTN(
          ref,
          enumValue,
          index,
          enumName
        )
      // Integer enumeration
      case (N.NumberNode(num), UnRef(S.IntEnumeration(enumeration))) =>
        val (enumName, enumValue) =
          enumeration
            .getEnumValues()
            .asScala
            .find { case (_, value) => value == num.intValue }
            .get
        val shapeId = enumeration.getId()
        val ref = Type.Ref(shapeId.getNamespace(), shapeId.getName())
        TypedNode.EnumerationTN(
          ref,
          enumName,
          enumValue,
          enumName
        )
      // List
      case (
            N.ArrayNode(list),
            Type.Collection(collectionType, mem, _)
          ) =>
        TypedNode.CollectionTN(collectionType, list.map(NodeAndType(_, mem)))
      // Map
      case (N.MapNode(map), Type.Map(keyType, _, valueType, _)) =>
        TypedNode.MapTN(map.map { case (k, v) =>
          (NodeAndType(k, keyType) -> NodeAndType(v, valueType))
        })
      // Primitive
      case (node, Type.PrimitiveType(p)) =>
        unfoldNodeAndTypeP(node, p)
      case (node, Type.Collection(collectionType, _, _))
          if node == Node.nullNode =>
        TypedNode.CollectionTN(collectionType, List.empty)
      case (node, Type.Map(_, _, _, _)) if node == Node.nullNode =>
        TypedNode.MapTN(List.empty)
      case (node, IdRefCase()) =>
        val ref = Type.Ref("smithy4s", "ShapeId")
        val namespace :: name :: _ =
          node.asStringNode.get.getValue.split("#").toList
        def toField(value: String) = TypedNode.FieldTN.RequiredTN(
          NodeAndType(
            Node.from(value),
            Type.PrimitiveType(Primitive.String)
          )
        )
        TypedNode.StructureTN(
          ref,
          List("namespace" -> toField(namespace), "name" -> toField(name))
        )
      case (node, tpe) => throw UnhandledTraitBinding(node, tpe)
    }

  private object IdRefCase {
    def unapply(tpe: Type): Boolean = tpe match {
      case Type.ExternalType(
            _,
            fqn,
            _,
            _,
            Type.PrimitiveType(Primitive.String),
            _
          ) if fqn === "smithy4s.ShapeId" =>
        true
      case _ => false
    }
  }

  private def unfoldNodeAndTypeP(
      node: Node,
      p: Primitive
  ): TypedNode[NodeAndType] = (node, p) match {
    // String
    case (N.StringNode(str), Primitive.String) =>
      TypedNode.PrimitiveTN(Primitive.String, str)
    // Numeric
    case (N.NumberNode(num), Primitive.Int) =>
      TypedNode.PrimitiveTN(Primitive.Int, num.intValue())
    case (N.NumberNode(num), Primitive.Long) =>
      TypedNode.PrimitiveTN(Primitive.Long, num.longValue())
    case (N.NumberNode(num), Primitive.Double) =>
      TypedNode.PrimitiveTN(Primitive.Double, num.doubleValue())
    case (N.NumberNode(num), Primitive.Float) =>
      TypedNode.PrimitiveTN(Primitive.Float, num.floatValue())
    case (N.NumberNode(num), Primitive.Short) =>
      TypedNode.PrimitiveTN(Primitive.Short, num.shortValue())
    case (N.NumberNode(num), Primitive.BigDecimal) =>
      TypedNode.PrimitiveTN(Primitive.BigDecimal, BigDecimal(num.doubleValue()))
    case (N.NumberNode(num), Primitive.BigInteger) =>
      TypedNode.PrimitiveTN(Primitive.BigInteger, BigInt(num.intValue()))
    // Boolean
    case (N.BooleanNode(bool), Primitive.Bool) =>
      TypedNode.PrimitiveTN(Primitive.Bool, bool)
    case (node, Primitive.Document) =>
      TypedNode.PrimitiveTN(Primitive.Document, node)
    case (node, Primitive.String) if node == Node.nullNode =>
      TypedNode.PrimitiveTN(Primitive.String, "")
    case (node, Primitive.Int) if node == Node.nullNode =>
      TypedNode.PrimitiveTN(Primitive.Int, 0)
    case (node, Primitive.Long) if node == Node.nullNode =>
      TypedNode.PrimitiveTN(Primitive.Long, 0L)
    case (node, Primitive.Double) if node == Node.nullNode =>
      TypedNode.PrimitiveTN(Primitive.Double, 0.0)
    case (node, Primitive.Float) if node == Node.nullNode =>
      TypedNode.PrimitiveTN(Primitive.Float, 0.0f)
    case (node, Primitive.Short) if node == Node.nullNode =>
      TypedNode.PrimitiveTN(Primitive.Short, 0: Short)
    case (node, Primitive.Byte) if node == Node.nullNode =>
      TypedNode.PrimitiveTN(Primitive.Byte, 0.toByte)
    case (node, Primitive.Blob) if node == Node.nullNode =>
      TypedNode.PrimitiveTN(Primitive.Blob, Array.empty[Byte])
    case (node, Primitive.Bool) if node == Node.nullNode =>
      TypedNode.PrimitiveTN(Primitive.Bool, false)
    case (node, Primitive.Timestamp) if node == Node.nullNode =>
      TypedNode.PrimitiveTN(
        Primitive.Timestamp,
        java.time.Instant.ofEpochSecond(0)
      )
    case other =>
      throw new NotImplementedError(s"Unsupported case: $other")
  }

}<|MERGE_RESOLUTION|>--- conflicted
+++ resolved
@@ -1287,11 +1287,7 @@
       // Alias
       case (node, Type.Alias(ns, name, tpe, _)) =>
         TypedNode.NewTypeTN(Type.Ref(ns, name), NodeAndType(node, tpe))
-<<<<<<< HEAD
-      // Enumeration (enum trait)
-=======
       // Enumeration (Enum Trait)
->>>>>>> a977468a
       case (N.StringNode(str), UnRef(shape @ T.enumeration(e))) =>
         val (enumDef, index) =
           e.getValues().asScala.zipWithIndex.find(_._1.getValue() == str).get
