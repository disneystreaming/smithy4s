/*
 *  Copyright 2021-2024 Disney Streaming
 *
 *  Licensed under the Tomorrow Open Source Technology License, Version 1.0 (the "License");
 *  you may not use this file except in compliance with the License.
 *  You may obtain a copy of the License at
 *
 *     https://disneystreaming.github.io/TOST-1.0.txt
 *
 *  Unless required by applicable law or agreed to in writing, software
 *  distributed under the License is distributed on an "AS IS" BASIS,
 *  WITHOUT WARRANTIES OR CONDITIONS OF ANY KIND, either express or implied.
 *  See the License for the specific language governing permissions and
 *  limitations under the License.
 */

package smithy4s.codegen.internals

import cats.data.NonEmptyList
import cats.implicits._
import smithy4s.meta.AdtMemberTrait
import smithy4s.meta.ErrorMessageTrait
import smithy4s.meta.IndexedSeqTrait
import smithy4s.meta.NoStackTraceTrait
import smithy4s.meta.PackedInputsTrait
import smithy4s.meta.RefinementTrait
<<<<<<< HEAD
import smithy4s.meta.ScalaImportsTrait
import smithy4s.meta.TypeclassTrait
import smithy4s.meta.ValidateNewtypeTrait
=======
>>>>>>> a895e64d
import smithy4s.meta.VectorTrait
import smithy4s.meta.AdtTrait
import smithy4s.meta.GenerateServiceProductTrait
import smithy4s.meta.GenerateOpticsTrait
import smithy4s.meta.TypeclassTrait
import alloy.StructurePatternTrait
import software.amazon.smithy.aws.traits.ServiceTrait
import software.amazon.smithy.model.Model
import software.amazon.smithy.model.node._
import software.amazon.smithy.model.selector.PathFinder
import software.amazon.smithy.model.shapes._
import software.amazon.smithy.model.traits.DefaultTrait
import software.amazon.smithy.model.traits.RequiredTrait
import software.amazon.smithy.model.traits.TimestampFormatTrait
import software.amazon.smithy.model.traits._

import scala.annotation.nowarn
import scala.jdk.CollectionConverters._

import Type.Alias
import java.time.Instant
import java.time.ZonedDateTime
import java.util.Locale
import java.time.temporal.ChronoField
import java.time.format.DateTimeFormatterBuilder
import scala.util.Try

private[codegen] object SmithyToIR {

  def apply(
      model: Model,
      namespace: String
  ): CompilationUnit = {
    val smithyToIR = new SmithyToIR(model, namespace)
    PostProcessor(
      CompilationUnit(namespace, smithyToIR.allDecls, smithyToIR.rendererConfig)
    )
  }

  private[codegen] def prettifyName(
      maybeSdkId: Option[String],
      shapeName: String
  ): String = {
    maybeSdkId
      .map(_.replaceAll("\\s+", ""))
      .getOrElse(shapeName)
  }

}

private[codegen] class SmithyToIR(
    model: Model,
    namespace: String
) {

  val finder = PathFinder.create(model)

  val allShapes =
    model
      .shapes()
      .iterator()
      .asScala
      .toList

  val rendererConfig = Renderer.Config.load(model.getMetadata().asScala.toMap)

  private sealed trait DefaultRenderMode
  private object DefaultRenderMode {
    case object Full extends DefaultRenderMode
    case object OptionOnly extends DefaultRenderMode
    case object NoDefaults extends DefaultRenderMode

    def fromString(str: String): Option[DefaultRenderMode] = str match {
      case "FULL"        => Some(Full)
      case "OPTION_ONLY" => Some(OptionOnly)
      case "NONE"        => Some(NoDefaults)
      case _             => None
    }
  }

  private val defaultRenderMode =
    model
      .getMetadata()
      .asScala
      .get("smithy4sDefaultRenderMode")
      .flatMap(_.asStringNode().asScala)
      .flatMap(f => DefaultRenderMode.fromString(f.getValue))
      .getOrElse(DefaultRenderMode.Full)

  private def fieldModifier(member: MemberShape): Field.Modifier = {
    val hasRequired = member.hasTrait(classOf[RequiredTrait])
    val hasNullable = member.hasTrait(classOf[alloy.NullableTrait])
    val defaultNode =
      member.getTrait(classOf[DefaultTrait]).asScala.map(_.toNode)
    val defaultTypedNode = defaultRenderMode match {
      case DefaultRenderMode.Full       => maybeDefault(member).map(_.typedNode)
      case DefaultRenderMode.OptionOnly => None
      case DefaultRenderMode.NoDefaults => None
    }
    Field.Modifier(
      hasRequired,
      hasNullable,
      defaultNode.map(Field.Default(_, defaultTypedNode))
    )
  }

  def allDecls = allShapes
    .filter(_.getId().getNamespace() == namespace)
    .flatMap(_.accept(toIRVisitor(renderAdtMemberStructures = false)))
    .toList

  def toIRVisitor(
      renderAdtMemberStructures: Boolean
  ): ShapeVisitor.Default[Option[Decl]] =
    new ShapeVisitor.Default[Option[Decl]] {

      override protected def getDefault(shape: Shape): Option[Decl] = {
        val hints = SmithyToIR.this.hints(shape)

        val recursive = hints.exists {
          case Hint.Trait => true
          case _          => false
        }

        shape.tpe.flatMap {
          case Type.Alias(_, name, tpe: Type.ExternalType, isUnwrapped) =>
            val newHints = hints.filterNot(_ == tpe.refinementHint)
            TypeAlias(
              shape.getId(),
              name,
              tpe,
              isUnwrapped,
              recursive,
              newHints
            ).some
          case Type.Alias(_, name, tpe, isUnwrapped) =>
            TypeAlias(
              shape.getId(),
              name,
              tpe,
              isUnwrapped,
              recursive,
              hints
            ).some
          case Type.ValidatedAlias(_, name, tpe) =>
            ValidatedTypeAlias(
              shape.getId(),
              name,
              tpe,
              recursive,
              hints
            ).some
          case Type.PrimitiveType(_) => None
          case other =>
            TypeAlias(
              shape.getId(),
              shape.name,
              other,
              isUnwrapped = false,
              recursive,
              hints
            ).some
        }
      }

      override def memberShape(x: MemberShape): Option[Decl] = None

      private def doFieldsMatch(
          mixinId: ShapeId,
          fields: List[Field]
      ): Boolean = {
        val mixin: StructureShape =
          model
            .getShape(mixinId)
            .asScala
            .flatMap(_.asStructureShape.asScala)
            .getOrElse(
              throw new IllegalArgumentException(
                s"Unable to find mixin with id: $mixinId"
              )
            )
        val mixinMembers = mixin.getAllMembers().asScala
        mixinMembers.forall { case (memberName, member) =>
          fields
            .find(_.name == memberName)
            .forall { field =>
              field.modifier == fieldModifier(member)
            }
        }
      }

      override def structureShape(shape: StructureShape): Option[Decl] = {
        val hints = SmithyToIR.this.hints(shape)
        val isTrait = hints.exists {
          case Hint.Trait => true
          case _          => false
        }
        val rec = isRecursive(shape.getId()) || isTrait

        val fields = shape.fields
        val filteredMixins = shape
          .getMixins()
          .asScala
          .filter(mixinId => doFieldsMatch(mixinId, fields))
        val mixins = filterMixinsExistOnParentAdt(filteredMixins.toSet, shape)
          .flatMap(_.tpe)
          .toList
        val isMixin = shape.hasTrait(classOf[MixinTrait])

        val p =
          Product(
            shapeId = shape.getId(),
            name = shape.name,
            fields = fields,
            mixins = mixins,
            recursive = rec,
            hints = hints,
            isMixin = isMixin
          ).some
        if (isPartOfAdt(shape)) {
          if (renderAdtMemberStructures) p else None
        } else p
      }

      private def getMixins(shape: UnionShape): List[Type] = {
        getMixinShapeIds(shape).flatMap(_.tpe)
      }

      private def getMixinShapeIds(shape: UnionShape): List[ShapeId] = {
        val memberTargets = shape
          .members()
          .asScala
          .toList
          .map(mem => model.expectShape(mem.getTarget))
        val mixins: List[Set[ShapeId]] = memberTargets
          .map(targetShape =>
            targetShape.getMixins.asScala.toSet
              .filter(mixinId => doFieldsMatch(mixinId, targetShape.fields))
          )

        val union = mixins.foldLeft(Set.empty[ShapeId])(_ union _)

        val result = mixins.foldLeft(union)(_ intersect _)

        result.toList
      }

      // Filters out any mixins which exist on the parent ADT (if it is part of an ADT)
      // This is so the case classes in the ADT won't also extend the same mixins
      // as the parent sealed trait. This leads to cleaner generated code (no redundancy).
      private def filterMixinsExistOnParentAdt(
          mixinIds: Set[ShapeId],
          shape: StructureShape
      ): Set[ShapeId] = {
        getAdtParent(shape) match {
          case None => mixinIds
          case Some(parentId) =>
            model.expectShape(parentId).asUnionShape.asScala match {
              case None => mixinIds
              case Some(union) =>
                val unionMixins = getMixinShapeIds(union)
                mixinIds.filter(!unionMixins.contains(_))
            }
        }
      }

      override def unionShape(shape: UnionShape): Option[Decl] = {
        val rec = isRecursive(shape.getId())

        val mixins =
          if (shape.hasTrait(classOf[AdtTrait])) getMixins(shape)
          else List.empty

        val hints = SmithyToIR.this.hints(shape)
        val isTrait = hints.exists {
          case Hint.Trait => true
          case _          => false
        }
        NonEmptyList.fromList(shape.alts).map { case alts =>
          Union(shape.getId(), shape.name, alts, mixins, rec || isTrait, hints)
        }
      }

      override def stringShape(shape: StringShape): Option[Decl] =
        (shape match {
          case T.enumeration(e) => {
            val pseudoEnumShape =
              EnumShape.fromStringShape(shape, true).asScala match {
                case Some(shape) =>
                  shape
                    .toBuilder()
                    .asInstanceOf[EnumShape.Builder]
                    .build()
                case None => {
                  val namedEnumTrait = {
                    val defs = e.getValues().asScala.zipWithIndex.map {
                      case (enumDef, idx) =>
                        enumDef.getName().asScala match {
                          case Some(_) => enumDef
                          case None =>
                            enumDef
                              .toBuilder()
                              .name(
                                EnumUtil
                                  .enumValueClassName(
                                    None,
                                    enumDef.getValue,
                                    idx
                                  )
                              )
                              .build()
                        }
                    }
                    val builder = e.toBuilder().clearEnums()
                    defs.foreach(builder.addEnum)
                    builder.build()
                  }
                  EnumShape
                    .builder()
                    .id(shape.getId())
                    .source(shape.getSourceLocation())
                    .addTraits(
                      shape
                        .getAllTraits()
                        .values()
                        .asScala
                        .filterNot(
                          _.toShapeId() == ShapeId.from("smithy.api#enum")
                        )
                        .asJavaCollection
                    )
                    .asInstanceOf[EnumShape.Builder]
                    .setMembersFromEnumTrait(namedEnumTrait)
                    .build()
                }
              }
            enumShape(pseudoEnumShape)
          }
          case _ => this.getDefault(shape)
        })

      override def enumShape(shape: EnumShape): Option[Decl] = {
        val enumValues = shape.getEnumValues()
        val values = shape
          .members()
          .asScala
          .zipWithIndex
          .map { case (member, index) =>
            val name = member.getMemberName()
            val value = enumValues.get(name)
            EnumValue(
              value = value,
              intValue = index,
              name = name,
              realName = name,
              hints = hints(member)
            )
          }
          .toList

        val isOpen = shape.hasTrait(classOf[alloy.OpenEnumTrait])
        val openEnumHint = if (isOpen) List(Hint.OpenEnum) else List.empty

        Enumeration(
          shape.getId(),
          shape.name,
          if (isOpen) EnumTag.OpenStringEnum else EnumTag.StringEnum,
          values,
          hints = hints(shape) ++ openEnumHint
        ).some
      }

      override def intEnumShape(shape: IntEnumShape): Option[Decl] = {
        val enumValues = shape.getEnumValues()
        val values = shape
          .members()
          .asScala
          .map { member =>
            val name = member.getMemberName()
            val value = enumValues.get(name)
            EnumValue(
              value = name,
              intValue = value,
              name = name,
              realName = name,
              hints = hints(member)
            )
          }
          .toList

        val isOpen = shape.hasTrait(classOf[alloy.OpenEnumTrait])
        val openEnumHint = if (isOpen) List(Hint.OpenEnum) else List.empty

        Enumeration(
          shape.getId(),
          shape.name,
          if (isOpen) EnumTag.OpenIntEnum else EnumTag.IntEnum,
          values,
          hints(shape) ++ openEnumHint
        ).some
      }

      override def serviceShape(shape: ServiceShape): Option[Decl] = {
        val generalErrors: List[Type] =
          shape
            .getErrors()
            .asScala
            .toList
            .map(_.tpe)
            .collect { case Some(tpe) => tpe }

        // Aggregates both the operations of the current entity and the ones
        // in the sub-entities.
        def recursiveOperations(
            entity: EntityShape
        ): List[ShapeId] = {
          entity
            .getAllOperations()
            .asScala
            .toList ++ entity.getResources().asScala.flatMap { shapeId =>
            recursiveOperations(
              model.expectShape(shapeId, classOf[EntityShape])
            )
          }
        }

        val operations = recursiveOperations(shape)
          .map(model.getShape(_).asScala)
          .collect { case Some(S.Operation(op)) =>
            val inputType =
              op.getInputShape().tpe.getOrElse(Type.unit)

            val params =
              op.getInputShape()
                .shape
                .toList
                .flatMap(_.fields)

            def streamedMember(shapeId: ShapeId) =
              shapeId.shape
                .map(_.members().asScala.toList)
                .flatMap(_.collectFirstSome(streamingField))
            val streamedInput = streamedMember(op.getInputShape())
            val streamedOutput = streamedMember(op.getOutputShape())

            val errorTypes = (generalErrors ++ op
              .getErrors()
              .asScala
              .map(_.tpe)
              .collect { case Some(errorType) =>
                errorType
              }
              .toList).distinct

            val outputType =
              op.getOutputShape().tpe.getOrElse(Type.unit)

            Operation(
              op.getId(),
              op.name,
              uncapitalise(op.name),
              params,
              inputType,
              errorTypes,
              outputType,
              streamedInput,
              streamedOutput,
              hints(op)
            )
          }

        val serviceHints = hints(shape)
        val maybeSdkId =
          shape
            .getTrait(classOf[ServiceTrait])
            .asScala
            .flatMap(st => Option(st.getSdkId()))
            .filterNot(_.isEmpty)

        val prettyName = SmithyToIR.prettifyName(maybeSdkId, shape.name)

        Service(
          shape.getId(),
          prettyName,
          operations,
          serviceHints,
          shape.getVersion()
        ).some
      }
    }

  private def isRecursive(id: ShapeId): Boolean = {
    // A shape is recursive if there is a relationship from itself to itself.
    val shape = model.expectShape(id)
    val paths = finder.search(shape, List(shape).asJava)
    !paths.isEmpty()
  }

  private val toType: ShapeVisitor[Option[Type]] =
    new ShapeVisitor[Option[Type]] {
      // See https://awslabs.github.io/smithy/1.0/spec/core/prelude-model.html?highlight=primitiveboolean#prelude-shapes
      val primitiveAliases = List(
        "PrimitiveBoolean",
        "PrimitiveByte",
        "PrimitiveInteger",
        "PrimitiveLong",
        "PrimitiveFloat",
        "PrimitiveDouble"
      )
      val smithyNamespace = "smithy.api"

      private def isUnboxedPrimitive(shapeId: ShapeId): Boolean =
        shapeId.getNamespace() == smithyNamespace && primitiveAliases.contains(
          shapeId.getName()
        )

      private sealed trait ExternalTypeInfo
      private object ExternalTypeInfo {
        case class RefinementInfo(trt: RefinementTrait) extends ExternalTypeInfo
        case class StructurePatternInfo(trt: StructurePatternTrait)
            extends ExternalTypeInfo
      }

      private def getExternalTypeInfo(
          shape: Shape
      ): Option[(Trait, ExternalTypeInfo)] = {
        shape
          .getAllTraits()
          .asScala
          .flatMap { case (_, trt) =>
            val refinement = model
              .getShape(trt.toShapeId)
              .asScala
              .flatMap(_.getTrait(classOf[RefinementTrait]).asScala)
              .map(rt => trt -> ExternalTypeInfo.RefinementInfo(rt))
            def idRef =
              if (trt.toShapeId == IdRefTrait.ID) {
                val rt = RefinementTrait
                  .builder()
                  .targetType("smithy4s.ShapeId")
                  .build()
                Some(trt -> ExternalTypeInfo.RefinementInfo(rt))
              } else None
            refinement.orElse(idRef)
          }
          .headOption // Shapes can have at most ONE trait that has the refined trait
          .orElse {
            shape.getTrait(classOf[StructurePatternTrait]).asScala.map { trt =>
              trt -> ExternalTypeInfo.StructurePatternInfo(trt)
            }
          }
      }

      private def getExternalOrBase(shape: Shape, base: Type): Type =
        getExternalTypeInfo(shape)
          .map {
            case (trt, ExternalTypeInfo.RefinementInfo(refined)) =>
              val baseTypeParams = base match {
                case c: Type.Collection => List(c.member)
                case m: Type.Map        => List(m.key, m.value)
                case other              => List(other)
              }
              Type.ExternalType(
                shape.name,
                refined.getTargetType(),
                if (refined.isParameterised) baseTypeParams else List.empty,
                refined.getProviderImport().asScala,
                base,
                unfoldTrait(trt)
              )
            case (trt, ExternalTypeInfo.StructurePatternInfo(pattern)) =>
              Type.ExternalType(
                shape.name,
                s"${pattern.getTarget.namespace}.${pattern.getTarget.name}",
                List.empty,
                Some("smithy4s.internals.StructurePatternRefinementProvider._"),
                base,
                unfoldTrait(trt)
              )
          }
          .getOrElse(base)

      private def isExternal(tpe: Type): Boolean = tpe match {
        case _: Type.ExternalType => true
        case _                    => false
      }

      private def isUnwrappedShape(shape: Shape): Boolean = {
        shape.hasTrait(classOf[smithy4s.meta.UnwrapTrait])
      }

      def primitive(
          shape: Shape,
          primitiveId: String,
          primitive: Primitive
      ): Option[Type] = {
        val externalOrBase =
          getExternalOrBase(shape, Type.PrimitiveType(primitive))
        if (
          shape.getId() != ShapeId.from(primitiveId) &&
          !isUnboxedPrimitive(shape.getId())
        ) {
          val shouldValidate =
            shape.hasTrait(classOf[ValidateNewtypeTrait])
          if (shouldValidate) {
            Type
              .ValidatedAlias(
                shape.getId().getNamespace(),
                shape.getId().getName(),
                externalOrBase
              )
              .some
          } else {
            Type
              .Alias(
                shape.getId().getNamespace(),
                shape.getId().getName(),
                externalOrBase,
                isUnwrappedShape(shape)
              )
              .some
          }
        } else externalOrBase.some
      }

      def blobShape(x: BlobShape): Option[Type] =
        if (x.getTrait(classOf[StreamingTrait]).isPresent()) {
          Type
            .Alias(
              x.getId().getNamespace(),
              x.getId().getName,
              Type.PrimitiveType(Primitive.Byte),
              isUnwrappedShape(x)
            )
            .some
        } else {
          primitive(x, "smithy.api#Blob", Primitive.Blob)
        }

      def booleanShape(x: BooleanShape): Option[Type] =
        primitive(x, "smithy.api#Boolean", Primitive.Bool)

      def getHints(tpe: Type, shape: Shape): List[Hint] = {
        val h = hints(shape)
        tpe match {
          case e: Type.ExternalType => h.filterNot(_ == e.refinementHint)
          case _                    => h
        }
      }

      def listShape(x: ListShape): Option[Type] = {
        x.getMember()
          .accept(this)
          .map { tpe =>
            if (x.hasTrait(classOf[SparseTrait])) {
              Type.Nullable(tpe)
            } else tpe
          }
          .map { tpe =>
            val _hints = hints(x)
            val memberHints = {
              val h = hints(x.getMember())
              tpe match {
                case e: Type.ExternalType => h.filterNot(_ == e.refinementHint)
                case _                    => h
              }
            }
            if (_hints.contains(Hint.UniqueItems)) {
              Type.Collection(CollectionType.Set, tpe, memberHints)
            } else if (_hints.contains(Hint.SpecializedList.Vector)) {
              Type.Collection(CollectionType.Vector, tpe, memberHints)
            } else if (_hints.contains(Hint.SpecializedList.IndexedSeq)) {
              Type.Collection(CollectionType.IndexedSeq, tpe, memberHints)
            } else {
              Type.Collection(CollectionType.List, tpe, memberHints)
            }
          }
          .map { tpe =>
            val externalOrBase =
              getExternalOrBase(x, tpe)
            val isUnwrapped = !isExternal(externalOrBase) || isUnwrappedShape(x)
            Type.Alias(x.namespace, x.name, externalOrBase, isUnwrapped)
          }
      }

      @nowarn("msg=class SetShape in package shapes is deprecated")
      override def setShape(x: SetShape): Option[Type] = {
        x.getMember()
          .accept(this)
          .map(mem =>
            Type
              .Collection(CollectionType.Set, mem, getHints(mem, x.getMember()))
          )
          .map { tpe =>
            val externalOrBase =
              getExternalOrBase(x, tpe)
            val isUnwrapped = !isExternal(externalOrBase) || isUnwrappedShape(x)
            Type.Alias(
              x.namespace,
              x.name,
              externalOrBase,
              isUnwrapped
            )
          }
      }

      def mapShape(x: MapShape): Option[Type] = (for {
        k <- x.getKey().accept(this)
        v <- x.getValue().accept(this).map { tpe =>
          if (x.hasTrait(classOf[SparseTrait])) Type.Nullable(tpe) else tpe
        }
      } yield Type.Map(
        k,
        getHints(k, x.getKey()),
        v,
        getHints(v, x.getValue())
      )).map { tpe =>
        val externalOrBase =
          getExternalOrBase(x, tpe)
        val isUnwrapped = !isExternal(externalOrBase) || isUnwrappedShape(x)
        Type.Alias(x.namespace, x.name, externalOrBase, isUnwrapped)
      }

      def byteShape(x: ByteShape): Option[Type] =
        primitive(x, "smithy.api#Byte", Primitive.Byte)

      def shortShape(x: ShortShape): Option[Type] =
        primitive(x, "smithy.api#Short", Primitive.Short)

      def integerShape(x: IntegerShape): Option[Type] =
        primitive(x, "smithy.api#Integer", Primitive.Int)

      def longShape(x: LongShape): Option[Type] =
        primitive(x, "smithy.api#Long", Primitive.Long)

      def floatShape(x: FloatShape): Option[Type] = {
        primitive(x, "smithy.api#Float", Primitive.Float)
      }

      def documentShape(x: DocumentShape): Option[Type] =
        primitive(x, "smithy.api#Document", Primitive.Document)

      def doubleShape(x: DoubleShape): Option[Type] =
        primitive(x, "smithy.api#Double", Primitive.Double)

      def bigIntegerShape(x: BigIntegerShape): Option[Type] =
        primitive(x, "smithy.api#BigInteger", Primitive.BigInteger)

      def bigDecimalShape(x: BigDecimalShape): Option[Type] =
        primitive(x, "smithy.api#BigDecimal", Primitive.BigDecimal)

      def operationShape(x: OperationShape): Option[Type] = None

      def resourceShape(x: ResourceShape): Option[Type] = None

      def serviceShape(x: ServiceShape): Option[Type] = None

      override def enumShape(x: EnumShape): Option[Type] =
        Type.Ref(x.namespace, x.name).some

      override def intEnumShape(x: IntEnumShape): Option[Type] =
        Type.Ref(x.namespace, x.name).some

      def stringShape(x: StringShape): Option[Type] = x match {
        case T.enumeration(_) => Type.Ref(x.namespace, x.name).some
        case shape if shape.getId() == uuidShapeId =>
          Type.PrimitiveType(Primitive.Uuid).some
        case T.uuidFormat(_) =>
          Type
            .Alias(
              x.namespace,
              x.name,
              Type.PrimitiveType(Primitive.Uuid),
              isUnwrapped = false
            )
            .some
        case _ =>
          primitive(x, "smithy.api#String", Primitive.String)
      }

      def structureShape(x: StructureShape): Option[Type] =
        if (x.getId() == ShapeId.fromParts("smithy.api", "Unit"))
          Some(Type.unit)
        else Type.Ref(x.namespace, x.name).some

      def unionShape(x: UnionShape): Option[Type] =
        Type.Ref(x.namespace, x.name).some

      def memberShape(x: MemberShape): Option[Type] =
        model.getShape(x.getTarget()).asScala.flatMap { shape =>
          val builder =
            (Shape.shapeToBuilder(shape: Shape): AbstractShapeBuilder[_, _])

          builder
            .addTraits(x.getAllTraits().asScala.map(_._2).asJavaCollection)

          builder
            .build()
            .accept(this)
        }

      def timestampShape(x: TimestampShape): Option[Type] =
        primitive(x, "smithy.api#Timestamp", Primitive.Timestamp)

    }

  private def imputeZeroValuesOnDefaultTraits(shape: Shape)(
      tr: Trait
  ): Trait = tr match {
    case default: DefaultTrait if default.toNode == Node.nullNode =>
      val tpe = shape.asMemberShape().asScala match {
        case Some(memShape) => model.getShape(memShape.getTarget).get.getType
        case None           => shape.getType
      }
      val newNode = tpe match {
        case ShapeType.STRING      => Node.from("")
        case ShapeType.MAP         => Node.objectNode()
        case ShapeType.LIST        => Node.arrayNode()
        case ShapeType.INTEGER     => Node.from(0)
        case ShapeType.BIG_DECIMAL => Node.from(0)
        case ShapeType.BIG_INTEGER => Node.from(0)
        case ShapeType.LONG        => Node.from(0L)
        case ShapeType.DOUBLE      => Node.from(0.0d)
        case ShapeType.SHORT       => Node.from(0: Short)
        case ShapeType.FLOAT       => Node.from(0.0f)
        case ShapeType.BOOLEAN     => Node.from(false)
        case ShapeType.BLOB        => Node.arrayNode()
        case ShapeType.BYTE        => Node.from(0)
        case ShapeType.TIMESTAMP =>
          shape
            .getTrait(classOf[TimestampFormatTrait])
            .asScala
            .map(_.getValue) match {
            case Some(TimestampFormatTrait.DATE_TIME) =>
              Node.from("1970-01-01T00:00:00.00Z")
            case Some(TimestampFormatTrait.HTTP_DATE) =>
              Node.from("Thu, 01 Jan 1970 00:00:00 GMT")
            case _ => Node.from(0)
          }
        case _ => default.toNode
      }
      new DefaultTrait(newNode)
    case other => other
  }

  def toTypeRef(id: ToShapeId): Type.Ref = {
    val shapeId = id.toShapeId()
    Type.Ref(shapeId.getNamespace(), shapeId.getName())
  }

  object ConstraintTrait {
    def unapply(tr: Trait): Option[Trait] =
      tr match {
        case t: RangeTrait   => Some(t)
        case t: LengthTrait  => Some(t)
        case t: PatternTrait => Some(t)
        case _               => None
      }
  }

  // Captures the data representing the default value of a member shape.
  private def maybeDefault(shape: MemberShape): Option[Hint.Default] = {
    val maybeTrait = shape.getTrait(classOf[DefaultTrait])
    if (maybeTrait.isPresent()) {
      val tr = maybeTrait.get()
      // We're short-circuiting when encountering any external type,
      // as we do not have the means to instantiate them in a safe manner.
      def unfoldNodeAndTypeIfNotExternal(nodeAndType: NodeAndType) = {
        nodeAndType.tpe match {
          case _: Type.ExternalType => None
          case _                    => Some(unfoldNodeAndType(nodeAndType))
        }
      }
      val node = tr.toNode()
      val targetTpe = shape.tpe.get
      // Constructing the initial value for the refold
      val nodeAndType = targetTpe match {
        case Alias(_, _, tpe, true) => NodeAndType(node, tpe)
        case _                      => NodeAndType(node, targetTpe)
      }
      val maybeTree =
        recursion.anaM(unfoldNodeAndTypeIfNotExternal)(nodeAndType)
      maybeTree.map(Hint.Default(_))
    } else {
      None
    }
  }

  def maybeTypeclassesHint(shape: Shape): List[Hint.Typeclass] = {
    shape
      .getAllTraits()
      .asScala
      .flatMap { case (_, trt) =>
        model
          .getShape(trt.toShapeId)
          .asScala
          .flatMap(_.getTrait(classOf[TypeclassTrait]).asScala)
          .map(trt -> _)
      }
      .map { case (typeclassName, typeclassInfo) =>
        Hint.Typeclass(
          typeclassName.toShapeId,
          typeclassInfo.getTargetType,
          typeclassInfo.getInterpreter
        )
      }
      .toList
  }

  @annotation.nowarn(
    "msg=class UniqueItemsTrait in package traits is deprecated"
  )
  private def traitToHint(shape: Shape): PartialFunction[Trait, Hint] = {
    case _: ErrorTrait => Hint.Error
    case t: ProtocolDefinitionTrait =>
      val shapeIds = t.getTraits()
      val refs = shapeIds.asScala.map(shapeId =>
        Type.Ref(shapeId.getNamespace(), shapeId.getName())
      )
      Hint.Protocol(refs.toList)
    case _: PackedInputsTrait =>
      Hint.PackedInputs
    case d: DeprecatedTrait =>
      Hint.Deprecated(d.getMessage.asScala, d.getSince.asScala)
    case _: ErrorMessageTrait =>
      Hint.ErrorMessage
    case _: NoStackTraceTrait =>
      Hint.NoStackTrace
    case _: VectorTrait =>
      Hint.SpecializedList.Vector
    case _: IndexedSeqTrait =>
      Hint.SpecializedList.IndexedSeq
    case _: UniqueItemsTrait =>
      Hint.UniqueItems
    case _: GenerateServiceProductTrait =>
      Hint.GenerateServiceProduct
    case _: GenerateOpticsTrait =>
      Hint.GenerateOptics
    case s: ScalaImportsTrait =>
      Hint.ScalaImports(s.getImports().asScala.toList)
    case _: ValidateNewtypeTrait =>
      Hint.ValidateNewtype
    case t if t.toShapeId() == ShapeId.fromParts("smithy.api", "trait") =>
      Hint.Trait
    case ConstraintTrait(tr) => Hint.Constraint(toTypeRef(tr), unfoldTrait(tr))
  }

  private def streamingOperation(
      op: OperationShape
  ): (Option[Shape], Option[Shape]) = {
    def forTarget(id: ShapeId): Option[MemberShape] = {
      model.getShape(id).asScala.flatMap { shape =>
        shape.members().asScala.find(isStreaming)
      }
    }
    (
      op.getInput().asScala.flatMap(forTarget),
      op.getOutput().asScala.flatMap(forTarget)
    )
  }

  private def documentationHint(shape: Shape): Option[Hint] = {
    def split(s: String) =
      s.replace("*/", "\\*\\/").linesIterator.toList
    val shapeDocs = shape
      .getTrait(classOf[DocumentationTrait])
      .asScala
      .foldMap(doc => split(doc.getValue()))

    val operationDocs: List[String] = {
      shape
        .asOperationShape()
        .asScala
        .toList
        .flatMap { op =>
          streamingOperation(op) match {
            case (Some(in), Some(out)) =>
              val maybeDoc = for {
                inMem <- in
                  .asMemberShape()
                  .asScala
                  .map(_.getMemberName)
                outMem <- out
                  .asMemberShape()
                  .asScala
                  .map(_.getMemberName)
              } yield s"This operation uses @streaming on both the input (${inMem}) and the output (${outMem})"
              maybeDoc.toList
            case (Some(in), None) =>
              val maybeDoc = for {
                inMem <- in
                  .asMemberShape()
                  .asScala
                  .map(_.getMemberName)
              } yield s"This operation uses @streaming on the input (${inMem})."
              maybeDoc.toList
            case (None, Some(out)) =>
              val maybeDoc = for {
                outMem <- out
                  .asMemberShape()
                  .asScala
                  .map(_.getMemberName)
              } yield s"This operation uses @streaming on the output (${outMem})."
              maybeDoc.toList
            case (None, None) =>
              List.empty
          }
        }
    }

    def getMemberDocs(shape: Shape): Map[String, List[String]] =
      shape match {
        case _: UnionShape => Map.empty
        case op: OperationShape =>
          op.getInput()
            .asScala
            .map(id => getMemberDocs(model.expectShape(id)))
            .getOrElse(Map.empty)
        case _ =>
          shape
            .members()
            .asScala
            .filterNot(isStreaming)
            .map { member =>
              val memberDocs =
                member.getTrait(classOf[DocumentationTrait]).asScala
              def targetDocs = model
                .expectShape(member.getTarget)
                .getTrait(classOf[DocumentationTrait])
                .asScala

              (
                member.getMemberName(),
                memberDocs.orElse(targetDocs)
              )
            }
            .collect { case (name, Some(v)) => (name, split(v.getValue())) }
            .toMap

      }

    val memberDocs = getMemberDocs(shape)
    val allShapeDocs = shapeDocs ++ operationDocs
    if (allShapeDocs.nonEmpty || memberDocs.nonEmpty) {
      Some(Hint.Documentation(allShapeDocs, memberDocs))
    } else None
  }

  private def hints(shape: Shape): List[Hint] = {
    val allTraits = shape.getAllTraits().asScala.values.toList
    val isNullable = allTraits.exists(_.toShapeId == alloy.NullableTrait.ID)
    val traits =
      if (isNullable) allTraits
      else allTraits.map(imputeZeroValuesOnDefaultTraits(shape))
    val nonMetaTraits =
      traits
        .filterNot(_.toShapeId().getNamespace() == "smithy4s.meta")
        // traits from the synthetic namespace, e.g. smithy.synthetic.enum
        // don't have shapes in the model - so we can't generate hints for them.
        .filterNot(_.toShapeId().getNamespace() == "smithy.synthetic")
        // enumValue can be derived from enum schemas anyway, so we're removing it from hints
        .filterNot(_.toShapeId() == EnumValueTrait.ID)
        // remove box trait
        .filterNot(_.toShapeId() == BoxTrait.ID): @nowarn(
        "msg=class BoxTrait in package traits is deprecated"
      )

    val nonConstraintNonMetaTraits = nonMetaTraits.collect {
      case t if ConstraintTrait.unapply(t).isEmpty => t
    }
    traits.collect(traitToHint(shape)) ++
      documentationHint(shape) ++
      nonConstraintNonMetaTraits
        .filter(tr =>
          tr.toShapeId != RequiredTrait.ID && tr.toShapeId != alloy.NullableTrait.ID
        )
        .map(unfoldTrait) ++
      maybeTypeclassesHint(shape)
  }

  case class AltInfo(name: String, tpe: Type, isAdtMember: Boolean)

  implicit class ShapeExt(shape: Shape) {
    def name = shape.getId().getName()

    def namespace = shape.getId().getNamespace()

    def tpe: Option[Type] = shape.accept(toType)

    private def fieldsInternal(hintsExtractor: Shape => List[Hint]) = {
      val noDefault =
        if (defaultRenderMode == DefaultRenderMode.NoDefaults)
          List(Hint.NoDefault)
        else List.empty
      val result = shape
        .members()
        .asScala
        .filterNot(isStreaming)
        .map { member =>
          val default =
            if (defaultRenderMode == DefaultRenderMode.Full)
              maybeDefault(member).toList
            else List.empty
          val modifier = fieldModifier(member)
          (
            member.getMemberName(),
            member.tpe,
            modifier,
            hintsExtractor(member) ++ default ++ noDefault
          )
        }
        .zipWithIndex
        .collect {
          case ((name, Some(tpe: Type.ExternalType), modifier, hints), index) =>
            val newHints = hints.filterNot(_ == tpe.refinementHint)
            Field(name, tpe, modifier, index, newHints)
          case ((name, Some(tpe), modifier, hints), index) =>
            Field(name, tpe, modifier, index, hints)
        }
        .toList

      defaultRenderMode match {
        case DefaultRenderMode.Full =>
          implicit val modifierOrder = Field.Modifier.fullOrder
          result.sortBy(_.modifier)
        case DefaultRenderMode.OptionOnly =>
          implicit val modifierOrder = Field.Modifier.optionOnlyOrder
          result.sortBy(_.modifier)
        case DefaultRenderMode.NoDefaults => result
      }
    }

    /**
      * Should be used when calculating schema for a structure.
      *
      * See https://github.com/disneystreaming/smithy4s/issues/1296 for details.
      */
    def fields: List[Field] = fieldsInternal(hintsExtractor = hints)

    /**
      * Should be used only on the call site
      * of the trait application where there is no need to call `unfoldTrait` for every hint of the trait.
      */
    def getFieldsPlain: List[Field] =
      fieldsInternal(hintsExtractor = _ => List.empty)

    def alts = {
      shape
        .members()
        .asScala
        .map { member =>
          val memberTarget =
            model.expectShape(member.getTarget)
          if (isPartOfAdt(memberTarget)) {
            val s = memberTarget
              .accept(toIRVisitor(renderAdtMemberStructures = true))
              .map(Left(_))
            (member.getMemberName(), s, hints(member))
          } else {
            (member.getMemberName(), member.tpe.map(Right(_)), hints(member))
          }
        }
        .collect {
          case (name, Some(Right(Type.unit)), h) =>
            Alt(name, UnionMember.UnitCase, h)
          case (name, Some(Right(tpe: Type.ExternalType)), h) =>
            Alt(
              name,
              UnionMember.TypeCase(tpe),
              h.filterNot(_ == tpe.refinementHint)
            )
          case (name, Some(Right(tpe)), h) =>
            Alt(name, UnionMember.TypeCase(tpe), h)
          case (name, Some(Left(p: Product)), h) =>
            Alt(name, UnionMember.ProductCase(p), h)
        }
        .toList
    }

    def getAltTypes: List[AltInfo] = {
      shape
        .members()
        .asScala
        .map { member =>
          val memberTarget =
            model.expectShape(member.getTarget)
          if (isPartOfAdt(memberTarget)) {
            (member.getMemberName(), member.tpe.map(Left(_)))
          } else {
            (member.getMemberName(), member.tpe.map(Right(_)))
          }
        }
        .collect {
          case (name, Some(Left(tpe))) =>
            AltInfo(name, tpe, isAdtMember = true)
          case (name, Some(Right(tpe))) =>
            AltInfo(name, tpe, isAdtMember = false)
        }
        .toList
    }

  }

  private def isStreaming(member: MemberShape): Boolean =
    member
      .getTrait(classOf[StreamingTrait])
      .asScala
      .orElse(
        member
          .getTarget()
          .shape
          .flatMap(_.getTrait(classOf[StreamingTrait]).asScala)
      )
      .isDefined

  private def streamingField(member: MemberShape): Option[StreamingField] = {
    if (isStreaming(member)) {
      member.tpe.map { tpe =>
        StreamingField(member.getId().name, tpe, hints(member))
      }
    } else None
  }

  implicit class ShapeIdExt(shapeId: ShapeId) {
    def name = shapeId.getName()

    def namespace = shapeId.getNamespace()

    def shape: Option[Shape] = model.getShape(shapeId).asScala

    def tpe: Option[Type] =
      model.getShape(shapeId).asScala.flatMap(_.accept(toType))
  }

  private case class NodeAndType(node: Node, tpe: Type)

  private def isPartOfAdt(shape: Shape): Boolean = {
    shape.hasTrait(classOf[AdtMemberTrait]) ||
    getAdtParent(shape).isDefined
  }

  private def getAdtParent(shape: Shape): Option[ShapeId] = {
    val result = model
      .getMemberShapes()
      .asScala
      .toList
      .filter(_.getTarget == shape.toShapeId)
      .find(mem =>
        model.expectShape(mem.getContainer).hasTrait(classOf[AdtTrait])
      )

    result.map(_.getContainer)
  }

  private object UnRef {
    def unapply(tpe: Type): Option[Shape] = tpe match {
      case Type.Ref(ns, name) =>
        val maybeShape = model
          .getShape(ShapeId.fromParts(ns, name))
          .asScala
        maybeShape.map { shape =>
          val fromAdtMember = shape
            .getTrait(classOf[AdtMemberTrait])
            .asScala
            .map(_.getValue)
          val adtParent: Option[ShapeId] =
            fromAdtMember orElse getAdtParent(shape)
          adtParent match {
            case Some(parent) =>
              val cId = shape.getId
              val newNs =
                cId.getNamespace + "." + parent.getName
              val error = new Exception(
                s"Shapes annotated with the adtMemberTrait must be structures. $cId is not a structure."
              )
              shape.asStructureShape.asScala
                // This error should never be thrown due to selector on AdtMemberTrait, but is here in case
                .getOrElse(throw error)
                .toBuilder
                .id(ShapeId.fromParts(newNs, cId.getName))
                .build()
            case _ => shape
          }
        }
      case _ => None
    }
  }

  case class UnhandledTraitBinding(node: Node, tpe: Type) extends Throwable {
    override def getMessage(): String =
      s"Unhandled trait binding:\ntype: $tpe\nvalue: ${Node.printJson(node)}"
  }

  private def unfoldNode(node: Node, shapeId: ShapeId): Fix[TypedNode] = {
    val nodeAndType = NodeAndType(node, shapeId.tpe.get)
    recursion.ana(unfoldNodeAndType)(nodeAndType)
  }

  private def unfoldTrait(tr: Trait): Hint.Native = {
    Hint.Native(unfoldNode(tr.toNode(), tr.toShapeId()))
  }

  private def unfoldNodeAndType(layer: NodeAndType): TypedNode[NodeAndType] =
    (layer.node, layer.tpe) match {
      // Struct
      case (N.ObjectNode(map), UnRef(S.Structure(struct))) =>
        val shapeId = struct.getId()
        val ref = Type.Ref(shapeId.getNamespace(), shapeId.getName())
        val structFields = struct.getFieldsPlain
        val fieldNames = struct.getFieldsPlain.map(_.name)
        val fields: List[TypedNode.FieldTN[NodeAndType]] = structFields.map {
          case Field(_, realName, tpe, mod, _, _)
              if mod.typeMod == Field.TypeModification.None =>
            val node = map.get(realName).getOrElse {
              mod.default.get.node
            } // value or default must be present if type is not wrapped
            TypedNode.FieldTN.RequiredTN(NodeAndType(node, tpe))
          case Field(_, realName, tpe, _, _, _) =>
            map.get(realName) match {
              case Some(node) =>
                TypedNode.FieldTN.OptionalSomeTN(NodeAndType(node, tpe))
              case None => TypedNode.FieldTN.OptionalNoneTN
            }
        }
        TypedNode.StructureTN(ref, fieldNames.zip(fields))
      // Union
      case (N.ObjectNode(map), UnRef(S.Union(union))) =>
        val shapeId = union.getId()
        val ref = Type.Ref(shapeId.getNamespace(), shapeId.getName())
        val (name, node) = map.head // unions are encoded as objects
        val alt = union.getAltTypes.find(_.name == name).get
        val a = if (alt.isAdtMember) {
          val t = NodeAndType(node, alt.tpe)
          TypedNode.AltValueTN.ProductAltTN(t)
        } else {
          val t = NodeAndType(node, alt.tpe)
          TypedNode.AltValueTN.TypeAltTN(t)
        }
        TypedNode.AltTN(ref, name, a)
      // Alias
      case (node, Type.Alias(ns, name, tpe, _)) =>
        TypedNode.NewTypeTN(Type.Ref(ns, name), NodeAndType(node, tpe))
      case (node, Type.ValidatedAlias(ns, name, tpe)) =>
        TypedNode.ValidatedNewTypeTN(Type.Ref(ns, name), NodeAndType(node, tpe))
      // Enumeration (Enum Trait)
      case (N.StringNode(str), UnRef(shape @ T.enumeration(e))) =>
        val (enumDef, index) =
          e.getValues().asScala.zipWithIndex.find(_._1.getValue() == str).get
        val shapeId = shape.getId()
        val ref = Type.Ref(shapeId.getNamespace(), shapeId.getName())
        TypedNode.EnumerationTN(
          ref,
          enumDef.getValue(),
          index,
          EnumUtil.enumValueClassName(
            enumDef.getName().asScala,
            enumDef.getValue,
            index
          )
        )
      // Enumeration
      case (N.StringNode(str), UnRef(S.Enumeration(enumeration))) =>
        val ((enumName, enumValue), index) =
          enumeration
            .getEnumValues()
            .asScala
            .zipWithIndex
            .find { case ((_, value), _) => value == str }
            .get
        val shapeId = enumeration.getId()
        val ref = Type.Ref(shapeId.getNamespace(), shapeId.getName())
        TypedNode.EnumerationTN(
          ref,
          enumValue,
          index,
          enumName
        )
      // Integer enumeration
      case (N.NumberNode(num), UnRef(S.IntEnumeration(enumeration))) =>
        val (enumName, enumValue) =
          enumeration
            .getEnumValues()
            .asScala
            .find { case (_, value) => value == num.intValue }
            .get
        val shapeId = enumeration.getId()
        val ref = Type.Ref(shapeId.getNamespace(), shapeId.getName())
        TypedNode.EnumerationTN(
          ref,
          enumName,
          enumValue,
          enumName
        )
      // List
      case (
            N.ArrayNode(list),
            Type.Collection(collectionType, mem, _)
          ) =>
        TypedNode.CollectionTN(collectionType, list.map(NodeAndType(_, mem)))
      // Map
      case (N.MapNode(map), Type.Map(keyType, _, valueType, _)) =>
        TypedNode.MapTN(map.map { case (k, v) =>
          (NodeAndType(k, keyType) -> NodeAndType(v, valueType))
        })
      // Primitive
      case (node, Type.PrimitiveType(p)) =>
        unfoldNodeAndTypeP(node, p)
      case (node, Type.Collection(collectionType, _, _))
          if node == Node.nullNode =>
        TypedNode.CollectionTN(collectionType, List.empty)
      case (node, Type.Map(_, _, _, _)) if node == Node.nullNode =>
        TypedNode.MapTN(List.empty)
      case (node, IdRefCase()) =>
        val ref = Type.Ref("smithy4s", "ShapeId")
        val namespace :: name :: _ =
          node.asStringNode.get.getValue.split("#").toList
        def toField(value: String) = TypedNode.FieldTN.RequiredTN(
          NodeAndType(
            Node.from(value),
            Type.PrimitiveType(Primitive.String)
          )
        )
        TypedNode.StructureTN(
          ref,
          List("namespace" -> toField(namespace), "name" -> toField(name))
        )
      case (node, tpe) => throw UnhandledTraitBinding(node, tpe)
    }

  private object IdRefCase {
    def unapply(tpe: Type): Boolean = tpe match {
      case Type.ExternalType(
            _,
            fqn,
            _,
            _,
            Type.PrimitiveType(Primitive.String),
            _
          ) if fqn === "smithy4s.ShapeId" =>
        true
      case _ => false
    }
  }

  private def unfoldNodeAndTypeP(
      node: Node,
      p: Primitive
  ): TypedNode[NodeAndType] = {
    def notSupported(nodeAndPrimitive: (Node, Primitive)) =
      throw new NotImplementedError(
        s"Unsupported case: $nodeAndPrimitive"
      )
    (node, p) match {
      // String
      case (N.StringNode(str), Primitive.String) =>
        TypedNode.PrimitiveTN(Primitive.String, str)
      // Numeric
      case (N.NumberNode(num), Primitive.Int) =>
        TypedNode.PrimitiveTN(Primitive.Int, num.intValue())
      case (N.NumberNode(num), Primitive.Long) =>
        TypedNode.PrimitiveTN(Primitive.Long, num.longValue())
      case (N.NumberNode(num), Primitive.Double) =>
        TypedNode.PrimitiveTN(Primitive.Double, num.doubleValue())
      case (N.NumberNode(num), Primitive.Float) =>
        TypedNode.PrimitiveTN(Primitive.Float, num.floatValue())
      case (N.NumberNode(num), Primitive.Short) =>
        TypedNode.PrimitiveTN(Primitive.Short, num.shortValue())
      case (N.NumberNode(num), Primitive.BigDecimal) =>
        TypedNode.PrimitiveTN(
          Primitive.BigDecimal,
          BigDecimal(num.doubleValue())
        )
      case (N.NumberNode(num), Primitive.BigInteger) =>
        TypedNode.PrimitiveTN(Primitive.BigInteger, BigInt(num.intValue()))
      // Boolean
      case (N.BooleanNode(bool), Primitive.Bool) =>
        TypedNode.PrimitiveTN(Primitive.Bool, bool)
      case (node, Primitive.Document) =>
        TypedNode.PrimitiveTN(Primitive.Document, node)
      case (node, Primitive.String) if node == Node.nullNode =>
        TypedNode.PrimitiveTN(Primitive.String, "")
      case (node, Primitive.Int) if node == Node.nullNode =>
        TypedNode.PrimitiveTN(Primitive.Int, 0)
      case (node, Primitive.Long) if node == Node.nullNode =>
        TypedNode.PrimitiveTN(Primitive.Long, 0L)
      case (node, Primitive.Double) if node == Node.nullNode =>
        TypedNode.PrimitiveTN(Primitive.Double, 0.0)
      case (node, Primitive.Float) if node == Node.nullNode =>
        TypedNode.PrimitiveTN(Primitive.Float, 0.0f)
      case (node, Primitive.Short) if node == Node.nullNode =>
        TypedNode.PrimitiveTN(Primitive.Short, 0: Short)
      case (node, Primitive.Byte) if node == Node.nullNode =>
        TypedNode.PrimitiveTN(Primitive.Byte, 0.toByte)
      case (node, Primitive.Blob) if node == Node.nullNode =>
        TypedNode.PrimitiveTN(Primitive.Blob, Array.empty[Byte])
      case (node, Primitive.Bool) if node == Node.nullNode =>
        TypedNode.PrimitiveTN(Primitive.Bool, false)
      case timestamp @ (node, Primitive.Timestamp) =>
        val value = node match {
          case N.StringNode(str) =>
            Try(Instant.parse(str))
              .orElse(
                Try(ZonedDateTime.parse(str, httpDateFormatter).toInstant())
              )
              .toOption
              .getOrElse(notSupported(timestamp))
          case N.NumberNode(num) =>
            Instant.ofEpochSecond(num.longValue)
          case _ if node == Node.nullNode => java.time.Instant.ofEpochSecond(0)
          case _                          => notSupported(timestamp)
        }
        TypedNode.PrimitiveTN(Primitive.Timestamp, value)
      case (_, Primitive.Unit) =>
        TypedNode.PrimitiveTN(
          Primitive.Unit,
          ()
        )
      case other =>
        notSupported(other)
    }
  }

  private val httpDateFormatter = new DateTimeFormatterBuilder()
    .appendPattern("EEE, dd MMM yyyy HH:mm:ss z")
    .parseDefaulting(ChronoField.OFFSET_SECONDS, 0)
    .toFormatter(Locale.ENGLISH);

}<|MERGE_RESOLUTION|>--- conflicted
+++ resolved
@@ -24,12 +24,6 @@
 import smithy4s.meta.NoStackTraceTrait
 import smithy4s.meta.PackedInputsTrait
 import smithy4s.meta.RefinementTrait
-<<<<<<< HEAD
-import smithy4s.meta.ScalaImportsTrait
-import smithy4s.meta.TypeclassTrait
-import smithy4s.meta.ValidateNewtypeTrait
-=======
->>>>>>> a895e64d
 import smithy4s.meta.VectorTrait
 import smithy4s.meta.AdtTrait
 import smithy4s.meta.GenerateServiceProductTrait
@@ -50,19 +44,10 @@
 import scala.jdk.CollectionConverters._
 
 import Type.Alias
-import java.time.Instant
-import java.time.ZonedDateTime
-import java.util.Locale
-import java.time.temporal.ChronoField
-import java.time.format.DateTimeFormatterBuilder
-import scala.util.Try
 
 private[codegen] object SmithyToIR {
 
-  def apply(
-      model: Model,
-      namespace: String
-  ): CompilationUnit = {
+  def apply(model: Model, namespace: String): CompilationUnit = {
     val smithyToIR = new SmithyToIR(model, namespace)
     PostProcessor(
       CompilationUnit(namespace, smithyToIR.allDecls, smithyToIR.rendererConfig)
@@ -80,10 +65,7 @@
 
 }
 
-private[codegen] class SmithyToIR(
-    model: Model,
-    namespace: String
-) {
+private[codegen] class SmithyToIR(model: Model, namespace: String) {
 
   val finder = PathFinder.create(model)
 
@@ -171,14 +153,6 @@
               name,
               tpe,
               isUnwrapped,
-              recursive,
-              hints
-            ).some
-          case Type.ValidatedAlias(_, name, tpe) =>
-            ValidatedTypeAlias(
-              shape.getId(),
-              name,
-              tpe,
               recursive,
               hints
             ).some
@@ -632,26 +606,14 @@
           shape.getId() != ShapeId.from(primitiveId) &&
           !isUnboxedPrimitive(shape.getId())
         ) {
-          val shouldValidate =
-            shape.hasTrait(classOf[ValidateNewtypeTrait])
-          if (shouldValidate) {
-            Type
-              .ValidatedAlias(
-                shape.getId().getNamespace(),
-                shape.getId().getName(),
-                externalOrBase
-              )
-              .some
-          } else {
-            Type
-              .Alias(
-                shape.getId().getNamespace(),
-                shape.getId().getName(),
-                externalOrBase,
-                isUnwrappedShape(shape)
-              )
-              .some
-          }
+          Type
+            .Alias(
+              shape.getId().getNamespace(),
+              shape.getId().getName(),
+              externalOrBase,
+              isUnwrappedShape(shape)
+            )
+            .some
         } else externalOrBase.some
       }
 
@@ -968,10 +930,6 @@
       Hint.GenerateServiceProduct
     case _: GenerateOpticsTrait =>
       Hint.GenerateOptics
-    case s: ScalaImportsTrait =>
-      Hint.ScalaImports(s.getImports().asScala.toList)
-    case _: ValidateNewtypeTrait =>
-      Hint.ValidateNewtype
     case t if t.toShapeId() == ShapeId.fromParts("smithy.api", "trait") =>
       Hint.Trait
     case ConstraintTrait(tr) => Hint.Constraint(toTypeRef(tr), unfoldTrait(tr))
@@ -1372,8 +1330,6 @@
       // Alias
       case (node, Type.Alias(ns, name, tpe, _)) =>
         TypedNode.NewTypeTN(Type.Ref(ns, name), NodeAndType(node, tpe))
-      case (node, Type.ValidatedAlias(ns, name, tpe)) =>
-        TypedNode.ValidatedNewTypeTN(Type.Ref(ns, name), NodeAndType(node, tpe))
       // Enumeration (Enum Trait)
       case (N.StringNode(str), UnRef(shape @ T.enumeration(e))) =>
         val (enumDef, index) =
@@ -1477,84 +1433,60 @@
   private def unfoldNodeAndTypeP(
       node: Node,
       p: Primitive
-  ): TypedNode[NodeAndType] = {
-    def notSupported(nodeAndPrimitive: (Node, Primitive)) =
-      throw new NotImplementedError(
-        s"Unsupported case: $nodeAndPrimitive"
+  ): TypedNode[NodeAndType] = (node, p) match {
+    // String
+    case (N.StringNode(str), Primitive.String) =>
+      TypedNode.PrimitiveTN(Primitive.String, str)
+    // Numeric
+    case (N.NumberNode(num), Primitive.Int) =>
+      TypedNode.PrimitiveTN(Primitive.Int, num.intValue())
+    case (N.NumberNode(num), Primitive.Long) =>
+      TypedNode.PrimitiveTN(Primitive.Long, num.longValue())
+    case (N.NumberNode(num), Primitive.Double) =>
+      TypedNode.PrimitiveTN(Primitive.Double, num.doubleValue())
+    case (N.NumberNode(num), Primitive.Float) =>
+      TypedNode.PrimitiveTN(Primitive.Float, num.floatValue())
+    case (N.NumberNode(num), Primitive.Short) =>
+      TypedNode.PrimitiveTN(Primitive.Short, num.shortValue())
+    case (N.NumberNode(num), Primitive.BigDecimal) =>
+      TypedNode.PrimitiveTN(Primitive.BigDecimal, BigDecimal(num.doubleValue()))
+    case (N.NumberNode(num), Primitive.BigInteger) =>
+      TypedNode.PrimitiveTN(Primitive.BigInteger, BigInt(num.intValue()))
+    // Boolean
+    case (N.BooleanNode(bool), Primitive.Bool) =>
+      TypedNode.PrimitiveTN(Primitive.Bool, bool)
+    case (node, Primitive.Document) =>
+      TypedNode.PrimitiveTN(Primitive.Document, node)
+    case (node, Primitive.String) if node == Node.nullNode =>
+      TypedNode.PrimitiveTN(Primitive.String, "")
+    case (node, Primitive.Int) if node == Node.nullNode =>
+      TypedNode.PrimitiveTN(Primitive.Int, 0)
+    case (node, Primitive.Long) if node == Node.nullNode =>
+      TypedNode.PrimitiveTN(Primitive.Long, 0L)
+    case (node, Primitive.Double) if node == Node.nullNode =>
+      TypedNode.PrimitiveTN(Primitive.Double, 0.0)
+    case (node, Primitive.Float) if node == Node.nullNode =>
+      TypedNode.PrimitiveTN(Primitive.Float, 0.0f)
+    case (node, Primitive.Short) if node == Node.nullNode =>
+      TypedNode.PrimitiveTN(Primitive.Short, 0: Short)
+    case (node, Primitive.Byte) if node == Node.nullNode =>
+      TypedNode.PrimitiveTN(Primitive.Byte, 0.toByte)
+    case (node, Primitive.Blob) if node == Node.nullNode =>
+      TypedNode.PrimitiveTN(Primitive.Blob, Array.empty[Byte])
+    case (node, Primitive.Bool) if node == Node.nullNode =>
+      TypedNode.PrimitiveTN(Primitive.Bool, false)
+    case (node, Primitive.Timestamp) if node == Node.nullNode =>
+      TypedNode.PrimitiveTN(
+        Primitive.Timestamp,
+        java.time.Instant.ofEpochSecond(0)
       )
-    (node, p) match {
-      // String
-      case (N.StringNode(str), Primitive.String) =>
-        TypedNode.PrimitiveTN(Primitive.String, str)
-      // Numeric
-      case (N.NumberNode(num), Primitive.Int) =>
-        TypedNode.PrimitiveTN(Primitive.Int, num.intValue())
-      case (N.NumberNode(num), Primitive.Long) =>
-        TypedNode.PrimitiveTN(Primitive.Long, num.longValue())
-      case (N.NumberNode(num), Primitive.Double) =>
-        TypedNode.PrimitiveTN(Primitive.Double, num.doubleValue())
-      case (N.NumberNode(num), Primitive.Float) =>
-        TypedNode.PrimitiveTN(Primitive.Float, num.floatValue())
-      case (N.NumberNode(num), Primitive.Short) =>
-        TypedNode.PrimitiveTN(Primitive.Short, num.shortValue())
-      case (N.NumberNode(num), Primitive.BigDecimal) =>
-        TypedNode.PrimitiveTN(
-          Primitive.BigDecimal,
-          BigDecimal(num.doubleValue())
-        )
-      case (N.NumberNode(num), Primitive.BigInteger) =>
-        TypedNode.PrimitiveTN(Primitive.BigInteger, BigInt(num.intValue()))
-      // Boolean
-      case (N.BooleanNode(bool), Primitive.Bool) =>
-        TypedNode.PrimitiveTN(Primitive.Bool, bool)
-      case (node, Primitive.Document) =>
-        TypedNode.PrimitiveTN(Primitive.Document, node)
-      case (node, Primitive.String) if node == Node.nullNode =>
-        TypedNode.PrimitiveTN(Primitive.String, "")
-      case (node, Primitive.Int) if node == Node.nullNode =>
-        TypedNode.PrimitiveTN(Primitive.Int, 0)
-      case (node, Primitive.Long) if node == Node.nullNode =>
-        TypedNode.PrimitiveTN(Primitive.Long, 0L)
-      case (node, Primitive.Double) if node == Node.nullNode =>
-        TypedNode.PrimitiveTN(Primitive.Double, 0.0)
-      case (node, Primitive.Float) if node == Node.nullNode =>
-        TypedNode.PrimitiveTN(Primitive.Float, 0.0f)
-      case (node, Primitive.Short) if node == Node.nullNode =>
-        TypedNode.PrimitiveTN(Primitive.Short, 0: Short)
-      case (node, Primitive.Byte) if node == Node.nullNode =>
-        TypedNode.PrimitiveTN(Primitive.Byte, 0.toByte)
-      case (node, Primitive.Blob) if node == Node.nullNode =>
-        TypedNode.PrimitiveTN(Primitive.Blob, Array.empty[Byte])
-      case (node, Primitive.Bool) if node == Node.nullNode =>
-        TypedNode.PrimitiveTN(Primitive.Bool, false)
-      case timestamp @ (node, Primitive.Timestamp) =>
-        val value = node match {
-          case N.StringNode(str) =>
-            Try(Instant.parse(str))
-              .orElse(
-                Try(ZonedDateTime.parse(str, httpDateFormatter).toInstant())
-              )
-              .toOption
-              .getOrElse(notSupported(timestamp))
-          case N.NumberNode(num) =>
-            Instant.ofEpochSecond(num.longValue)
-          case _ if node == Node.nullNode => java.time.Instant.ofEpochSecond(0)
-          case _                          => notSupported(timestamp)
-        }
-        TypedNode.PrimitiveTN(Primitive.Timestamp, value)
-      case (_, Primitive.Unit) =>
-        TypedNode.PrimitiveTN(
-          Primitive.Unit,
-          ()
-        )
-      case other =>
-        notSupported(other)
-    }
-  }
-
-  private val httpDateFormatter = new DateTimeFormatterBuilder()
-    .appendPattern("EEE, dd MMM yyyy HH:mm:ss z")
-    .parseDefaulting(ChronoField.OFFSET_SECONDS, 0)
-    .toFormatter(Locale.ENGLISH);
+    case (_, Primitive.Unit) =>
+      TypedNode.PrimitiveTN(
+        Primitive.Unit,
+        ()
+      )
+    case other =>
+      throw new NotImplementedError(s"Unsupported case: $other")
+  }
 
 }