--- conflicted
+++ resolved
@@ -215,16 +215,9 @@
       }
     }
 
-  private def protectKeyword(str: String): String =
+  private[internals] def protectKeyword(str: String): String =
     if (reservedKeywords(str)) s"_$str" else str
 
-<<<<<<< HEAD
-  private val names = new Names()
-  private[internals] def protectType(str: String): String =
-    if (names.getReservedNames(str)) "_" + str else protectKeyword(str)
-
-=======
->>>>>>> 56f64c3a
   private val reservedKeywords: Set[String] = Set(
     "abstract",
     "case",
