--- conflicted
+++ resolved
@@ -24,15 +24,14 @@
 import software.amazon.smithy.model.node.Node
 import software.amazon.smithy.openapi.OpenApiConfig
 
-import scala.collection.Seq
+import scala.collection.Set
 import scala.reflect.ClassTag
 import scala.util.Try
 
 private[internals] final case class SmithyBuild(
     version: String,
-<<<<<<< HEAD
-    imports: Seq[os.FilePath],
-    plugins: Seq[SmithyBuildPlugin],
+    imports: Set[os.FilePath],
+    plugins: Set[SmithyBuildPlugin],
     maven: Option[SmithyBuildMaven]
 ) {
   def getPlugin[T <: SmithyBuildPlugin](implicit
@@ -41,32 +40,27 @@
     plugins.collectFirst { case t: T => t }
 }
 
-=======
-    imports: Set[String],
-    maven: SmithyBuildMaven
-)
->>>>>>> b4983315
 private[codegen] object SmithyBuild {
   // automatically map absence of value to empty Seq for ease of use
-  implicit def optionalSeqDecoder[T](implicit
+  implicit def optionalSetDecoder[T](implicit
       base: Decoder[T]
-  ): Decoder[Seq[T]] =
-    Decoder.decodeOption(Decoder.decodeSeq[T]).map(_.getOrElse(Seq.empty))
+  ): Decoder[Set[T]] =
+    Decoder.decodeOption(Decoder.decodeSet[T]).map(_.getOrElse(Set.empty))
 
   implicit val pathDecoder: Decoder[os.FilePath] =
     Decoder.decodeString.emapTry { raw =>
       Try(os.FilePath(raw))
     }
 
-  implicit val pluginDecoder: Decoder[Seq[SmithyBuildPlugin]] = Decoder
+  implicit val pluginDecoder: Decoder[Set[SmithyBuildPlugin]] = Decoder
     .decodeOption { (c: HCursor) =>
       c.keys match {
         case None => DecodingFailure("Expected JSON object", c.history).asLeft
         case Some(keys) =>
-          keys.toList.traverse(key => c.get(key)(SmithyBuildPlugin.decode(key)))
+          keys.toList.traverse(key => c.get(key)(SmithyBuildPlugin.decode(key))).map(_.toSet)
       }
     }
-    .map(_.getOrElse(Seq.empty))
+    .map(_.getOrElse(Set.empty))
 
   /* Class containing only the subset of the smithy-build.json properties that need
    * to be serialized when creating a smithy-build.json file. Allows us to skip
@@ -75,7 +69,7 @@
    */
   case class Serializable(
       version: String,
-      imports: Seq[String],
+      imports: Set[String],
       maven: SmithyBuildMaven
   )
 
@@ -102,7 +96,7 @@
     repositories: Set[SmithyBuildMavenRepository]
 )
 private[codegen] object SmithyBuildMaven {
-  import SmithyBuild.optionalSeqDecoder
+  import SmithyBuild.optionalSetDecoder
 
   implicit val codecs: Codec[SmithyBuildMaven] = deriveCodec
 }
