--- conflicted
+++ resolved
@@ -352,7 +352,7 @@
         )
       )(
         newline,
-        renderId(shapeId),
+        renderIdVal(shapeId),
         line"""val version: $string_ = "$version"""",
         newline,
         renderHintsVal(hints),
@@ -566,7 +566,7 @@
         ext =
           line"smithy4s.Endpoint[$traitName,${op.renderAlgParams(opObjectName)}]$errorable"
       )(
-        renderId(op.shapeId),
+        renderIdVal(op.shapeId),
         line"val input: $Schema_[${op.input}] = ${op.input.schemaRef}.addHints(smithy4s.internals.InputOutput.Input.widen)",
         line"val output: $Schema_[${op.output}] = ${op.output.schemaRef}.addHints(smithy4s.internals.InputOutput.Output.widen)",
         renderStreamingSchemaVal("streamedInput", op.streamedInput),
@@ -685,7 +685,7 @@
           }
       },
       obj(product.nameRef, shapeTag(product.nameRef))(
-        renderId(shapeId),
+        renderIdVal(shapeId),
         newline,
         renderHintsVal(hints),
         renderProtocol(product.nameRef, hints),
@@ -695,7 +695,7 @@
           val renderedFields =
             fields.map { case Field(fieldName, realName, tpe, required, hints) =>
               val req = if (required) "required" else "optional"
-              if (hints.isEmpty) {
+              val schema = if (hints.isEmpty) {
                 line"""${tpe.schemaRef}.$req[${product.nameRef}]("$realName", _.$fieldName)"""
               } else {
                 val memHints = memberHints(hints)
@@ -706,12 +706,13 @@
                 line"""${tpe.schemaRef}${renderConstraintValidation(hints)}.$req[${product.nameRef}]("$realName", _.$fieldName)$addMemHints"""
                 // format: on
               }
+              line"val $fieldName = $schema"
             }
-          if (fields.size <= 22) {
+          val schema = if (fields.size <= 22) {
             val definition =
               if (recursive) line"$recursive_($struct_" else line"$struct_"
             line"${schemaImplicit}val schema: $Schema_[${product.nameRef}] = $definition"
-              .args(renderedFields)
+              .args(fields.map(_.name))
               .block(line"${product.nameRef}.apply")
               .appendToLast(".withId(id).addHints(hints)")
               .appendToLast(if (recursive) ")" else "")
@@ -720,7 +721,7 @@
               if (recursive) line"$recursive_($struct_.genericArity"
               else line"$struct_.genericArity"
             line"${schemaImplicit}val schema: $Schema_[${product.nameRef}] = $definition"
-              .args(renderedFields)
+              .args(fields.map(_.name))
               .block(
                 line"arr => new ${product.nameRef}".args(
                   fields.zipWithIndex.map {
@@ -733,9 +734,13 @@
                   }
                 )
               )
-              .appendToLast(".withId(id).addHints(hints)")
+              .appendToLast(line".withId(${renderId(shapeId)}).addHints(hints)")
               .appendToLast(if (recursive) ")" else "")
           }
+          // Depending on whether the structure is recursive, fields must be rendered before or after
+          // the Schema
+          if (recursive) lines(schema, newline, renderedFields)
+          else lines(renderedFields, newline, schema)
         } else {
           line"implicit val schema: $Schema_[${product.nameRef}] = $constant_(${product.nameRef}()).withId(id).addHints(hints)"
         },
@@ -858,7 +863,7 @@
         .map { case (_, tpe) => line"$tpe" }
         .intercalate(line" | ")}",
       obj(name)(
-        renderId(shapeId),
+        renderIdVal(shapeId),
         newline,
         renderHintsVal(hints),
         newline,
@@ -977,18 +982,13 @@
         line"def _ordinal: Int"
       ),
       obj(name, line"${shapeTag(name)}")(
-        renderId(shapeId),
+        renderIdVal(shapeId),
         newline,
         renderHintsVal(hints),
         newline,
-<<<<<<< HEAD
         renderPrisms(name, alts, hints),
-        alts.map {
-          case a @ Alt(_, realName, UnionMember.UnitCase, altHints) =>
-=======
         alts.zipWithIndex.map {
           case (a @ Alt(_, realName, UnionMember.UnitCase, altHints), index) =>
->>>>>>> ea1485ee
             val cn = caseName(a)
             // format: off
             lines(
@@ -1125,7 +1125,7 @@
       line"@inline final def widen: $name = this"
     ),
     obj(name, ext = line"$Enumeration_[$name]", w = line"${shapeTag(name)}")(
-      renderId(shapeId),
+      renderIdVal(shapeId),
       newline,
       renderHintsVal(hints),
       newline,
@@ -1167,7 +1167,7 @@
       documentationAnnotation(hints),
       deprecationAnnotation(hints),
       obj(name, line"$Newtype_[$tpe]")(
-        renderId(shapeId),
+        renderIdVal(shapeId),
         renderHintsVal(hints),
         line"val underlyingSchema: $Schema_[$tpe] = ${tpe.schemaRef}$trailingCalls",
         lines(
@@ -1304,7 +1304,11 @@
   def renderId(shapeId: ShapeId): Line = {
     val ns = shapeId.getNamespace()
     val name = shapeId.getName()
-    line"""val id: $ShapeId_ = $ShapeId_("$ns", "$name")"""
+    line"""$ShapeId_("$ns", "$name")"""
+  }
+
+  def renderIdVal(shapeId: ShapeId): Line = {
+    line"""val id: $ShapeId_ = ${renderId(shapeId)}"""
   }
 
   def renderEnumTag(tag: EnumTag): Line = {
