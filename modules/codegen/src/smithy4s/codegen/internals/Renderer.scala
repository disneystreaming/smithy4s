--- conflicted
+++ resolved
@@ -1458,16 +1458,8 @@
   private def renderRefinementParameter(hint: Hint.Native): Line =
     renderNativeHint(hint.typedNode)
 
-<<<<<<< HEAD
-  private def renderDefault(hint: Hint.Default): Line =
-    renderNativeHint(hint.typedNode)
-=======
   private def renderDefault(hint: Fix[TypedNode]): Line =
-    recursion
-      .cata(renderTypedNode)(hint)
-      .run(true)
-      ._2
->>>>>>> 4b7a8b1e
+    renderNativeHint(hint)
 
   private def renderHint(hint: Hint): Option[Line] = hint match {
     case h: Hint.Native        => renderNativeHint(h.typedNode).some
