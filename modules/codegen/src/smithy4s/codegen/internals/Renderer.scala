/*
 *  Copyright 2021-2022 Disney Streaming
 *
 *  Licensed under the Tomorrow Open Source Technology License, Version 1.0 (the "License");
 *  you may not use this file except in compliance with the License.
 *  You may obtain a copy of the License at
 *
 *     https://disneystreaming.github.io/TOST-1.0.txt
 *
 *  Unless required by applicable law or agreed to in writing, software
 *  distributed under the License is distributed on an "AS IS" BASIS,
 *  WITHOUT WARRANTIES OR CONDITIONS OF ANY KIND, either express or implied.
 *  See the License for the specific language governing permissions and
 *  limitations under the License.
 */

package smithy4s.codegen
package internals

import cats.data.NonEmptyList
import cats.data.Reader
import cats.syntax.all._
import smithy4s.codegen.internals.LineSegment._
import smithy4s.codegen.internals.Primitive.Nothing
import smithy4s.codegen.internals.TypedNode._
import software.amazon.smithy.model.node.Node
import software.amazon.smithy.model.node._
import software.amazon.smithy.model.shapes.ShapeId

import scala.jdk.CollectionConverters._

import Line._
import LineSyntax.LineInterpolator
import ToLines.lineToLines
import smithy4s.codegen.internals.EnumTag.IntEnum
import smithy4s.codegen.internals.EnumTag.StringEnum
import smithy4s.codegen.internals.Type.Nullable

private[internals] object Renderer {

  case class Result(namespace: String, name: String, content: String)

  case class Config(
      errorsAsScala3Unions: Boolean,
      wildcardArgument: String,
      renderOptics: Boolean
  )
  object Config {
    def load(metadata: Map[String, Node]): Renderer.Config = {
      val errorsAsScala3Unions = metadata
        .get("smithy4sErrorsAsScala3Unions")
        .flatMap(_.asBooleanNode().asScala)
        .map(_.getValue())
        .getOrElse(false)
      val wildcardArgument = metadata
        .get("smithy4sWildcardArgument")
        .flatMap(_.asStringNode().asScala)
        .map(_.getValue())
        .getOrElse("_")

      val renderOptics = metadata
        .get("smithy4sRenderOptics")
        .flatMap(_.asBooleanNode().asScala)
        .map(_.getValue())
        .getOrElse(false)

      if (wildcardArgument != "?" && wildcardArgument != "_") {
        throw new IllegalArgumentException(
          s"`smithy4sWildcardArgument` possible values are: `?` or `_`. found `$wildcardArgument`."
        )
      }

      Renderer.Config(
        errorsAsScala3Unions = errorsAsScala3Unions,
        wildcardArgument = wildcardArgument,
        renderOptics = renderOptics
      )
    }
  }

  def apply(unit: CompilationUnit): List[Result] = {
    val r = new Renderer(unit)

    val pack = Result(
      unit.namespace,
      "package",
      r.renderPackageContents.list
        .map(_.segments.toList.map(_.show).mkString)
        .mkString(
          System.lineSeparator()
        )
    )

    val classes = unit.declarations.map { decl =>
      val renderResult = r.renderDecl(decl) ++ newline
      val p = s"package ${unit.namespace}"

      val segments = renderResult.list.flatMap(_.segments.toList)
      val localCollisions: Set[String] = segments
        .groupBy {
          // we need to compare NameRefs as they would be imported in order to avoid unnecessarily qualifying types in the same package
          case ref: NameRef => ref.asImport
          case other        => other
        }
        .map(_._2.head)
        .collect {
          // Here we collect the NameRefs using the start of the Name so Age.schema and Age would be considered a collision if they refer to different types
          case ref: NameRef  => ref.getNamePrefix
          case NameDef(name) => name
        }
        .groupBy(identity)
        .filter(_._2.size > 1)
        .keySet

      val otherDecls =
        unit.declarations.filterNot(_ == decl).map(_.name).toSet

      def differentPackage(ref: NameRef): Boolean =
        ref.pkg.mkString(".") != unit.namespace

      // Collisions between references in the current file and declarations
      // in the current package
      val namespaceCollisions = segments.collect {
        case ref: NameRef if otherDecls(ref.name) && differentPackage(ref) =>
          ref.name
      }.toSet

      val nameCollisions = localCollisions ++ namespaceCollisions

      val allImports: List[String] = renderResult.list.flatMap { line =>
        line.segments.toList.collect {
          case nameRef @ NameRef(pkg, _, _)
              if pkg.nonEmpty && !nameCollisions.contains(
                nameRef.getNamePrefix
              )
                && !nameRef.isAutoImported &&
                !pkg.mkString(".").equalsIgnoreCase(unit.namespace) =>
            nameRef.show
          case Import(value) => value
        }
      }

      val code: List[String] = renderResult.list
        .map { line =>
          line.segments.toList.collect {
            case Literal(value) => value
            case NameDef(name)  => name
            case nameRef: NameRef =>
              if (nameCollisions.contains(nameRef.getNamePrefix))
                nameRef.asValue
              else nameRef.name
          }.mkString
        }

      val allLines: List[String] = List(p, "") ++
        allImports.distinct.sorted.map("import " + _) ++
        List("") ++ code

      val content = allLines.mkString(System.lineSeparator())

      Result(unit.namespace, decl.name, content)
    }

    val packageApplicableDecls = unit.declarations.filter {
      case _: TypeAlias | _: Service => true
      case _                         => false
    }

    if (packageApplicableDecls.isEmpty) classes
    else pack :: classes
  }

}

private[internals] class Renderer(compilationUnit: CompilationUnit) { self =>

  val names = new CollisionAvoidance.Names()
  import compilationUnit.namespace
  import compilationUnit.rendererConfig.wildcardArgument
  import names._

  def renderDecl(decl: Decl): Lines = decl match {
    case Service(shapeId, name, ops, hints, version) =>
      renderService(shapeId, name, ops, hints, version)
    case p: Product => renderProduct(p)
    case union @ Union(shapeId, _, alts, mixins, recursive, hints) =>
      renderUnion(shapeId, union.nameRef, alts, mixins, recursive, hints)
    case ta @ TypeAlias(shapeId, _, tpe, _, recursive, hints) =>
      renderNewtype(shapeId, ta.nameRef, tpe, recursive, hints)
    case enumeration @ Enumeration(shapeId, _, tag, values, hints) =>
      renderEnum(shapeId, enumeration.nameRef, tag, values, hints)
  }

  private def deprecationAnnotation(hints: List[Hint]): Line = {
    hints
      .collectFirst { case h: Hint.Deprecated => h }
      .foldMap { dep =>
        val messagePart =
          line"message = ${renderStringLiteral(dep.message.getOrElse("N/A"))}"

        val versionPart =
          line"since = ${renderStringLiteral(dep.since.getOrElse("N/A"))}"

        val args = List(messagePart, versionPart).intercalate(comma)

        val argListOrEmpty = if (args.nonEmpty) line"($args)" else line""

        line"@deprecated$argListOrEmpty"
      }
  }

  /**
   * Returns the given list of Smithy documentation strings formatted as Scaladoc comments.
   *
   * @return formatted list of scaladoc lines
   */
  private def makeDocLines(
      rawLines: List[String]
  ): Lines = {
    lines(
      rawLines
        .mkString_("/** ", "\n  * ", "\n  */")
        .linesIterator
        .toList
    )
  }

  private def documentationAnnotation(
      hints: List[Hint],
      skipMemberDocs: Boolean = false
  ): Lines = {
    hints
      .collectFirst { case h: Hint.Documentation => h }
      .foldMap { doc =>
        val shapeDocs: List[String] =
          doc.docLines.map(_.replace("@", "{@literal @}"))
        val memberDocs: List[String] =
          if (skipMemberDocs) List.empty
          else
            doc.memberDocLines.flatMap { case (memberName, text) =>
              s"@param $memberName" :: text
                .map(_.replace("@", "{@literal @}"))
                .map("  " + _)
            }.toList

        val maybeNewline =
          if (shapeDocs.nonEmpty && memberDocs.nonEmpty) List("", "") else Nil
        val allDocs = shapeDocs ++ maybeNewline ++ memberDocs
        if (allDocs.size == 1) lines("/** " + allDocs.head + " */")
        else makeDocLines(shapeDocs ++ memberDocs)
      }
  }

  def renderPackageContents: Lines = {
    val typeAliases = compilationUnit.declarations.collect {
      case TypeAlias(_, name, _, _, _, hints) =>
        lines(
          documentationAnnotation(hints),
          deprecationAnnotation(hints),
          line"type $name = ${compilationUnit.namespace}.${name}.Type"
        )
    }

    val blk =
      block(
        line"package object ${compilationUnit.namespace.split('.').last}"
      )(
        compilationUnit.declarations.map(renderDeclPackageContents),
        newline,
        typeAliases,
        newline
      )

    val parts = compilationUnit.namespace.split('.').filter(_.nonEmpty)
    if (parts.size > 1) {
      lines(
        line"package ${parts.dropRight(1).mkString(".")}",
        newline,
        blk
      )
    } else blk
  }

  private def renderDeclPackageContents(decl: Decl): Lines = decl match {
    case s: Service =>
      val name = s.name
      val nameGen = NameRef(s"${name}Gen")
      lines(
        deprecationAnnotation(s.hints),
        line"type ${NameDef(name)}[F[_]] = $FunctorAlgebra_[$nameGen, F]",
        line"val ${NameRef(name)} = $nameGen"
      )
    case _ => Lines.empty
  }

  private def renderService(
      shapeId: ShapeId,
      name: String,
      ops: List[Operation],
      hints: List[Hint],
      version: String
  ): Lines = {

    val genName: NameDef = NameDef(name + "Gen")
    val genNameRef: NameRef = genName.toNameRef
    val genNameProduct: NameDef = NameDef(name + "ProductGen")
    val genNameProductRef: NameRef = genNameProduct.toNameRef
    val opTraitName = NameDef(name + "Operation")
    val opTraitNameRef = opTraitName.toNameRef
    val generateServiceProduct = hints.contains(Hint.GenerateServiceProduct)

    lines(
      documentationAnnotation(hints),
      deprecationAnnotation(hints),
      block(line"trait $genName[F[_, _, _, _, _]]")(
        line"self =>",
        newline,
        ops.map { op =>
          lines(
            documentationAnnotation(
              op.hints,
              op.hints.contains(Hint.PackedInputs)
            ),
            deprecationAnnotation(op.hints),
            line"def ${op.methodName}(${op.renderArgs}): F[${op
              .renderAlgParams(opTraitNameRef.name)}]"
          )
        },
        newline,
        line"def $transform_: $Transformation.PartiallyApplied[$genName[F]] = $Transformation.of[$genName[F]](this)"
      ),
      newline,
      lines(
        block(line"trait $genNameProduct[F[_, _, _, _, _]]")(
          line"self =>",
          newline,
          ops.map { op =>
            lines(
              deprecationAnnotation(op.hints),
              line"def ${op.methodName}: F[${op
                .renderAlgParams(opTraitNameRef.name)}]"
            )
          }
        ),
        newline
      ).when(generateServiceProduct),
      obj(
        genNameRef,
        ext = line"$Service_.Mixin[$genNameRef, $opTraitNameRef]",
        w = line"${ServiceProductMirror}[${genNameRef}]".when(
          generateServiceProduct
        )
      )(
        newline,
        renderId(shapeId),
        line"""val version: String = "$version"""",
        newline,
        renderHintsVal(hints),
        newline,
        line"def $apply_[F[_]](implicit F: $Impl_[F]): F.type = F",
        newline,
        block(line"object $ErrorAware_")(
          line"def $apply_[F[_, _]](implicit F: $ErrorAware_[F]): F.type = F",
          line"type $Default_[F[+_, +_]] = $Constant_[smithy4s.kinds.stubs.Kind2[F]#toKind5]"
        ),
        newline,
        line"val endpoints: $list[smithy4s.Endpoint[$opTraitName, $wildcardArgument, $wildcardArgument, $wildcardArgument, $wildcardArgument, $wildcardArgument]] = $list"
          .args(ops.map(op => line"${opTraitNameRef}.${op.name}")),
        newline,
        line"def $endpoint_[I, E, O, SI, SO](op: $opTraitNameRef[I, E, O, SI, SO]) = op.$endpoint_",
        line"class $Constant_[P[-_, +_, +_, +_, +_]](value: P[Any, Nothing, Nothing, Nothing, Nothing]) extends ${opTraitNameRef}.$Transformed_[$opTraitNameRef, P](reified, $const5_(value))",
        line"type $Default_[F[+_]] = $Constant_[smithy4s.kinds.stubs.Kind1[F]#toKind5]",
        line"def reified: $genNameRef[$opTraitNameRef] = ${opTraitNameRef}.${NameRef("reified")}",
        line"def $mapK5_[P[_, _, _, _, _], P1[_, _, _, _, _]](alg: $genNameRef[P], f: $PolyFunction5_[P, P1]): $genNameRef[P1] = new $opTraitNameRef.$Transformed_(alg, f)",
        line"def $fromPolyFunction_[P[_, _, _, _, _]](f: $PolyFunction5_[$opTraitNameRef, P]): $genNameRef[P] = new $opTraitNameRef.$Transformed_(reified, f)",
        line"def $toPolyFunction_[P[_, _, _, _, _]](impl: $genNameRef[P]): $PolyFunction5_[$opTraitNameRef, P] = $opTraitNameRef.$toPolyFunction_(impl)",
        newline,
        ops.map { op =>
          if (op.errors.isEmpty) Lines.empty
          else {
            val errorName = NameRef(op.name + "Error")
            lines(
              line"type $errorName = $opTraitNameRef.$errorName",
              line"val $errorName = $opTraitNameRef.$errorName"
            )
          }
        },
        lines(
          line"type Prod[F[_, _, _, _, _]] = ${genNameProduct}[F]",
          line"val serviceProduct: ${ServiceProduct}.Aux[${genNameProduct}, ${genName}] = ${genNameProduct}"
        ).when(generateServiceProduct)
      ),
      newline,
      lines(
        obj(
          genNameProductRef,
          ext = line"$ServiceProduct[$genNameProductRef]"
        )(
          line"type Alg[F[_, _, _, _, _]] = ${genNameRef}[F]",
          line"val service: $genName.type = $genName",
          newline,
          block(
            line"def endpointsProduct: ${genNameProductRef}[service.Endpoint] = new ${genNameProductRef}[service.Endpoint]"
          )(
            ops.map { op =>
              line"def ${op.methodName}: service.Endpoint[${op
                .renderAlgParams(opTraitNameRef.name)}] = ${opTraitNameRef}.${op.name}"
            }
          ),
          newline,
          block(
            line"def $toPolyFunction_[P2[_, _, _, _, _]](algebra: ${genNameProductRef}[P2]) = new $PolyFunction5_[service.Endpoint, P2]"
          )(
            line"def $apply_[I, E, O, SI, SO](fa: service.Endpoint[I, E, O, SI, SO]): P2[I, E, O, SI, SO] =",
            if (ops.isEmpty) line"""sys.error("impossible")"""
            else
              block(line"fa match")(
                ops.map { op =>
                  // This normally compiles, but Scala 3 seems to have an issue with
                  // it so we have to cast it.
                  line"case ${opTraitNameRef}.${op.name} => algebra.${op.methodName}.asInstanceOf[P2[I, E, O, SI, SO]]"
                }
              )
          ),
          newline,
          block(
            line"def mapK5[F[_, _, _, _, _], G[_, _, _, _, _]](alg: ${genNameProductRef}[F], f: $PolyFunction5_[F, G]): ${genNameProductRef}[G] ="
          )(
            block(
              line"new ${genNameProductRef}[G]"
            )(
              ops.map { op =>
                val argsTypes = op.renderAlgParams(opTraitNameRef.name)
                line"def ${op.methodName}: G[${argsTypes}] = f[${argsTypes}](alg.${op.methodName})"
              }
            )
          )
        ),
        newline
      ).when(generateServiceProduct),
      block(
        line"sealed trait $opTraitName[Input, Err, Output, StreamedInput, StreamedOutput]"
      )(
        line"def run[F[_, _, _, _, _]](impl: $genName[F]): F[Input, Err, Output, StreamedInput, StreamedOutput]",
        line"def endpoint: (Input, $Endpoint_[$opTraitName, Input, Err, Output, StreamedInput, StreamedOutput])"
      ),
      newline,
      block(
        line"object $opTraitName"
      )(
        newline,
        block(
          line"object ${NameDef("reified")} extends $genNameRef[$opTraitNameRef]"
        ) {
          ops.map {
            case op if op.input == Type.unit =>
              line"def ${op.methodName}(${op.renderArgs}) = ${op.name}()"
            case op if op.hints.contains(Hint.PackedInputs) =>
              line"def ${op.methodName}(${op.renderArgs}) = ${op.name}(input)"
            case op =>
              line"def ${op.methodName}(${op.renderArgs}) = ${op.name}(${op.input}(${op.renderParams}))"
          }
        },
        block(
          line"class $Transformed_[P[_, _, _, _, _], P1[_ ,_ ,_ ,_ ,_]](alg: $genNameRef[P], f: $PolyFunction5_[P, P1]) extends $genNameRef[P1]"
        ) {
          ops.map { op =>
            val opName = op.methodName
            line"def $opName(${op.renderArgs}) = f[${op
              .renderAlgParams(opTraitNameRef.name)}](alg.$opName(${op.renderParams}))"
          }
        },
        newline,
        block(
          line"def $toPolyFunction_[P[_, _, _, _, _]](impl: $genNameRef[P]): $PolyFunction5_[$opTraitNameRef, P] = new $PolyFunction5_[$opTraitNameRef, P]"
        )(
          if (ops.isEmpty) {
            line"""def $apply_[I, E, O, SI, SO](op: $opTraitNameRef[I, E, O, SI, SO]): P[I, E, O, SI, SO] = sys.error("impossible")"""
          } else {
            line"def $apply_[I, E, O, SI, SO](op: $opTraitNameRef[I, E, O, SI, SO]): P[I, E, O, SI, SO] = op.run(impl) "
          }
        ),
        ops.map(renderOperation(name, _))
      ),
      newline
    )
  }

  private def renderOperation(
      serviceName: String,
      op: Operation
  ): Lines = {
    val params = if (op.input != Type.unit) {
      line"input: ${op.input}"
    } else Line.empty
    val inputRef = if (op.input != Type.unit) {
      line"input"
    } else line"()"
    val genServiceName = serviceName + "Gen"
    val opObjectName = serviceName + "Operation"
    val opName = op.name
    val opNameRef = NameRef(opName)
    val traitName = NameRef(s"${serviceName}Operation")
    val input =
      if (op.input == Type.unit) "" else "input"
    val errorName =
      if (op.errors.isEmpty) line"Nothing"
      else line"${NameRef({ op.name + "Error" })}"

    val errorable = if (op.errors.nonEmpty) {
      line" with $Errorable_[$errorName]"
    } else Line.empty

    val errorUnion: Option[Union] = for {
      errorNel <- NonEmptyList.fromList(op.errors)
      alts <- errorNel.traverse { t =>
        t.name.map(n => Alt(n, UnionMember.TypeCase(t)))
      }
      name = opName + "Error"
    } yield Union(
      ShapeId.fromParts(namespace, op.shapeId.getName() + "Error"),
      name,
      alts,
      List.empty
    )

    val renderedErrorUnion = errorUnion.foldMap {
      case union @ Union(shapeId, _, alts, mixin, recursive, hints) =>
        if (compilationUnit.rendererConfig.errorsAsScala3Unions)
          renderErrorAsScala3Union(
            shapeId,
            union.nameRef,
            alts,
            recursive,
            hints
          )
        else
          renderUnion(
            shapeId,
            union.nameRef,
            alts,
            mixin,
            recursive,
            hints,
            error = true
          )
    }

    lines(
      block(
        line"final case class ${NameDef(opName)}($params) extends $traitName[${op.renderAlgParams(opObjectName)}]"
      )(
        line"def run[F[_, _, _, _, _]](impl: $genServiceName[F]): F[${op
          .renderAlgParams(opObjectName)}] = impl.${op.methodName}(${op.renderAccessedParams})",
        line"def endpoint: (${op.input}, smithy4s.Endpoint[$traitName,${op
          .renderAlgParams(opObjectName)}]) = ($inputRef, $opNameRef)"
      ),
      obj(
        opNameRef,
        ext =
          line"smithy4s.Endpoint[$traitName,${op.renderAlgParams(opObjectName)}]$errorable"
      )(
        renderId(op.shapeId),
        line"val input: $Schema_[${op.input}] = ${op.input.schemaRef}.addHints(smithy4s.internals.InputOutput.Input.widen)",
        line"val output: $Schema_[${op.output}] = ${op.output.schemaRef}.addHints(smithy4s.internals.InputOutput.Output.widen)",
        renderStreamingSchemaVal("streamedInput", op.streamedInput),
        renderStreamingSchemaVal("streamedOutput", op.streamedOutput),
        renderHintsVal(op.hints),
        line"def wrap(input: ${op.input}) = ${opNameRef}($input)",
        renderErrorable(op)
      ),
      renderedErrorUnion
    )
  }

  private def renderStreamingSchemaVal(
      valName: String,
      sField: Option[StreamingField]
  ): Line = sField match {
    case Some(StreamingField(name, tpe, hints)) =>
      val mh =
        if (hints.isEmpty) Line.empty
        else line".addHints(${memberHints(hints)})"
      line"""val $valName: $StreamingSchema_[${tpe}] = $StreamingSchema_("$name", ${tpe.schemaRef}$mh)"""
    case None =>
      line"""val $valName: $StreamingSchema_[Nothing] = $StreamingSchema_.nothing"""
  }

  private def renderProtocol(name: NameRef, hints: List[Hint]): Lines = {
    hints.collectFirst({ case p: Hint.Protocol => p }).foldMap { protocol =>
      val protocolTraits = protocol.traits
        .map(t => line"""$ShapeId_("${t.namespace}", "${t.name}")""")
        .intercalate(Line.comma)
      lines(
        newline,
        block(
          line"implicit val protocol: smithy4s.Protocol[$name] = new smithy4s.Protocol[$name]"
        ) {
          line"def traits: $set[$ShapeId_] = $set($protocolTraits)"
        }
      )
    }
  }

  private def renderTypeclass(hint: Hint.Typeclass, tpe: NameRef): Line = {
    val target = NameRef(hint.targetType)
    val interpreter = NameRef(hint.interpreter)
    val lowerCasedName = uncapitalise(tpe.name)
    line"implicit val $lowerCasedName${hint.id.getName.capitalize}: $target[$tpe] = $interpreter.fromSchema(schema)"
  }

  private def renderTypeclasses(
      hints: List[Hint],
      tpe: NameRef
  ): Lines = {
    val result = hints.collect { case h: Hint.Typeclass =>
      renderTypeclass(h, tpe)
    }
    if (result.isEmpty) Lines.empty else newline ++ Lines(result)
  }

  private def renderLenses(product: Product, hints: List[Hint]): Lines = if (
    (compilationUnit.rendererConfig.renderOptics || hints.contains(
      Hint.GenerateOptics
    )) && product.fields.nonEmpty
  ) {
    val smithyLens = NameRef("smithy4s.optics.Lens")
    val lenses = product.fields.map { field =>
      val fieldType =
        if (field.required) Line.required(line"${field.tpe}", None)
        else Line.optional(line"${field.tpe}")
      line"val ${field.name}: $smithyLens[${product.nameRef}, $fieldType] = $smithyLens[${product.nameRef}, $fieldType](_.${field.name})(n => a => a.copy(${field.name} = n))"
    }
    obj(product.nameRef.copy(name = "Optics"))(lenses) ++
      newline
  } else Lines.empty

  private def renderProductNonMixin(
      product: Product,
      adtParent: Option[NameRef],
      additionalLines: Lines
  ): Lines = {
    import product._
    val renderedArgs = renderArgs(fields)
    val decl =
      line"final case class ${product.nameDef}($renderedArgs)"
    val schemaImplicit = if (adtParent.isEmpty) "implicit " else ""

    lines(
      if (hints.contains(Hint.Error)) {
        val mixinExtensions = if (mixins.nonEmpty) {
          val ext = mixins.map(m => line"$m").intercalate(line" with ")
          line" with $ext"
        } else Line.empty
        block(line"$decl extends Throwable$mixinExtensions") {
          fields
            .find { f =>
              f.hints.contains_(Hint.ErrorMessage) ||
              f.name === "message"
            }
            .filter {
              _.tpe.dealiased == Type.PrimitiveType(Primitive.String)
            }
            .foldMap(renderGetMessage)
        }
      } else {
        val extendAdt = adtParent.map(t => line"$t").toList
        val mixinLines = mixins.map(m => line"$m")
        val extend = (extendAdt ++ mixinLines).intercalate(line" with ")
        val ext =
          if (extend.nonEmpty) line" extends $extend"
          else Line.empty
        line"$decl$ext"
      },
      obj(product.nameRef, shapeTag(product.nameRef))(
        renderId(shapeId),
        newline,
        renderHintsVal(hints),
        renderProtocol(product.nameRef, hints),
        newline,
        renderLenses(product, hints),
        if (fields.nonEmpty) {
          val renderedFields =
            fields.map { case Field(fieldName, realName, tpe, required, hints) =>
              val req = if (required) "required" else "optional"
              if (hints.isEmpty) {
                line"""${tpe.schemaRef}.$req[${product.nameRef}]("$realName", _.$fieldName)"""
              } else {
                val memHints = memberHints(hints)
                val addMemHints =
                  if (memHints.nonEmpty) line".addHints($memHints)"
                  else Line.empty
                // format: off
                line"""${tpe.schemaRef}${renderConstraintValidation(hints)}.$req[${product.nameRef}]("$realName", _.$fieldName)$addMemHints"""
                // format: on
              }
            }
          if (fields.size <= 22) {
            val definition =
              if (recursive) line"$recursive_($struct_" else line"$struct_"
            line"${schemaImplicit}val schema: $Schema_[${product.nameRef}] = $definition"
              .args(renderedFields)
              .block(line"${product.nameRef}.apply")
              .appendToLast(".withId(id).addHints(hints)")
              .appendToLast(if (recursive) ")" else "")
          } else {
            val definition =
              if (recursive) line"$recursive_($struct_.genericArity"
              else line"$struct_.genericArity"
            line"${schemaImplicit}val schema: $Schema_[${product.nameRef}] = $definition"
              .args(renderedFields)
              .block(
                line"arr => new ${product.nameRef}".args(
                  fields.zipWithIndex.map {
                    case (Field(_, _, tpe, required, _), idx) =>
                      val scalaTpe = line"$tpe"
                      val optional =
                        if (required) scalaTpe else Line.optional(scalaTpe)

                      line"arr($idx).asInstanceOf[$optional]"
                  }
                )
              )
              .appendToLast(".withId(id).addHints(hints)")
              .appendToLast(if (recursive) ")" else "")
          }
        } else {
          line"implicit val schema: $Schema_[${product.nameRef}] = $constant_(${product.nameRef}()).withId(id).addHints(hints)"
        },
        renderTypeclasses(product.hints, product.nameRef),
        additionalLines
      )
    )
  }

  private def renderProductMixin(
      product: Product,
      adtParent: Option[NameRef],
      additionalLines: Lines
  ): Lines = {
    import product._
    val ext = if (mixins.nonEmpty) {
      val mixinExtensions = mixins.map(m => line"$m").intercalate(line" with ")
      line" extends $mixinExtensions"
    } else Line.empty
    block(line"trait $name$ext") {
      lines(
        fields.map(f => line"def ${fieldToRenderLine(f, noDefault = true)}")
      )
    }
  }

  private def renderProduct(
      product: Product,
      adtParent: Option[NameRef] = None,
      additionalLines: Lines = Lines.empty
  ): Lines = {
    import product._
    val base =
      if (isMixin)
        renderProductMixin(
          product,
          adtParent,
          additionalLines
        )
      else
        renderProductNonMixin(
          product,
          adtParent,
          additionalLines
        )

    lines(
      documentationAnnotation(product.hints),
      deprecationAnnotation(product.hints),
      base
    )
  }

  private def renderGetMessage(field: Field) = field match {
    case field if field.tpe.isResolved && field.required =>
      line"override def getMessage(): String = ${field.name}"
    case field if field.tpe.isResolved =>
      line"override def getMessage(): String = ${field.name}.orNull"
    case field if field.required =>
      line"override def getMessage(): String = ${field.name}.value"
    case field =>
      line"override def getMessage(): String = ${field.name}.map(_.value).orNull"
  }

  private def renderErrorable(op: Operation): Lines = {
    val errorName = NameRef(op.name + "Error")
    val scala3Unions = compilationUnit.rendererConfig.errorsAsScala3Unions
    if (op.errors.isEmpty)
      lines(
        line"override val errorable: $option[Nothing] = None"
      )
    else
      lines(
        line"override val errorable: $option[$Errorable_[$errorName]] = $some(this)",
        line"val error: $unionSchema_[$errorName] = $errorName.schema",
        block(
          line"def liftError(throwable: Throwable): $option[$errorName] = throwable match"
        ) {
          if (scala3Unions) {
            List(
              line"case e: $errorName => $some(e)",
              line"case _ => $none"
            )
          } else {
            op.errors.collect { case Type.Ref(pkg, name) =>
              line"case e: ${NameRef(pkg + "." + name)} => $some($errorName.${name}Case(e))"
            } ++ List(line"case _ => $none")
          }
        },
        if (scala3Unions) line"def unliftError(e: $errorName): Throwable = e"
        else
          block(
            line"def unliftError(e: $errorName): Throwable = e match"
          ) {
            op.errors.collect { case Type.Ref(_, name) =>
              line"case $errorName.${name}Case(e) => e"
            }
          }
      )
  }

  private def renderErrorAsScala3Union(
      shapeId: ShapeId,
      name: NameRef,
      alts: NonEmptyList[Alt],
      recursive: Boolean,
      hints: List[Hint]
  ) = {
    // Only Alts with UnionMember.TypeCase are valid for errors
    val members = alts.collect {
      case Alt(altName, _, UnionMember.TypeCase(tpe), _) => altName -> tpe
    }
    def altVal(altName: String) = line"${uncapitalise(altName)}Alt"
    lines(
      documentationAnnotation(hints),
      deprecationAnnotation(hints),
      line"type ${NameDef(name.name)} = ${members
        .map { case (_, tpe) => line"$tpe" }
        .intercalate(line" | ")}",
      obj(name)(
        renderId(shapeId),
        newline,
        renderHintsVal(hints),
        newline,
        block(
          line"val schema: $unionSchema_[$name] ="
        )(
          members.map { case (altName, tpe) =>
            line"""val ${altVal(
              altName
            )} = $tpe.schema.oneOf[${name}]("$altName")"""
          },
          block(
            line"$union_(${members.map { case (n, _) => altVal(n) }.intercalate(line", ")})"
          )(
            members.map { case (altName, _) =>
              line"case c: $altName => ${altVal(altName)}(c)"
            }
          )
        )
      )
    )
  }

  private def caseName(alt: Alt): NameRef = alt.member match {
    case UnionMember.ProductCase(product) => NameRef(product.name)
    case UnionMember.TypeCase(_) | UnionMember.UnitCase =>
      NameRef(alt.name.dropWhile(_ == '_').capitalize + "Case")
  }

  private def renderPrisms(
      unionName: NameRef,
      alts: NonEmptyList[Alt],
      hints: List[Hint]
  ): Lines = if (
    compilationUnit.rendererConfig.renderOptics || hints.contains(
      Hint.GenerateOptics
    )
  ) {
    val smithyPrism = NameRef("smithy4s.optics.Prism")
    val altLines = alts.map { alt =>
      alt.member match {
        case UnionMember.ProductCase(p) =>
          val (mat, tpe) = (p.nameDef, line"${p.name}")
          line"val ${alt.name}: $smithyPrism[$unionName, $tpe] = $smithyPrism.partial[$unionName, $tpe]{ case t: $mat => t }(identity)"
        case UnionMember.TypeCase(t) =>
          val (mat, tpe) = (caseName(alt), line"$t")
          line"val ${alt.name}: $smithyPrism[$unionName, $tpe] = $smithyPrism.partial[$unionName, $tpe]{ case $mat(t) => t }($mat.apply)"
        case UnionMember.UnitCase =>
          val (mat, tpe) = (caseName(alt), line"${caseName(alt)}")
          line"val ${alt.name}: $smithyPrism[$unionName, $tpe.type] = $smithyPrism.partial[$unionName, $tpe.type]{ case t: $mat.type => t }(identity)"
      }
    }

    obj(unionName.copy(name = "Optics"))(altLines) ++
      newline
  } else Lines.empty

  private def renderPrismsEnum(
      enumName: NameRef,
      values: List[EnumValue],
      hints: List[Hint]
  ): Lines = if (
    compilationUnit.rendererConfig.renderOptics || hints.contains(
      Hint.GenerateOptics
    )
  ) {
    val smithyPrism = NameRef("smithy4s.optics.Prism")
    val valueLines = values.map { value =>
      val (mat, tpe) = (value.name, line"${value.name}")
      line"val ${value.name}: $smithyPrism[$enumName, $enumName.$tpe.type] = $smithyPrism.partial[$enumName, $enumName.$tpe.type]{ case $enumName.$mat => $enumName.$mat }(identity)"
    }

    obj(enumName.copy(name = "Optics"))(valueLines) ++
      newline
  } else Lines.empty

  private def renderUnion(
      shapeId: ShapeId,
      name: NameRef,
      alts: NonEmptyList[Alt],
      mixins: List[Type],
      recursive: Boolean,
      hints: List[Hint],
      error: Boolean = false
  ): Lines = {
<<<<<<< HEAD
=======
    def caseName(alt: Alt): NameRef = alt.member match {
      case UnionMember.ProductCase(product) => NameRef(product.name)
      case UnionMember.TypeCase(_) | UnionMember.UnitCase =>
        NameRef(alt.name.dropWhile(_ == '_').capitalize + "Case")
    }
    def smartConstructor(alt: Alt): Line = {
      val cn = caseName(alt).name
      val ident = NameDef(uncapitalise(alt.name))
      val prefix = line"def $ident"
      alt.member match {
        case UnionMember.ProductCase(product) =>
          val args = renderArgs(product.fields)
          val values = product.fields.map(_.name).intercalate(", ")
          line"def ${uncapitalise(product.nameDef.name)}($args):${product.nameRef} = ${product.nameRef}($values)"
        case UnionMember.UnitCase => line"$prefix(): $name = ${caseName(alt)}"
        case UnionMember.TypeCase(tpe) =>
          line"$prefix($ident:$tpe): $name = $cn($ident)"
      }
    }
>>>>>>> 7aeec217
    val caseNames = alts.map(caseName)
    val caseNamesAndIsUnit =
      caseNames.zip(alts.map(_.member == UnionMember.UnitCase))

    val mixinLines = mixins.map(m => line"$m")
    val mixinExtends = mixinLines.intercalate(line" with ")
    val mixinExtendsStatement =
      if (mixinExtends.segments.isEmpty) Line.empty
      else line"$mixinExtends with "
    lines(
      documentationAnnotation(hints),
      deprecationAnnotation(hints),
      block(
        line"sealed trait ${NameDef(name.name)} extends ${mixinExtendsStatement}scala.Product with scala.Serializable"
      )(
        line"@inline final def widen: $name = this"
      ),
      obj(name, line"${shapeTag(name)}")(
        renderId(shapeId),
        newline,
        renderHintsVal(hints),
        newline,
        renderPrisms(name, alts, hints),
        alts.map {
          case a @ Alt(_, realName, UnionMember.UnitCase, altHints) =>
            val cn = caseName(a)
            // format: off
            lines(
              documentationAnnotation(altHints),
              deprecationAnnotation(altHints),
              line"case object $cn extends $name",
              smartConstructor(a),
              line"""private val ${cn}Alt = $Schema_.constant($cn)${renderConstraintValidation(altHints)}.oneOf[$name]("$realName").addHints(hints)""",
              line"private val ${cn}AltWithValue = ${cn}Alt($cn)"
            )
          // format: on
          case a @ Alt(altName, _, UnionMember.TypeCase(tpe), altHints) =>
            val cn = caseName(a)
            lines(
              documentationAnnotation(altHints),
              deprecationAnnotation(altHints),
              line"final case class $cn(${uncapitalise(altName)}: $tpe) extends $name",
              smartConstructor(a)
            )
          case Alt(_, realName, UnionMember.ProductCase(struct), altHints) =>
            val additionalLines = lines(
              newline,
              line"""val alt = schema.oneOf[$name]("$realName")"""
            )
            // In case of union members that are inline structs (as opposed to structs being referenced and wrapped by a new class),
            // we want to put a deprecation note (if it exists on the alt) on the struct - there's nowhere else to put it.
            renderProduct(
              // putting alt hints first should result in higher priority of these.
              // might need deduplication (although the Hints type will take care of it, just in case)
              struct.copy(hints = altHints ++ struct.hints),
              adtParent = Some(name),
              additionalLines
            )
        },
        newline,
        alts.collect {
          case a @ Alt(
                altName,
                realName,
                UnionMember.TypeCase(tpe),
                altHints
              ) =>
            val cn = caseName(a)
            block(line"object $cn")(
              renderHintsVal(altHints),
              // format: off
              line"val schema: $Schema_[$cn] = $bijection_(${tpe.schemaRef}.addHints(hints)${renderConstraintValidation(altHints)}, $cn(_), _.${uncapitalise(altName)})",
              line"""val alt = schema.oneOf[$name]("$realName")""",
              // format: on
            )
        },
        newline, {
          val union =
            if (error)
              line"implicit val schema: $unionSchema_[$name] = $union_"
            else if (recursive)
              line"implicit val schema: $Schema_[$name] = $recursive_($union_"
            else
              line"implicit val schema: $Schema_[$name] = $union_"
          union
            .args {
              caseNamesAndIsUnit.map {
                case (caseName, false) => caseName + ".alt"
                case (caseName, true)  => caseName + "Alt"
              }
            }
            .block {
              caseNamesAndIsUnit.map {
                case (caseName, true) =>
                  line"case $caseName => ${caseName}AltWithValue"
                case (caseName, false) =>
                  line"case c: $caseName => $caseName.alt(c)"
              }
            }
            .appendToLast(
              if (error) "" else ".withId(id).addHints(hints)"
            )
            .appendToLast(if (recursive) ")" else "")
        },
        renderTypeclasses(hints, name)
      )
    )
  }

  private def fieldToRenderLine(
      field: Field,
      noDefault: Boolean = false
  ): Line = {
    field match {
      case Field(name, _, tpe, required, hints) =>
        val line = line"$tpe"
        val tpeAndDefault = if (required) {
          val maybeDefault = hints
            .collectFirst { case d @ Hint.Default(_) => d }
            .filterNot(_ => noDefault)
            .map(renderDefault)

          Line.required(line, maybeDefault)
        } else {
          Line.optional(
            line,
            !noDefault && !field.hints.contains(Hint.NoDefault)
          )
        }

        deprecationAnnotation(hints).appendIf(_.nonEmpty)(Line.space) +
          line"$name: " + tpeAndDefault
    }
  }
  private def renderArgs(fields: List[Field]): Line = fields
    .map(fieldToRenderLine(_))
    .intercalate(Line.comma)

  private def renderEnum(
      shapeId: ShapeId,
      name: NameRef,
      tag: EnumTag,
      values: List[EnumValue],
      hints: List[Hint]
  ): Lines = lines(
    documentationAnnotation(hints),
    deprecationAnnotation(hints),
    block(
      line"sealed abstract class ${name.name}(_value: String, _name: String, _intValue: Int, _hints: $Hints_) extends $Enumeration_.Value"
    )(
      line"override type EnumType = $name",
      line"override val value: String = _value",
      line"override val name: String = _name",
      line"override val intValue: Int = _intValue",
      line"override val hints: $Hints_ = _hints",
      line"override def enumeration: $Enumeration_[EnumType] = $name",
      line"@inline final def widen: $name = this"
    ),
    obj(name, ext = line"$Enumeration_[$name]", w = line"${shapeTag(name)}")(
      renderId(shapeId),
      newline,
      renderHintsVal(hints),
      newline,
      renderPrismsEnum(name, values, hints),
      values.map { case e @ EnumValue(value, intValue, _, hints) =>
        val valueName = NameRef(e.name)
        val valueHints = line"$Hints_(${memberHints(e.hints)})"

        lines(
          documentationAnnotation(hints),
          deprecationAnnotation(hints),
          line"""case object $valueName extends $name("$value", "${e.name}", $intValue, $valueHints)"""
        )
      },
      newline,
      line"val values: $list[$name] = $list".args(
        values.map(_.name)
      ),
      renderEnumTag(tag),
      line"implicit val schema: $Schema_[$name] = $enumeration_(tag, values).withId(id).addHints(hints)",
      renderTypeclasses(hints, name)
    )
  )

  private def renderNewtype(
      shapeId: ShapeId,
      name: NameRef,
      tpe: Type,
      recursive: Boolean,
      hints: List[Hint]
  ): Lines = {
    val definition =
      if (recursive) line"$recursive_("
      else Line.empty
    val trailingCalls =
      line".withId(id).addHints(hints)${renderConstraintValidation(hints)}"
    val closing = if (recursive) ")" else ""
    lines(
      documentationAnnotation(hints),
      deprecationAnnotation(hints),
      obj(name, line"$Newtype_[$tpe]")(
        renderId(shapeId),
        renderHintsVal(hints),
        line"val underlyingSchema: $Schema_[$tpe] = ${tpe.schemaRef}$trailingCalls",
        lines(
          line"implicit val schema: $Schema_[$name] = $definition$bijection_(underlyingSchema, asBijection)$closing"
        ),
        renderTypeclasses(hints, name)
      )
    )
  }

  private implicit class OperationExt(op: Operation) {
    def renderArgs =
      if (op.input == Type.unit) Line.empty
      else if (op.hints.contains(Hint.PackedInputs)) {
        line"input: ${op.input}"
      } else self.renderArgs(op.params)

    def renderParams: Line =
      if (op.input == Type.unit) Line.empty
      else if (op.hints.contains(Hint.PackedInputs)) {
        line"input"
      } else op.params.map(f => Line(f.name)).intercalate(Line.comma)

    def renderAccessedParams: Line =
      if (op.input == Type.unit) Line.empty
      else if (op.hints.contains(Hint.PackedInputs)) {
        line"input"
      } else op.params.map(f => line"input.${f.name}").intercalate(Line.comma)

    def renderAlgParams(serviceName: String) = {
      line"${op.input}, ${if (op.errors.isEmpty) line"Nothing"
      else NameRef(s"$serviceName.${op.name}Error")}, ${op.output}, ${op.streamedInput
        .map(_.tpe)
        .getOrElse(Type.PrimitiveType(Nothing))}, ${op.streamedOutput
        .map(_.tpe)
        .getOrElse(Type.PrimitiveType(Nothing))}"
    }
  }

  implicit class TypeRefExt(tpe: Type.Ref) {
    def renderFull: String = s"${tpe.namespace}.${tpe.name}"
  }

  implicit class TypeExt(tpe: Type) {
    val schemaPkg_ = "smithy4s.schema.Schema"
    def schemaRef: Line = tpe match {
      case Type.PrimitiveType(p) => NameRef(schemaRefP(p)).toLine
      case Type.Collection(collectionType, member, hints) =>
        val col = collectionType match {
          case CollectionType.List       => s"$schemaPkg_.list"
          case CollectionType.Set        => s"$schemaPkg_.set"
          case CollectionType.Vector     => s"$schemaPkg_.vector"
          case CollectionType.IndexedSeq => s"$schemaPkg_.indexedSeq"
        }
        val hintsLine =
          if (hints.isEmpty) Line.empty
          else line".addMemberHints(${memberHints(hints)})"
        line"${NameRef(col)}(${member.schemaRef}$hintsLine)"
      case Type.Map(key, keyHints, value, valueHints) =>
        val keyHintsLine =
          if (keyHints.isEmpty) Line.empty
          else line".addMemberHints(${memberHints(keyHints)})"
        val valueHintsLine =
          if (valueHints.isEmpty) Line.empty
          else line".addMemberHints(${memberHints(valueHints)})"
        line"${NameRef(s"$schemaPkg_.map")}(${key.schemaRef}$keyHintsLine, ${value.schemaRef}$valueHintsLine)"
      case Type.Alias(
            ns,
            name,
            _,
            false
          ) =>
        NameRef(ns, s"$name.schema").toLine
      case Type.Alias(ns, name, _, _) =>
        NameRef(ns, s"$name.underlyingSchema").toLine
      case Type.Ref(ns, name) => NameRef(ns, s"$name.schema").toLine
      case e @ Type.ExternalType(
            _,
            _,
            _,
            maybeProviderImport,
            underlyingTpe,
            hint
          ) =>
        line"${underlyingTpe.schemaRef}.refined[${e: Type}](${renderNativeHint(hint)})${maybeProviderImport
          .map { providerImport => Import(providerImport).toLine }
          .getOrElse(Line.empty)}"
      case Nullable(underlying) => line"${underlying.schemaRef}.option"
    }

    private def schemaRefP(primitive: Primitive): String = primitive match {
      case Primitive.Unit       => s"${schemaPkg_}.unit"
      case Primitive.ByteArray  => s"${schemaPkg_}.bytes"
      case Primitive.Bool       => s"${schemaPkg_}.boolean"
      case Primitive.String     => s"${schemaPkg_}.string"
      case Primitive.Timestamp  => s"${schemaPkg_}.timestamp"
      case Primitive.Byte       => s"${schemaPkg_}.byte"
      case Primitive.Int        => s"${schemaPkg_}.int"
      case Primitive.Short      => s"${schemaPkg_}.short"
      case Primitive.Long       => s"${schemaPkg_}.long"
      case Primitive.Float      => s"${schemaPkg_}.float"
      case Primitive.Double     => s"${schemaPkg_}.double"
      case Primitive.BigDecimal => s"${schemaPkg_}.bigdecimal"
      case Primitive.BigInteger => s"${schemaPkg_}.bigint"
      case Primitive.Uuid       => s"${schemaPkg_}.uuid"
      case Primitive.Document   => s"${schemaPkg_}.document"
      case Primitive.Nothing    => "???"
    }

    def name: Option[String] = tpe match {
      case Type.Alias(_, name, _, _) => Some(name)
      case Type.Ref(_, name)         => Some(name)
      case _                         => None
    }
  }

  private def renderNativeHint(hint: Hint.Native): Line =
    recursion
      .cata(renderTypedNode)(hint.typedNode)
      .run(true)
      ._2

  private def renderDefault(hint: Hint.Default): Line =
    recursion
      .cata(renderTypedNode)(hint.typedNode)
      .run(true)
      ._2

  private def renderHint(hint: Hint): Option[Line] = hint match {
    case h: Hint.Native => renderNativeHint(h).some
    case _              => None
  }

  def renderId(shapeId: ShapeId): Line = {
    val ns = shapeId.getNamespace()
    val name = shapeId.getName()
    line"""val id: $ShapeId_ = $ShapeId_("$ns", "$name")"""
  }

  def renderEnumTag(tag: EnumTag): Line = {
    val tagStr = tag match {
      case IntEnum    => "IntEnum"
      case StringEnum => "StringEnum"
    }
    line"val tag: $EnumTag_ = $EnumTag_.$tagStr"
  }

  def renderHintsVal(hints: List[Hint]): Lines = {
    val base = line"val hints: $Hints_ = $Hints_"
    hints.flatMap(renderHint) match {
      case Nil  => lines(base + line".empty")
      case args => base.args(args)
    }
  }

  def memberHints(hints: List[Hint]): Line = {
    val h = hints.map(renderHint).collect { case Some(v) => v }
    if (h.isEmpty) Line.empty else h.intercalate(Line.comma)
  }

  def renderConstraintValidation(hints: List[Hint]): Line = {
    val tags = hints.collect { case t: Hint.Constraint => t }
    if (tags.isEmpty) Line.empty
    else {
      tags
        .map { tag =>
          line".validated(${renderNativeHint(tag.native)})"
        }
        .intercalate(Line.empty)
    }
  }

  private def shapeTag(name: NameRef): Line =
    line"$ShapeTag_.Companion[$name]"

  type TopLevel = Boolean
  type InCollection = Boolean

  type Contextual[A] = cats.data.Reader[TopLevel, A]
  type CString = Contextual[(InCollection, Line)]

  implicit class ContextualOps(val line: Line) {
    def write: CString = (false, line).pure[Contextual]
    def writeCollection: CString = (true, line).pure[Contextual]
  }

  implicit class CStringOps(val str: CString) {
    def runDefault = str.run(false)._2
  }

  private def renderTypedNode(tn: TypedNode[CString]): CString = tn match {
    case EnumerationTN(ref, _, _, name) =>
      line"${ref.show + "." + name + ".widen"}".write
    case StructureTN(ref, fields) =>
      val fieldStrings = fields.map {
        case (name, FieldTN.RequiredTN(value)) =>
          line"$name = ${value.runDefault}"
        case (name, FieldTN.OptionalSomeTN(value)) =>
          line"$name = $some(${value.runDefault})"
        case (name, FieldTN.OptionalNoneTN) => line"$name = $none"
      }
      line"${ref.show}(${fieldStrings.intercalate(Line.comma)})".write
    case NewTypeTN(ref, target) =>
      Reader(topLevel => {
        val (wroteCollection, text) = target.run(topLevel)
        if (wroteCollection && !topLevel)
          false -> text
        else
          false -> line"${ref.show}($text)"
      })

    case AltTN(ref, altName, AltValueTN.TypeAltTN(alt)) =>
      line"${ref.show}.${altName.capitalize}Case(${alt.runDefault}).widen".write

    case AltTN(_, _, AltValueTN.ProductAltTN(alt)) =>
      alt.runDefault.write

    case CollectionTN(collectionType, values) =>
      val col = collectionType.tpe
      line"$col(${values.map(_.runDefault).intercalate(Line.comma)})".writeCollection
    case MapTN(values) =>
      line"$map(${values
        .map { case (k, v) => k.runDefault + line" -> " + v.runDefault }
        .intercalate(Line.comma)})".writeCollection
    case PrimitiveTN(prim, value) =>
      renderPrimitive[prim.T](prim)(value).write
  }

  private def renderPrimitive[T](prim: Primitive.Aux[T]): T => Line =
    prim match {
      case Primitive.BigDecimal =>
        (bd: BigDecimal) => line"scala.math.BigDecimal($bd)"
      case Primitive.BigInteger => (bi: BigInt) => line"scala.math.BigInt($bi)"
      case Primitive.Unit       => _ => line"()"
      case Primitive.Double     => t => line"${t.toString}d"
      case Primitive.Float      => t => line"${t.toString}f"
      case Primitive.Long       => t => line"${t.toString}L"
      case Primitive.Int        => t => line"${t.toString}"
      case Primitive.Short      => t => line"${t.toString}"
      case Primitive.Bool       => t => line"${t.toString}"
      case Primitive.Uuid   => uuid => line"java.util.UUID.fromString($uuid)"
      case Primitive.String => renderStringLiteral
      case Primitive.Byte   => b => line"${b.toString}"
      case Primitive.ByteArray =>
        ba =>
          line"${NameRef("smithy4s", "ByteArray")}(Array(${ba.mkString(", ")}))"
      case Primitive.Timestamp =>
        ts => line"${NameRef("smithy4s", "Timestamp")}(${ts.toEpochMilli}, 0)"
      case Primitive.Document => { (node: Node) =>
        node.accept(new NodeVisitor[Line] {
          def arrayNode(x: ArrayNode): Line = {
            val innerValues = x.getElements().asScala.map(_.accept(this))
            line"smithy4s.Document.array(${innerValues.toList.intercalate(Line.comma)})"
          }
          def booleanNode(x: BooleanNode): Line =
            line"smithy4s.Document.fromBoolean(${x.getValue})"
          def nullNode(x: NullNode): Line =
            line"smithy4s.Document.nullDoc"
          def numberNode(x: NumberNode): Line =
            line"smithy4s.Document.fromDouble(${x.getValue.doubleValue()}d)"
          def objectNode(x: ObjectNode): Line = {
            val members = x.getMembers.asScala.map { member =>
              val key = s""""${member._1.getValue()}""""
              val value = member._2.accept(this)
              line"$key -> $value"
            }
            line"smithy4s.Document.obj(${members.toList.intercalate(Line.comma)})"
          }
          def stringNode(x: StringNode): Line =
            line"""smithy4s.Document.fromString(${renderStringLiteral(
              x.getValue
            )})"""
        })
      }
      case _ => _ => line"null"
    }

  private def renderStringLiteral(raw: String): Line = {
    import scala.reflect.runtime.universe._
    val str = Literal(Constant(raw))
      .toString()
      // Replace sequences like "\\uD83D" (how Smithy specs refer to unicode characters)
      // with unicode character escapes like "\uD83D" that can be parsed in the regex implementations on all platforms.
      // See https://github.com/disneystreaming/smithy4s/pull/499
      .replace("\\\\u", "\\u")

    line"$str"
  }
}<|MERGE_RESOLUTION|>--- conflicted
+++ resolved
@@ -930,13 +930,6 @@
       hints: List[Hint],
       error: Boolean = false
   ): Lines = {
-<<<<<<< HEAD
-=======
-    def caseName(alt: Alt): NameRef = alt.member match {
-      case UnionMember.ProductCase(product) => NameRef(product.name)
-      case UnionMember.TypeCase(_) | UnionMember.UnitCase =>
-        NameRef(alt.name.dropWhile(_ == '_').capitalize + "Case")
-    }
     def smartConstructor(alt: Alt): Line = {
       val cn = caseName(alt).name
       val ident = NameDef(uncapitalise(alt.name))
@@ -951,7 +944,6 @@
           line"$prefix($ident:$tpe): $name = $cn($ident)"
       }
     }
->>>>>>> 7aeec217
     val caseNames = alts.map(caseName)
     val caseNamesAndIsUnit =
       caseNames.zip(alts.map(_.member == UnionMember.UnitCase))
