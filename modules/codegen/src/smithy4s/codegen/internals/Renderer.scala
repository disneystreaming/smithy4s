/*
 *  Copyright 2021-2023 Disney Streaming
 *
 *  Licensed under the Tomorrow Open Source Technology License, Version 1.0 (the "License");
 *  you may not use this file except in compliance with the License.
 *  You may obtain a copy of the License at
 *
 *     https://disneystreaming.github.io/TOST-1.0.txt
 *
 *  Unless required by applicable law or agreed to in writing, software
 *  distributed under the License is distributed on an "AS IS" BASIS,
 *  WITHOUT WARRANTIES OR CONDITIONS OF ANY KIND, either express or implied.
 *  See the License for the specific language governing permissions and
 *  limitations under the License.
 */

package smithy4s.codegen
package internals

import cats.data.NonEmptyList
import cats.data.Reader
import cats.syntax.all._
import smithy4s.codegen.internals.EnumTag.IntEnum
import smithy4s.codegen.internals.EnumTag.StringEnum
import smithy4s.codegen.internals.LineSegment._
import smithy4s.codegen.internals.Primitive.Nothing
import smithy4s.codegen.internals.Type.Nullable
import smithy4s.codegen.internals.TypedNode._
import software.amazon.smithy.model.node.Node
import software.amazon.smithy.model.node._
import software.amazon.smithy.model.shapes.ShapeId

import scala.jdk.CollectionConverters._

import Line._
import LineSyntax.LineInterpolator
import ToLines.lineToLines

private[internals] object Renderer {

  case class Result(namespace: String, name: String, content: String)

  case class Config(
      errorsAsScala3Unions: Boolean,
      wildcardArgument: String,
      renderOptics: Boolean
  )
  object Config {
    def load(metadata: Map[String, Node]): Renderer.Config = {
      val errorsAsScala3Unions = metadata
        .get("smithy4sErrorsAsScala3Unions")
        .flatMap(_.asBooleanNode().asScala)
        .map(_.getValue())
        .getOrElse(false)
      val wildcardArgument = metadata
        .get("smithy4sWildcardArgument")
        .flatMap(_.asStringNode().asScala)
        .map(_.getValue())
        .getOrElse("_")

      val renderOptics = metadata
        .get("smithy4sRenderOptics")
        .flatMap(_.asBooleanNode().asScala)
        .map(_.getValue())
        .getOrElse(false)

      if (wildcardArgument != "?" && wildcardArgument != "_") {
        throw new IllegalArgumentException(
          s"`smithy4sWildcardArgument` possible values are: `?` or `_`. found `$wildcardArgument`."
        )
      }

      Renderer.Config(
        errorsAsScala3Unions = errorsAsScala3Unions,
        wildcardArgument = wildcardArgument,
        renderOptics = renderOptics
      )
    }
  }

  def apply(unit: CompilationUnit): List[Result] = {
    val r = new Renderer(unit)

    val pack = Result(
      unit.namespace,
      "package",
      r.renderPackageContents.list
        .map(_.segments.toList.map(_.show).mkString)
        .mkString(
          System.lineSeparator()
        )
    )

    val classes = unit.declarations.map { decl =>
      val renderResult = r.renderDecl(decl) ++ newline
      val p = s"package ${unit.namespace}"

      val segments = renderResult.list.flatMap(_.segments.toList)
      val localCollisions: Set[String] = segments
        .groupBy {
          // we need to compare NameRefs as they would be imported in order to avoid unnecessarily qualifying types in the same package
          case ref: NameRef => ref.asImport
          case other        => other
        }
        .map(_._2.head)
        .collect {
          // Here we collect the NameRefs using the start of the Name so Age.schema and Age would be considered a collision if they refer to different types
          case ref: NameRef  => ref.getNamePrefix
          case NameDef(name) => name
        }
        .groupBy(identity)
        .filter(_._2.size > 1)
        .keySet

      val otherDecls =
        unit.declarations.filterNot(_ == decl).map(_.name).toSet

      def differentPackage(ref: NameRef): Boolean =
        ref.pkg.mkString(".") != unit.namespace

      // Collisions between references in the current file and declarations
      // in the current package
      val namespaceCollisions = segments.collect {
        case ref: NameRef if otherDecls(ref.name) && differentPackage(ref) =>
          ref.name
      }.toSet

      val nameCollisions = localCollisions ++ namespaceCollisions

      val allImports: List[String] = renderResult.list.flatMap { line =>
        line.segments.toList.collect {
          case nameRef @ NameRef(pkg, _, _)
              if pkg.nonEmpty && !nameCollisions.contains(
                nameRef.getNamePrefix
              )
                && !nameRef.isAutoImported &&
                !pkg.mkString(".").equalsIgnoreCase(unit.namespace) =>
            nameRef.show
          case Import(value) => value
        }
      }

      val code: List[String] = renderResult.list
        .map { line =>
          line.segments.toList.collect {
            case Literal(value) => value
            case NameDef(name)  => name
            case nameRef: NameRef =>
              if (nameCollisions.contains(nameRef.getNamePrefix))
                nameRef.asValue
              else nameRef.name
          }.mkString
        }

      val allLines: List[String] = List(p, "") ++
        allImports.distinct.sorted.map("import " + _) ++
        List("") ++ code

      val content = allLines.mkString(System.lineSeparator())

      Result(unit.namespace, decl.name, content)
    }

    val packageApplicableDecls = unit.declarations.filter {
      case _: TypeAlias | _: Service => true
      case _                         => false
    }

    if (packageApplicableDecls.isEmpty) classes
    else pack :: classes
  }

}

private[internals] class Renderer(compilationUnit: CompilationUnit) { self =>

  val names = new CollisionAvoidance.Names()
  import compilationUnit.namespace
  import compilationUnit.rendererConfig.wildcardArgument
  import names._

  def renderDecl(decl: Decl): Lines = decl match {
    case Service(shapeId, name, ops, hints, version) =>
      renderService(shapeId, name, ops, hints, version)
    case p: Product => renderProduct(p)
    case union @ Union(shapeId, _, alts, mixins, recursive, hints) =>
      renderUnion(shapeId, union.nameRef, alts, mixins, recursive, hints)
    case ta @ TypeAlias(shapeId, _, tpe, _, recursive, hints) =>
      renderNewtype(shapeId, ta.nameRef, tpe, recursive, hints)
    case enumeration @ Enumeration(shapeId, _, tag, values, hints) =>
      renderEnum(shapeId, enumeration.nameRef, tag, values, hints)
  }

  private def deprecationAnnotation(hints: List[Hint]): Line = {
    hints
      .collectFirst { case h: Hint.Deprecated => h }
      .foldMap { dep =>
        val messagePart =
          line"message = ${renderStringLiteral(dep.message.getOrElse("N/A"))}"

        val versionPart =
          line"since = ${renderStringLiteral(dep.since.getOrElse("N/A"))}"

        val args = List(messagePart, versionPart).intercalate(comma)

        val argListOrEmpty = if (args.nonEmpty) line"($args)" else line""

        line"@deprecated$argListOrEmpty"
      }
  }

  /**
   * Returns the given list of Smithy documentation strings formatted as Scaladoc comments.
   *
   * @return formatted list of scaladoc lines
   */
  private def makeDocLines(
      rawLines: List[String]
  ): Lines = {
    lines(
      rawLines
        .mkString_("/** ", "\n  * ", "\n  */")
        .linesIterator
        .toList
    )
  }

  private def documentationAnnotation(
      hints: List[Hint],
      skipMemberDocs: Boolean = false
  ): Lines = {
    def atLiteral(s: String) = s.replace("@", "{@literal @}")
    def dollarLiteral(s: String) = s.replace("$", "`$`")
    hints
      .collectFirst { case h: Hint.Documentation => h }
      .foldMap { doc =>
        val shapeDocs: List[String] =
          doc.docLines
            .map(atLiteral)
            .map(dollarLiteral)
        val memberDocs: List[String] =
          if (skipMemberDocs) List.empty
          else
            doc.memberDocLines.flatMap { case (memberName, text) =>
              s"@param $memberName" :: text
                .map(atLiteral)
                .map(dollarLiteral)
                .map("  " + _)
            }.toList

        val maybeNewline =
          if (shapeDocs.nonEmpty && memberDocs.nonEmpty) List("", "") else Nil
        val allDocs = shapeDocs ++ maybeNewline ++ memberDocs
        if (allDocs.size == 1) lines("/** " + allDocs.head + " */")
        else makeDocLines(shapeDocs ++ memberDocs)
      }
  }

  def renderPackageContents: Lines = {
    val typeAliases = compilationUnit.declarations.collect {
      case TypeAlias(_, name, _, _, _, hints) =>
        lines(
          documentationAnnotation(hints),
          deprecationAnnotation(hints),
          line"type $name = ${compilationUnit.namespace}.${name}.Type"
        )
    }

    val blk =
      block(
        line"package object ${compilationUnit.namespace.split('.').last}"
      )(
        compilationUnit.declarations.map(renderDeclPackageContents),
        newline,
        typeAliases,
        newline
      )

    val parts = compilationUnit.namespace.split('.').filter(_.nonEmpty)
    if (parts.size > 1) {
      lines(
        line"package ${parts.dropRight(1).mkString(".")}",
        newline,
        blk
      )
    } else blk
  }

  private def renderDeclPackageContents(decl: Decl): Lines = decl match {
    case s: Service =>
      val name = s.name
      val nameGen = NameRef(s"${name}Gen")
      lines(
        deprecationAnnotation(s.hints),
        line"type ${NameDef(name)}[F[_]] = $FunctorAlgebra_[$nameGen, F]",
        line"val ${NameRef(name)} = $nameGen"
      )
    case _ => Lines.empty
  }

  private def renderService(
      shapeId: ShapeId,
      name: String,
      ops: List[Operation],
      hints: List[Hint],
      version: String
  ): Lines = {

    val genName: NameDef = NameDef(name + "Gen")
    val genNameRef: NameRef = genName.toNameRef
    val genNameProduct: NameDef = NameDef(name + "ProductGen")
    val genNameProductRef: NameRef = genNameProduct.toNameRef
    val opTraitName = NameDef(name + "Operation")
    val opTraitNameRef = opTraitName.toNameRef
    val generateServiceProduct = hints.contains(Hint.GenerateServiceProduct)

    lines(
      documentationAnnotation(hints),
      deprecationAnnotation(hints),
      block(line"trait $genName[F[_, _, _, _, _]]")(
        line"self =>",
        newline,
        ops.map { op =>
          lines(
            documentationAnnotation(
              op.hints,
              op.hints.contains(Hint.PackedInputs)
            ),
            deprecationAnnotation(op.hints),
            line"def ${op.methodName}(${op.renderArgs}): F[${op
              .renderAlgParams(opTraitNameRef.name)}]"
          )
        },
        newline,
        line"def $transform_: $Transformation.PartiallyApplied[$genName[F]] = $Transformation.of[$genName[F]](this)"
      ),
      newline,
      lines(
        block(line"trait $genNameProduct[F[_, _, _, _, _]]")(
          line"self =>",
          newline,
          ops.map { op =>
            lines(
              deprecationAnnotation(op.hints),
              line"def ${op.methodName}: F[${op
                .renderAlgParams(opTraitNameRef.name)}]"
            )
          }
        ),
        newline
      ).when(generateServiceProduct),
      obj(
        genNameRef,
        ext = line"$Service_.Mixin[$genNameRef, $opTraitNameRef]",
        w = line"${ServiceProductMirror}[${genNameRef}]".when(
          generateServiceProduct
        )
      )(
        newline,
        renderId(shapeId),
        line"""val version: $string_ = "$version"""",
        newline,
        renderHintsVal(hints),
        newline,
        line"def $apply_[F[_]](implicit F: $Impl_[F]): F.type = F",
        newline,
        block(line"object $ErrorAware_")(
          line"def $apply_[F[_, _]](implicit F: $ErrorAware_[F]): F.type = F",
          line"type $Default_[F[+_, +_]] = $Constant_[smithy4s.kinds.stubs.Kind2[F]#toKind5]"
        ),
        newline,
        line"val endpoints: $vector[smithy4s.Endpoint[$opTraitName, $wildcardArgument, $wildcardArgument, $wildcardArgument, $wildcardArgument, $wildcardArgument]] = $vector"
          .args(ops.map(op => line"${opTraitNameRef}.${op.name}")),
        newline,
        line"def $input_[I, E, O, SI, SO](op: $opTraitNameRef[I, E, O, SI, SO]): I = op.$input_",
        line"def $ordinal_[I, E, O, SI, SO](op: $opTraitNameRef[I, E, O, SI, SO]): Int = op.$ordinal_",
        line"override def $endpoint_[I, E, O, SI, SO](op: $opTraitNameRef[I, E, O, SI, SO]) = op.$endpoint_",
        line"class $Constant_[P[-_, +_, +_, +_, +_]](value: P[Any, Nothing, Nothing, Nothing, Nothing]) extends ${opTraitNameRef}.$Transformed_[$opTraitNameRef, P](reified, $const5_(value))",
        line"type $Default_[F[+_]] = $Constant_[smithy4s.kinds.stubs.Kind1[F]#toKind5]",
        line"def reified: $genNameRef[$opTraitNameRef] = ${opTraitNameRef}.${NameRef("reified")}",
        line"def $mapK5_[P[_, _, _, _, _], P1[_, _, _, _, _]](alg: $genNameRef[P], f: $PolyFunction5_[P, P1]): $genNameRef[P1] = new $opTraitNameRef.$Transformed_(alg, f)",
        line"def $fromPolyFunction_[P[_, _, _, _, _]](f: $PolyFunction5_[$opTraitNameRef, P]): $genNameRef[P] = new $opTraitNameRef.$Transformed_(reified, f)",
        line"def $toPolyFunction_[P[_, _, _, _, _]](impl: $genNameRef[P]): $PolyFunction5_[$opTraitNameRef, P] = $opTraitNameRef.$toPolyFunction_(impl)",
        newline,
        ops.map { op =>
          if (op.errors.isEmpty) Lines.empty
          else {
            val errorName = NameRef(op.name + "Error")
            lines(
              line"type $errorName = $opTraitNameRef.$errorName",
              line"val $errorName = $opTraitNameRef.$errorName"
            )
          }
        },
        lines(
          line"type Prod[F[_, _, _, _, _]] = ${genNameProduct}[F]",
          line"val serviceProduct: ${ServiceProduct}.Aux[${genNameProduct}, ${genName}] = ${genNameProduct}"
        ).when(generateServiceProduct)
      ),
      newline,
      lines(
        obj(
          genNameProductRef,
          ext = line"$ServiceProduct[$genNameProductRef]"
        )(
          line"type Alg[F[_, _, _, _, _]] = ${genNameRef}[F]",
          line"val service: $genName.type = $genName",
          newline,
          block(
            line"def endpointsProduct: ${genNameProductRef}[service.Endpoint] = new ${genNameProductRef}[service.Endpoint]"
          )(
            ops.map { op =>
              line"def ${op.methodName}: service.Endpoint[${op
                .renderAlgParams(opTraitNameRef.name)}] = ${opTraitNameRef}.${op.name}"
            }
          ),
          newline,
          block(
            line"def $toPolyFunction_[P2[_, _, _, _, _]](algebra: ${genNameProductRef}[P2]) = new $PolyFunction5_[service.Endpoint, P2]"
          )(
            line"def $apply_[I, E, O, SI, SO](fa: service.Endpoint[I, E, O, SI, SO]): P2[I, E, O, SI, SO] =",
            if (ops.isEmpty) line"""sys.error("impossible")"""
            else
              block(line"fa match")(
                ops.map { op =>
                  // This normally compiles, but Scala 3 seems to have an issue with
                  // it so we have to cast it.
                  line"case ${opTraitNameRef}.${op.name} => algebra.${op.methodName}.asInstanceOf[P2[I, E, O, SI, SO]]"
                }
              )
          ),
          newline,
          block(
            line"def mapK5[F[_, _, _, _, _], G[_, _, _, _, _]](alg: ${genNameProductRef}[F], f: $PolyFunction5_[F, G]): ${genNameProductRef}[G] ="
          )(
            block(
              line"new ${genNameProductRef}[G]"
            )(
              ops.map { op =>
                val argsTypes = op.renderAlgParams(opTraitNameRef.name)
                line"def ${op.methodName}: G[${argsTypes}] = f[${argsTypes}](alg.${op.methodName})"
              }
            )
          )
        ),
        newline
      ).when(generateServiceProduct),
      block(
        line"sealed trait $opTraitName[Input, Err, Output, StreamedInput, StreamedOutput]"
      )(
        line"def run[F[_, _, _, _, _]](impl: $genName[F]): F[Input, Err, Output, StreamedInput, StreamedOutput]",
        line"def ordinal: Int",
        line"def input: Input",
        line"def endpoint: $Endpoint_[$opTraitName, Input, Err, Output, StreamedInput, StreamedOutput]"
      ),
      newline,
      block(
        line"object $opTraitName"
      )(
        newline,
        block(
          line"object ${NameDef("reified")} extends $genNameRef[$opTraitNameRef]"
        ) {
          ops.map {
            case op if op.input == Type.unit =>
              line"def ${op.methodName}(${op.renderArgs}) = ${op.name}()"
            case op if op.hints.contains(Hint.PackedInputs) =>
              line"def ${op.methodName}(${op.renderArgs}) = ${op.name}(input)"
            case op =>
              line"def ${op.methodName}(${op.renderArgs}) = ${op.name}(${op.input}(${op.renderParams}))"
          }
        },
        block(
          line"class $Transformed_[P[_, _, _, _, _], P1[_ ,_ ,_ ,_ ,_]](alg: $genNameRef[P], f: $PolyFunction5_[P, P1]) extends $genNameRef[P1]"
        ) {
          ops.map { op =>
            val opName = op.methodName
            line"def $opName(${op.renderArgs}) = f[${op
              .renderAlgParams(opTraitNameRef.name)}](alg.$opName(${op.renderParams}))"
          }
        },
        newline,
        block(
          line"def $toPolyFunction_[P[_, _, _, _, _]](impl: $genNameRef[P]): $PolyFunction5_[$opTraitNameRef, P] = new $PolyFunction5_[$opTraitNameRef, P]"
        )(
          if (ops.isEmpty) {
            line"""def $apply_[I, E, O, SI, SO](op: $opTraitNameRef[I, E, O, SI, SO]): P[I, E, O, SI, SO] = sys.error("impossible")"""
          } else {
            line"def $apply_[I, E, O, SI, SO](op: $opTraitNameRef[I, E, O, SI, SO]): P[I, E, O, SI, SO] = op.run(impl) "
          }
        ),
        ops.zipWithIndex.map { case (op, ordinal) =>
          renderOperation(name, op, ordinal)
        }
      ),
      newline
    )
  }

  // scalafmt: { maxColumn = 120}
  private def renderOperation(
      serviceName: String,
      op: Operation,
      ordinal: Int
  ): Lines = {
    val params = if (op.input != Type.unit) {
      line"input: ${op.input}"
    } else Line.empty
    val genServiceName = serviceName + "Gen"
    val opObjectName = serviceName + "Operation"
    val opName = op.name
    val opNameRef = NameRef(opName)
    val opErrorDef = NameDef(opName + "Error")
    val traitName = NameRef(s"${serviceName}Operation")
    val input =
      if (op.input == Type.unit) "" else "input"

    val errorUnion: Option[Union] = for {
      errorNel <- NonEmptyList.fromList(op.errors)
      alts <- errorNel.traverse { t =>
        t.name.map(n => Alt(n, UnionMember.TypeCase(t)))
      }
      name = opName + "Error"
    } yield Union(
      ShapeId.fromParts(namespace, op.shapeId.getName() + "Error"),
      name,
      alts,
      List.empty
    )

    val renderedErrorUnion = errorUnion.foldMap { case union @ Union(shapeId, _, alts, mixin, recursive, hints) =>
      if (compilationUnit.rendererConfig.errorsAsScala3Unions)
        renderErrorAsScala3Union(
          shapeId,
          union.nameRef,
          alts,
          recursive,
          hints
        )
      else
        renderUnion(
          shapeId,
          union.nameRef,
          alts,
          mixin,
          recursive,
          hints,
          error = true
        )
    }
    val ns = op.shapeId.getNamespace()

    lines(
      block(
        line"final case class ${NameDef(opName)}($params) extends $traitName[${op.renderAlgParams(opObjectName)}]"
      )(
        line"def run[F[_, _, _, _, _]](impl: $genServiceName[F]): F[${op
          .renderAlgParams(opObjectName)}] = impl.${op.methodName}(${op.renderAccessedParams})",
        line"def ordinal = $ordinal",
        if (op.input == Type.unit) line"def input: Unit = ()" else Lines.empty,
        line"def endpoint: smithy4s.Endpoint[$traitName,${op
          .renderAlgParams(opObjectName)}] = $opNameRef"
      ),
      obj(
        opNameRef,
        ext = line"smithy4s.Endpoint[$traitName,${op.renderAlgParams(opObjectName)}]"
      )(
        line"""val schema: $OperationSchema_[${op.renderAlgParams(
          opObjectName
        )}] = $Schema_.operation($ShapeId_("$ns", "$opName"))""",
        indent(
          line".withInput(${op.input.schemaRef}.addHints(smithy4s.internals.InputOutput.Input.widen))",
          Option(op.errors).filter(_.nonEmpty).as(line".withError(${opErrorDef}.errorSchema)"),
          line".withOutput(${op.output.schemaRef}.addHints(smithy4s.internals.InputOutput.Output.widen))",
          op.streamedInput.map(si => line".withStreamedInput(${renderStreamingSchema(si)})"),
          op.streamedOutput.map(si => line".withStreamedOutput(${renderStreamingSchema(si)})"),
          Option(op.hints).filter(_.nonEmpty).map(h => line".withHints(${memberHints(h)})")
        ),
        line"def wrap(input: ${op.input}) = ${opNameRef}($input)"
      ),
      renderedErrorUnion
    )
  }

  private def renderStreamingSchema(
      sField: StreamingField
  ): Line = {
    import sField._
    val mh =
      if (hints.isEmpty) Line.empty
      else line".addHints(${memberHints(hints)})"
    line"""$StreamingSchema_("$name", ${tpe.schemaRef}$mh)"""
  }

  private def renderProtocol(name: NameRef, hints: List[Hint]): Lines = {
    hints.collectFirst({ case p: Hint.Protocol => p }).foldMap { protocol =>
      val protocolTraits = protocol.traits
        .map(t => line"""$ShapeId_("${t.namespace}", "${t.name}")""")
        .intercalate(Line.comma)
      lines(
        newline,
        block(
          line"implicit val protocol: smithy4s.Protocol[$name] = new smithy4s.Protocol[$name]"
        ) {
          line"def traits: $set[$ShapeId_] = $set($protocolTraits)"
        }
      )
    }
  }

  private def renderTypeclass(hint: Hint.Typeclass, tpe: NameRef): Line = {
    val target = NameRef(hint.targetType)
    val interpreter = NameRef(hint.interpreter)
    val lowerCasedName = uncapitalise(tpe.name)
    line"implicit val $lowerCasedName${hint.id.getName.capitalize}: $target[$tpe] = $interpreter.fromSchema(schema)"
  }

  private def renderTypeclasses(
      hints: List[Hint],
      tpe: NameRef
  ): Lines = {
    val result = hints.collect { case h: Hint.Typeclass =>
      renderTypeclass(h, tpe)
    }
    if (result.isEmpty) Lines.empty else newline ++ Lines(result)
  }

  private def renderLenses(product: Product, hints: List[Hint]): Lines = if (
    (compilationUnit.rendererConfig.renderOptics || hints.contains(
      Hint.GenerateOptics
    )) && product.fields.nonEmpty
  ) {
    val smithyLens = NameRef("smithy4s.optics.Lens")
    val lenses = product.fields.map { field =>
      val fieldType = field.fieldKind match {
        case FieldKind.Required  => Line.required(line"${field.tpe}", None)
        case FieldKind.Optional  => Line.optional(line"${field.tpe}")
        case FieldKind.Removable => Line.removable(line"${field.tpe}")
      }
      line"val ${field.name}: $smithyLens[${product.nameRef}, $fieldType] = $smithyLens[${product.nameRef}, $fieldType](_.${field.name})(n => a => a.copy(${field.name} = n))"
    }
    obj(product.nameRef.copy(name = "optics"))(lenses) ++
      newline
  } else Lines.empty

  private def renderProductNonMixin(
      product: Product,
      adtParent: Option[NameRef],
      additionalLines: Lines,
      classBody: Lines
  ): Lines = {
    import product._
    val renderedArgs = renderArgs(fields)
    val decl =
      line"final case class ${product.nameDef}($renderedArgs)"
    val schemaImplicit = if (adtParent.isEmpty) "implicit " else ""

    lines(
      if (hints.contains(Hint.Error)) {
        val exception =
          if (hints.contains(Hint.NoStackTrace))
            noStackTrace
          else throwable
        val mixinExtensions = if (mixins.nonEmpty) {
          val ext = mixins.map(m => line"$m").intercalate(line" with ")
          line" with $ext"
        } else Line.empty
        block(line"$decl extends $exception$mixinExtensions") {
          fields
            .find { f =>
              f.hints.contains_(Hint.ErrorMessage) ||
              f.name === "message"
            }
            .filter {
              _.tpe.dealiased == Type.PrimitiveType(Primitive.String)
            }
            .foldMap(renderGetMessage)
        }
      } else {
        val extendAdt = adtParent.map(t => line"$t").toList
        val mixinLines = mixins.map(m => line"$m")
        val extend = (extendAdt ++ mixinLines).intercalate(line" with ")
        val ext =
          if (extend.nonEmpty) line" extends $extend"
          else Line.empty

        if (classBody.isEmpty) line"$decl$ext"
        else
          block(line"$decl$ext") {
            classBody
          }
      },
      newline,
      obj(product.nameRef, shapeTag(product.nameRef))(
        renderId(shapeId),
        newline,
        renderHintsVal(hints),
        renderProtocol(product.nameRef, hints),
        newline,
        renderLenses(product, hints),
        if (fields.nonEmpty) {
          val renderedFields =
            fields.map { case Field(fieldName, realName, tpe, fieldKind, hints) =>
              val req = fieldKind match {
                case FieldKind.Required  => "required"
                case FieldKind.Optional  => "optional"
                case FieldKind.Removable => "removable"
              }
              if (hints.isEmpty) {
                line"""${tpe.schemaRef}.$req[${product.nameRef}]("$realName", _.$fieldName)"""
              } else {
                val memHints = memberHints(hints)
                val addMemHints =
                  if (memHints.nonEmpty) line".addHints($memHints)"
                  else Line.empty
                // format: off
                line"""${tpe.schemaRef}${renderConstraintValidation(hints)}.$req[${product.nameRef}]("$realName", _.$fieldName)$addMemHints"""
                // format: on
              }
            }
          if (fields.size <= 22) {
            val definition =
              if (recursive) line"$recursive_($struct_" else line"$struct_"
            line"${schemaImplicit}val schema: $Schema_[${product.nameRef}] = $definition"
              .args(renderedFields)
              .block(line"${product.nameRef}.apply")
              .appendToLast(".withId(id).addHints(hints)")
              .appendToLast(if (recursive) ")" else "")
          } else {
            val definition =
              if (recursive) line"$recursive_($struct_.genericArity"
              else line"$struct_.genericArity"
            line"${schemaImplicit}val schema: $Schema_[${product.nameRef}] = $definition"
              .args(renderedFields)
              .block(
                line"arr => new ${product.nameRef}".args(
<<<<<<< HEAD
                  fields.zipWithIndex.map {
                    case (Field(_, _, tpe, fieldKind, _), idx) =>
                      val scalaTpe = line"$tpe"
                      val wrappedType = fieldKind match {
                        case FieldKind.Required  => scalaTpe
                        case FieldKind.Optional  => Line.optional(scalaTpe)
                        case FieldKind.Removable => Line.removable(scalaTpe)
                      }

                      line"arr($idx).asInstanceOf[$wrappedType]"
=======
                  fields.zipWithIndex.map { case (Field(_, _, tpe, required, _), idx) =>
                    val scalaTpe = line"$tpe"
                    val optional =
                      if (required) scalaTpe else Line.optional(scalaTpe)

                    line"arr($idx).asInstanceOf[$optional]"
>>>>>>> 4cbe402c
                  }
                )
              )
              .appendToLast(".withId(id).addHints(hints)")
              .appendToLast(if (recursive) ")" else "")
          }
        } else {
          line"implicit val schema: $Schema_[${product.nameRef}] = $constant_(${product.nameRef}()).withId(id).addHints(hints)"
        },
        renderTypeclasses(product.hints, product.nameRef),
        additionalLines
      )
    )
  }

  private def renderProductMixin(
      product: Product,
      adtParent: Option[NameRef],
      additionalLines: Lines
  ): Lines = {
    import product._
    val ext = if (mixins.nonEmpty) {
      val mixinExtensions = mixins.map(m => line"$m").intercalate(line" with ")
      line" extends $mixinExtensions"
    } else Line.empty
    block(line"trait $name$ext") {
      lines(
        fields.map { f =>
          lines(
            deprecationAnnotation(f.hints),
            Line.empty,
            line"def ${fieldToRenderLine(f, noDefault = true)}"
          )
        }
      )
    }
  }

  private def renderProduct(
      product: Product,
      adtParent: Option[NameRef] = None,
      additionalLines: Lines = Lines.empty,
      classBody: Lines = Lines.empty
  ): Lines = {
    import product._
    val base =
      if (isMixin)
        renderProductMixin(
          product,
          adtParent,
          additionalLines
        )
      else
        renderProductNonMixin(
          product,
          adtParent,
          additionalLines,
          classBody
        )

    lines(
      documentationAnnotation(product.hints),
      deprecationAnnotation(product.hints),
      base
    )
  }

  private def renderGetMessage(field: Field) = field match {
    case field
        if field.tpe.isResolved && field.fieldKind == FieldKind.Required =>
      line"override def getMessage(): $string_ = ${field.name}"
    case field if field.tpe.isResolved =>
      line"override def getMessage(): $string_ = ${field.name}.orNull"
    case field if field.fieldKind == FieldKind.Required =>
      line"override def getMessage(): $string_ = ${field.name}.value"
    case field =>
      line"override def getMessage(): $string_ = ${field.name}.map(_.value).orNull"
  }
  private def renderErrorSchemaMethods(errorName: NameRef, errors: List[Type]): Lines = {
    val scala3Unions = compilationUnit.rendererConfig.errorsAsScala3Unions
    lines(
      block(
        line"def liftError(throwable: Throwable): $option[$errorName] = throwable match"
      ) {
        if (scala3Unions) {
          List(
            line"case e: $errorName => $some(e)",
            line"case _ => $none"
          )
        } else {
          errors.collect { case Type.Ref(pkg, name) =>
            line"case e: ${NameRef(pkg + "." + name)} => $some($errorName.${name}Case(e))"
          } ++ List(line"case _ => $none")
        }
      },
      if (scala3Unions) line"def unliftError(e: $errorName): Throwable = e"
      else
        block(
          line"def unliftError(e: $errorName): Throwable = e match"
        ) {
          errors.collect { case Type.Ref(_, name) =>
            line"case $errorName.${name}Case(e) => e"
          }
        }
    )
  }

  private def renderErrorAsScala3Union(
      shapeId: ShapeId,
      name: NameRef,
      alts: NonEmptyList[Alt],
      recursive: Boolean,
      hints: List[Hint]
  ) = {
    // Only Alts with UnionMember.TypeCase are valid for errors
    val members = alts.collect { case Alt(altName, _, UnionMember.TypeCase(tpe), _) =>
      altName -> tpe
    }
    def altVal(altName: String) = line"${uncapitalise(altName)}Alt"
    lines(
      documentationAnnotation(hints),
      deprecationAnnotation(hints),
      line"type ${NameDef(name.name)} = ${members.map { case (_, tpe) => line"$tpe" }.intercalate(line" | ")}",
      obj(name, line"$ErrorSchema_.Companion[${NameRef(name.name)}]")(
        renderId(shapeId),
        newline,
        renderHintsVal(hints),
        newline,
        block(
          line"val schema: $Schema_[$name] ="
        )(
          members.map { case (altName, tpe) =>
            line"""val ${altVal(
              altName
            )} = $tpe.schema.oneOf[${name}]("$altName")"""
          },
          block(
            line"$union_(${members.map { case (n, _) => altVal(n) }.intercalate(line", ")})"
          )(
            members.zipWithIndex.map { case ((altName, _), index) =>
              line"case _: $altName => $index"
            }
          )
        ),
        renderErrorSchemaMethods(NameRef(name.name), members.map(_._2))
      )
    )
  }

  private def caseName(unionName: NameRef, alt: Alt): NameRef =
    alt.member match {
      case UnionMember.ProductCase(product) =>
        unionName.down(product.name)
      case UnionMember.TypeCase(_) | UnionMember.UnitCase =>
        unionName.down(
          alt.name.dropWhile(_ == '_').capitalize + "Case"
        )
    }

  private def caseNameForMatch(unionName: NameRef, alt: Alt): NameRef =
    alt.member match {
      case UnionMember.ProductCase(product) =>
        unionName.down(product.name)
      case UnionMember.TypeCase(_) =>
        unionName.down(alt.name.dropWhile(_ == '_').capitalize + "Case")
      case UnionMember.UnitCase =>
        unionName.down(alt.name.dropWhile(_ == '_').capitalize + "Case.type")
    }

  private def caseNameType(unionName: NameRef, alt: Alt): Line =
    alt.member match {
      case UnionMember.ProductCase(product) =>
        line"${unionName.down(product.name)}"
      case UnionMember.TypeCase(tpe) => line"$tpe"
      case UnionMember.UnitCase =>
        line"${unionName.down(alt.name.dropWhile(_ == '_').capitalize + "Case.type")}"
    }

  private def caseNameWithAlt(unionName: NameRef, alt: Alt): Line =
    alt.member match {
      case UnionMember.ProductCase(product) =>
        line"${unionName.down(product.name)}.alt"
      case UnionMember.TypeCase(_) =>
        val n = unionName.down(alt.name.dropWhile(_ == '_').capitalize + "Case")
        line"$n.alt"
      case UnionMember.UnitCase =>
        val n =
          unionName.down(alt.name.dropWhile(_ == '_').capitalize + "CaseAlt")
        line"$n"
    }

  private def renderPrisms(
      unionName: NameRef,
      alts: NonEmptyList[Alt],
      hints: List[Hint]
  ): Lines = if (
    compilationUnit.rendererConfig.renderOptics || hints.contains(
      Hint.GenerateOptics
    )
  ) {
    val smithyPrism = NameRef("smithy4s.optics.Prism")
    val altLines = alts.map { alt =>
      alt.member match {
        case UnionMember.ProductCase(p) =>
          val (mat, tpe) = (p.nameDef, line"${p.name}")
          line"val ${alt.name}: $smithyPrism[$unionName, $tpe] = $smithyPrism.partial[$unionName, $tpe]{ case t: $mat => t }(identity)"
        case UnionMember.TypeCase(t) =>
          val (mat, tpe) = (caseName(unionName, alt), line"$t")
          line"val ${alt.name}: $smithyPrism[$unionName, $tpe] = $smithyPrism.partial[$unionName, $tpe]{ case $mat(t) => t }($mat.apply)"
        case UnionMember.UnitCase =>
          val (mat, tpe) =
            (caseName(unionName, alt), line"${caseName(unionName, alt)}")
          line"val ${alt.name}: $smithyPrism[$unionName, $tpe.type] = $smithyPrism.partial[$unionName, $tpe.type]{ case t: $mat.type => t }(identity)"
      }
    }

    obj(unionName.copy(name = "optics"))(altLines) ++
      newline
  } else Lines.empty

  private def renderPrismsEnum(
      enumName: NameRef,
      values: List[EnumValue],
      hints: List[Hint],
      isOpen: Boolean
  ): Lines = if (
    compilationUnit.rendererConfig.renderOptics || hints.contains(
      Hint.GenerateOptics
    )
  ) {
    val smithyPrism = NameRef("smithy4s.optics.Prism")
    val openLine =
      if (isOpen)
        List(
          line"val $$unknown: $smithyPrism[$enumName, $enumName.$$Unknown] = $smithyPrism.partial[$enumName, $enumName.$$Unknown]{ case u: $enumName.$$Unknown => u }(identity)"
        )
      else List.empty
    val valueLines = values.map { value =>
      val (mat, tpe) = (value.name, line"${value.name}")
      line"val ${value.name}: $smithyPrism[$enumName, $enumName.$tpe.type] = $smithyPrism.partial[$enumName, $enumName.$tpe.type]{ case $enumName.$mat => $enumName.$mat }(identity)"
    }

    obj(enumName.copy(name = "optics"))(valueLines ++ openLine) ++
      newline
  } else Lines.empty

  private def renderUnion(
      shapeId: ShapeId,
      name: NameRef,
      alts: NonEmptyList[Alt],
      mixins: List[Type],
      recursive: Boolean,
      hints: List[Hint],
      error: Boolean = false
  ): Lines = {
    def smartConstructor(alt: Alt): Lines = {
      val cn = caseName(name, alt).name
      val ident = NameDef(uncapitalise(alt.name))
      val prefix = line"def $ident"
      val constructor = alt.member match {
        case UnionMember.ProductCase(product) =>
          val args = renderArgs(product.fields)
          val values = product.fields.map(_.name).intercalate(", ")
          line"def ${uncapitalise(product.nameDef.name)}($args):${product.nameRef} = ${product.nameRef}($values)"
        case UnionMember.UnitCase =>
          line"$prefix(): $name = ${caseName(name, alt)}"
        case UnionMember.TypeCase(tpe) =>
          line"$prefix($ident: $tpe): $name = $cn($ident)"
      }
      lines(
        documentationAnnotation(alt.hints),
        deprecationAnnotation(alt.hints),
        constructor
      )
    }
    val caseNames = alts.map(caseName(name, _))
    val caseNamesAndIsUnit =
      caseNames.zip(alts.map(_.member == UnionMember.UnitCase))
    val types = alts.map(_.member).collect { case UnionMember.TypeCase(tpe) =>
      tpe
    }

    val companionTpe = if (error) line"$ErrorSchema_.Companion[$name]" else line"$ShapeTag_.Companion[$name]"

    val mixinLines = mixins.map(m => line"$m")
    val mixinExtends = mixinLines.intercalate(line" with ")
    val mixinExtendsStatement =
      if (mixinExtends.segments.isEmpty) Line.empty
      else line"$mixinExtends with "
    val projectors: Lines = obj(NameRef("project"))(
      alts.map { alt =>
        val ident = NameDef(uncapitalise(alt.name))
        val maybeMap = alt.member match {
          case UnionMember.TypeCase(_) => line".map(_.$ident)"
          case _                       => Line.empty
        }
        line"def $ident: Option[${caseNameType(name, alt)}] = ${caseNameWithAlt(name, alt)}.project.lift(self)$maybeMap"
      }
    )
    val visitor: Lines = lines(
      block(line"trait Visitor[A]")(
        alts.map { alt =>
          val ident = NameDef(uncapitalise(alt.name))
          line"def $ident(value: ${caseNameType(name, alt)}): A"
        }
      ),
      newline,
      block(line"object Visitor")(
        block(line"trait Default[A] extends Visitor[A]")(
          line"def default: A",
          alts.map { alt =>
            val ident = NameDef(uncapitalise(alt.name))
            line"def $ident(value: ${caseNameType(name, alt)}): A = default"
          }
        )
      )
    )
    val accept: Lines =
      block(line"def accept[A](visitor: $name.Visitor[A]): A = this match")(
        alts.map { alt =>
          val ident = NameDef(uncapitalise(alt.name))
          val innerValue = alt.member match {
            case UnionMember.TypeCase(_) => line".$ident"
            case _                       => Line.empty
          }
          line"case value: ${caseNameForMatch(name, alt)} => visitor.$ident(value$innerValue)"
        }
      )
    lines(
      documentationAnnotation(hints),
      deprecationAnnotation(hints),
      block(
        line"sealed trait ${NameDef(name.name)} extends ${mixinExtendsStatement}scala.Product with scala.Serializable"
      ).withSameLineValue(line" self =>")(
        line"@inline final def widen: $name = this",
        line"def $$ordinal: Int",
        newline,
        projectors,
        newline,
        accept
      ),
      obj(name, companionTpe)(
        newline,
        alts.map(smartConstructor),
        newline,
        renderId(shapeId),
        newline,
        renderHintsVal(hints),
        newline,
        renderPrisms(name, alts, hints),
        alts.zipWithIndex.map {
          case (a @ Alt(_, realName, UnionMember.UnitCase, altHints), index) =>
            val cn = caseName(name, a)
            // format: off
            lines(
              documentationAnnotation(altHints),
              deprecationAnnotation(altHints),
              line"case object ${cn.nameDef} extends $name { final def $$ordinal: Int = $index }",
              line"""private val ${cn.nameDef}Alt = $Schema_.constant($cn)${renderConstraintValidation(altHints)}.oneOf[$name]("$realName").addHints(hints)""",
            )
            // format: on
          case (
                a @ Alt(altName, _, UnionMember.TypeCase(tpe), altHints),
                index
              ) =>
            val cn = caseName(name, a)
            lines(
              documentationAnnotation(altHints),
              deprecationAnnotation(altHints),
              line"final case class ${cn.nameDef}(${uncapitalise(altName)}: $tpe) extends $name { final def $$ordinal: Int = $index }"
            )
          case (
                Alt(_, realName, UnionMember.ProductCase(struct), altHints),
                index
              ) =>
            val additionalLines = lines(
              newline,
              line"""val alt = schema.oneOf[$name]("$realName")"""
            )
            // In case of union members that are inline structs (as opposed to structs being referenced and wrapped by a new class),
            // we want to put a deprecation note (if it exists on the alt) on the struct - there's nowhere else to put it.
            renderProduct(
              // putting alt hints first should result in higher priority of these.
              // might need deduplication (although the Hints type will take care of it, just in case)
              struct.copy(hints = altHints ++ struct.hints),
              adtParent = Some(name),
              additionalLines,
              classBody = Lines(line"def $$ordinal: Int = $index")
            )
        },
        newline,
        alts.collect {
          case a @ Alt(
                altName,
                realName,
                UnionMember.TypeCase(tpe),
                altHints
              ) =>
            val cn = caseName(name, a)
            block(line"object ${cn.nameDef}")(
              renderHintsVal(altHints),
              // format: off
              line"val schema: $Schema_[$cn] = $bijection_(${tpe.schemaRef}.addHints(hints)${renderConstraintValidation(altHints)}, $cn(_), _.${uncapitalise(altName)})",
              line"""val alt = schema.oneOf[$name]("$realName")""",
              // format: on
            )
        },
        newline,
        visitor,
        newline,
        locally {
          val union =
            if (recursive)
              line"implicit val schema: $Schema_[$name] = $recursive_($union_"
            else
              line"implicit val schema: $Schema_[$name] = $union_"
          union
            .args {
              caseNamesAndIsUnit.map {
                case (caseName, false) => caseName + ".alt"
                case (caseName, true)  => caseName + "Alt"
              }
            }
            .block {
              line"_.$$ordinal"
            }
            .appendToLast(
              if (error) "" else ".withId(id).addHints(hints)"
            )
            .appendToLast(if (recursive) ")" else "")
        },
        renderErrorSchemaMethods(name, types).when(error),
        renderTypeclasses(hints, name)
      )
    )
  }

  private def fieldToRenderLine(
      field: Field,
      noDefault: Boolean = false
  ): Line = {
    field match {
      case Field(name, _, tpe, fieldKind, hints) =>
        val line = line"$tpe"
        val tpeAndDefault = fieldKind match {
          case FieldKind.Required =>
            val maybeDefault = hints
              .collectFirst { case d @ Hint.Default(_) => d }
              .filterNot(_ => noDefault)
              .map(renderDefault)

            Line.required(line, maybeDefault)
          case FieldKind.Optional =>
            Line.optional(
              line,
              !noDefault && !field.hints.contains(Hint.NoDefault)
            )
          case FieldKind.Removable =>
            Line.removable(
              line,
              !noDefault && !field.hints.contains(Hint.NoDefault)
            )
        }

        line"$name: " + tpeAndDefault
    }
  }
  private def renderArgs(fields: List[Field]): Line = fields
    .map { f =>
      deprecationAnnotation(f.hints).appendIf(_.nonEmpty)(Line.space) +
        fieldToRenderLine(f)
    }
    .intercalate(Line.comma)

  private def renderEnum(
      shapeId: ShapeId,
      name: NameRef,
      tag: EnumTag,
      values: List[EnumValue],
      hints: List[Hint]
  ): Lines = {
    val isOpen = hints.contains(Hint.OpenEnum)
    val isIntEnum = tag match {
      case EnumTag.IntEnum | EnumTag.OpenIntEnum => true
      case _                                     => false
    }
    lines(
      documentationAnnotation(hints),
      deprecationAnnotation(hints),
      block(
        line"sealed abstract class ${name.name}(_value: $string_, _name: $string_, _intValue: $int_, _hints: $Hints_) extends $Enumeration_.Value"
      )(
        line"override type EnumType = $name",
        line"override val value: $string_ = _value",
        line"override val name: $string_ = _name",
        line"override val intValue: $int_ = _intValue",
        line"override val hints: $Hints_ = _hints",
        line"override def enumeration: $Enumeration_[EnumType] = $name",
        line"@inline final def widen: $name = this"
      ),
      obj(name, ext = line"$Enumeration_[$name]", w = line"${shapeTag(name)}")(
        renderId(shapeId),
        newline,
        renderHintsVal(hints),
        newline,
        renderPrismsEnum(name, values, hints, isOpen),
        values.map { case e @ EnumValue(value, intValue, _, hints) =>
          val valueName = NameRef(e.name)
          val valueHints = line"$Hints_(${memberHints(e.hints)})"

          lines(
            documentationAnnotation(hints),
            deprecationAnnotation(hints),
            line"""case object $valueName extends $name("$value", "${e.name}", $intValue, $valueHints)"""
          )
        },
        if (isOpen) {
          val (paramName, paramType) =
            if (isIntEnum) ("int", "Int") else ("str", "String")
          val intValue = if (isIntEnum) paramName else "-1"
          val stringValue = if (isIntEnum) "\"$Unknown\"" else paramName
          lines(
            line"""final case class $$Unknown($paramName: $paramType) extends $name($stringValue, "$$Unknown", $intValue, Hints.empty)""",
            newline,
            line"val $$unknown: $paramType => $name = $$Unknown(_)"
          )
        } else Lines.empty,
        newline,
        line"val values: $list[$name] = $list".args(
          values.map(_.name)
        ),
        renderEnumTag(name, tag),
        line"implicit val schema: $Schema_[$name] = $enumeration_(tag, values).withId(id).addHints(hints)",
        renderTypeclasses(hints, name)
      )
    )
  }

  private def renderNewtype(
      shapeId: ShapeId,
      name: NameRef,
      tpe: Type,
      recursive: Boolean,
      hints: List[Hint]
  ): Lines = {
    val definition =
      if (recursive) line"$recursive_("
      else Line.empty
    val trailingCalls =
      line".withId(id).addHints(hints)${renderConstraintValidation(hints)}"
    val closing = if (recursive) ")" else ""
    lines(
      documentationAnnotation(hints),
      deprecationAnnotation(hints),
      obj(name, line"$Newtype_[$tpe]")(
        renderId(shapeId),
        renderHintsVal(hints),
        line"val underlyingSchema: $Schema_[$tpe] = ${tpe.schemaRef}$trailingCalls",
        lines(
          line"implicit val schema: $Schema_[$name] = $definition$bijection_(underlyingSchema, asBijection)$closing"
        ),
        renderTypeclasses(hints, name)
      )
    )
  }

  private implicit class OperationExt(op: Operation) {
    def renderArgs =
      if (op.input == Type.unit) Line.empty
      else if (op.hints.contains(Hint.PackedInputs)) {
        line"input: ${op.input}"
      } else self.renderArgs(op.params)

    def renderParams: Line =
      if (op.input == Type.unit) Line.empty
      else if (op.hints.contains(Hint.PackedInputs)) {
        line"input"
      } else op.params.map(f => Line(f.name)).intercalate(Line.comma)

    def renderAccessedParams: Line =
      if (op.input == Type.unit) Line.empty
      else if (op.hints.contains(Hint.PackedInputs)) {
        line"input"
      } else op.params.map(f => line"input.${f.name}").intercalate(Line.comma)

    def renderAlgParams(serviceName: String) = {
      line"${op.input}, ${if (op.errors.isEmpty) line"Nothing"
      else NameRef(s"$serviceName.${op.name}Error")}, ${op.output}, ${op.streamedInput
        .map(_.tpe)
        .getOrElse(Type.PrimitiveType(Nothing))}, ${op.streamedOutput
        .map(_.tpe)
        .getOrElse(Type.PrimitiveType(Nothing))}"
    }
  }

  implicit class TypeRefExt(tpe: Type.Ref) {
    def renderFull: String = s"${tpe.namespace}.${tpe.name}"
  }

  implicit class TypeExt(tpe: Type) {
    val schemaPkg_ = "smithy4s.schema.Schema"
    def schemaRef: Line = tpe match {
      case Type.PrimitiveType(p) => NameRef(schemaRefP(p)).toLine
      case Type.Collection(collectionType, member, hints) =>
        val col = collectionType match {
          case CollectionType.List       => s"$schemaPkg_.list"
          case CollectionType.Set        => s"$schemaPkg_.set"
          case CollectionType.Vector     => s"$schemaPkg_.vector"
          case CollectionType.IndexedSeq => s"$schemaPkg_.indexedSeq"
        }
        val hintsLine =
          if (hints.isEmpty) Line.empty
          else line".addMemberHints(${memberHints(hints)})"
        line"${NameRef(col)}(${member.schemaRef}$hintsLine)"
      case Type.Map(key, keyHints, value, valueHints) =>
        val keyHintsLine =
          if (keyHints.isEmpty) Line.empty
          else line".addMemberHints(${memberHints(keyHints)})"
        val valueHintsLine =
          if (valueHints.isEmpty) Line.empty
          else line".addMemberHints(${memberHints(valueHints)})"
        line"${NameRef(s"$schemaPkg_.map")}(${key.schemaRef}$keyHintsLine, ${value.schemaRef}$valueHintsLine)"
      case Type.Alias(
            ns,
            name,
            _,
            false
          ) =>
        NameRef(ns, s"$name.schema").toLine
      case Type.Alias(ns, name, _, _) =>
        NameRef(ns, s"$name.underlyingSchema").toLine
      case Type.Ref(ns, name) => NameRef(ns, s"$name.schema").toLine
      case e @ Type.ExternalType(
            _,
            _,
            _,
            maybeProviderImport,
            underlyingTpe,
            hint
          ) =>
        line"${underlyingTpe.schemaRef}.refined[${e: Type}](${renderNativeHint(hint)})${maybeProviderImport
          .map { providerImport => Import(providerImport).toLine }
          .getOrElse(Line.empty)}"
      case Nullable(underlying) => line"${underlying.schemaRef}.option"
    }

    private def schemaRefP(primitive: Primitive): String = primitive match {
      case Primitive.Unit       => s"${schemaPkg_}.unit"
      case Primitive.Blob       => s"${schemaPkg_}.bytes"
      case Primitive.Bool       => s"${schemaPkg_}.boolean"
      case Primitive.String     => s"${schemaPkg_}.string"
      case Primitive.Timestamp  => s"${schemaPkg_}.timestamp"
      case Primitive.Byte       => s"${schemaPkg_}.byte"
      case Primitive.Int        => s"${schemaPkg_}.int"
      case Primitive.Short      => s"${schemaPkg_}.short"
      case Primitive.Long       => s"${schemaPkg_}.long"
      case Primitive.Float      => s"${schemaPkg_}.float"
      case Primitive.Double     => s"${schemaPkg_}.double"
      case Primitive.BigDecimal => s"${schemaPkg_}.bigdecimal"
      case Primitive.BigInteger => s"${schemaPkg_}.bigint"
      case Primitive.Uuid       => s"${schemaPkg_}.uuid"
      case Primitive.Document   => s"${schemaPkg_}.document"
      case Primitive.Nothing    => "???"
    }

    def name: Option[String] = tpe match {
      case Type.Alias(_, name, _, _) => Some(name)
      case Type.Ref(_, name)         => Some(name)
      case _                         => None
    }
  }

  private def renderNativeHint(hint: Hint.Native): Line =
    recursion
      .cata(renderTypedNode)(hint.typedNode)
      .run(true)
      ._2

  private def renderDefault(hint: Hint.Default): Line =
    recursion
      .cata(renderTypedNode)(hint.typedNode)
      .run(true)
      ._2

  private def renderHint(hint: Hint): Option[Line] = hint match {
    case h: Hint.Native => renderNativeHint(h).some
    case _              => None
  }

  def renderId(shapeId: ShapeId): Line = {
    val ns = shapeId.getNamespace()
    val name = shapeId.getName()
    line"""val id: $ShapeId_ = $ShapeId_("$ns", "$name")"""
  }

  def renderEnumTag(parentType: NameRef, tag: EnumTag): Line = {
    val tagStr = tag match {
      case IntEnum                => "ClosedIntEnum"
      case StringEnum             => "ClosedStringEnum"
      case EnumTag.OpenIntEnum    => "OpenIntEnum($unknown)"
      case EnumTag.OpenStringEnum => "OpenStringEnum($unknown)"
    }
    line"val tag: $EnumTag_[$parentType] = $EnumTag_.$tagStr"
  }

  def renderHintsVal(hints: List[Hint]): Lines = {
    val base = line"val hints: $Hints_ = $Hints_"
    hints.flatMap(renderHint) match {
      case Nil  => lines(base + line".empty")
      case args => base.args(args)
    }
  }

  def memberHints(hints: List[Hint]): Line = {
    val h = hints.map(renderHint).collect { case Some(v) => v }
    if (h.isEmpty) Line.empty else h.intercalate(Line.comma)
  }

  def renderConstraintValidation(hints: List[Hint]): Line = {
    val tags = hints.collect { case t: Hint.Constraint => t }
    if (tags.isEmpty) Line.empty
    else {
      tags
        .map { tag =>
          line".validated(${renderNativeHint(tag.native)})"
        }
        .intercalate(Line.empty)
    }
  }

  private def shapeTag(name: NameRef): Line =
    line"$ShapeTag_.Companion[$name]"

  type TopLevel = Boolean
  type InCollection = Boolean

  type Contextual[A] = cats.data.Reader[TopLevel, A]
  type CString = Contextual[(InCollection, Line)]

  implicit class ContextualOps(val line: Line) {
    def write: CString = (false, line).pure[Contextual]
    def writeCollection: CString = (true, line).pure[Contextual]
  }

  implicit class CStringOps(val str: CString) {
    def runDefault = str.run(false)._2
  }

  private def renderTypedNode(tn: TypedNode[CString]): CString = tn match {
    case EnumerationTN(ref, _, _, name) =>
      line"${ref.show + "." + name + ".widen"}".write
    case StructureTN(ref, fields) =>
      val fieldStrings = fields.map {
        case (name, FieldTN.RequiredTN(value)) =>
          line"$name = ${value.runDefault}"
        case (name, FieldTN.OptionalSomeTN(value)) =>
          line"$name = $some(${value.runDefault})"
        case (name, FieldTN.OptionalNoneTN) => line"$name = $none"
      }
      line"${ref.show}(${fieldStrings.intercalate(Line.comma)})".write
    case NewTypeTN(ref, target) =>
      Reader(topLevel => {
        val (wroteCollection, text) = target.run(topLevel)
        if (wroteCollection && !topLevel)
          false -> text
        else
          false -> line"${ref.show}($text)"
      })

    case AltTN(ref, altName, AltValueTN.TypeAltTN(alt)) =>
      line"${ref.show}.${altName.capitalize}Case(${alt.runDefault}).widen".write

    case AltTN(_, _, AltValueTN.ProductAltTN(alt)) =>
      alt.runDefault.write

    case CollectionTN(collectionType, values) =>
      val col = collectionType.tpe
      line"$col(${values.map(_.runDefault).intercalate(Line.comma)})".writeCollection
    case MapTN(values) =>
      line"$map(${values
        .map { case (k, v) => k.runDefault + line" -> " + v.runDefault }
        .intercalate(Line.comma)})".writeCollection
    case PrimitiveTN(prim, value) =>
      renderPrimitive[prim.T](prim)(value).write
  }

  private def renderPrimitive[T](prim: Primitive.Aux[T]): T => Line =
    prim match {
      case Primitive.BigDecimal =>
        (bd: BigDecimal) => line"scala.math.BigDecimal($bd)"
      case Primitive.BigInteger => (bi: BigInt) => line"scala.math.BigInt($bi)"
      case Primitive.Unit       => _ => line"()"
      case Primitive.Double     => t => line"${t.toString}d"
      case Primitive.Float      => t => line"${t.toString}f"
      case Primitive.Long       => t => line"${t.toString}L"
      case Primitive.Int        => t => line"${t.toString}"
      case Primitive.Short      => t => line"${t.toString}"
      case Primitive.Bool       => t => line"${t.toString}"
      case Primitive.Uuid       => uuid => line"java.util.UUID.fromString($uuid)"
      case Primitive.String     => renderStringLiteral
      case Primitive.Byte       => b => line"${b.toString}"
      case Primitive.Blob =>
        ba =>
          val blob = NameRef("smithy4s", "Blob")
          if (ba.isEmpty) line"$blob.empty"
          else
            line"$blob(Array[Byte](${ba.mkString(", ")}))"
      case Primitive.Timestamp =>
        ts => line"${NameRef("smithy4s", "Timestamp")}(${ts.toEpochMilli}, 0)"
      case Primitive.Document => { (node: Node) =>
        node.accept(new NodeVisitor[Line] {
          def arrayNode(x: ArrayNode): Line = {
            val innerValues = x.getElements().asScala.map(_.accept(this))
            line"smithy4s.Document.array(${innerValues.toList.intercalate(Line.comma)})"
          }
          def booleanNode(x: BooleanNode): Line =
            line"smithy4s.Document.fromBoolean(${x.getValue})"
          def nullNode(x: NullNode): Line =
            line"smithy4s.Document.nullDoc"
          def numberNode(x: NumberNode): Line =
            line"smithy4s.Document.fromDouble(${x.getValue.doubleValue()}d)"
          def objectNode(x: ObjectNode): Line = {
            val members = x.getMembers.asScala.map { member =>
              val key = s""""${member._1.getValue()}""""
              val value = member._2.accept(this)
              line"$key -> $value"
            }
            line"smithy4s.Document.obj(${members.toList.intercalate(Line.comma)})"
          }
          def stringNode(x: StringNode): Line =
            line"""smithy4s.Document.fromString(${renderStringLiteral(
              x.getValue
            )})"""
        })
      }
      case _ => _ => line"null"
    }

  private def renderStringLiteral(raw: String): Line = {
    import scala.reflect.runtime.universe._
    val str = Literal(Constant(raw))
      .toString()
      // Replace sequences like "\\uD83D" (how Smithy specs refer to unicode characters)
      // with unicode character escapes like "\uD83D" that can be parsed in the regex implementations on all platforms.
      // See https://github.com/disneystreaming/smithy4s/pull/499
      .replace("\\\\u", "\\u")
    // If the string contains "$", the use of -Xlint:missing-interpolator when
    // compiling the generated code will result in warnings. To prevent that we
    // render any such strings as interpolated strings (even though that would
    // otherwise be unecessary) so that we can render "$" as "$$", which get
    // converted back to "$" during interpolation.
    val escaped = if (str.contains('$')) s"s${str.replace("$", "$$")}" else str

    line"$escaped"
  }
}<|MERGE_RESOLUTION|>--- conflicted
+++ resolved
@@ -734,25 +734,15 @@
               .args(renderedFields)
               .block(
                 line"arr => new ${product.nameRef}".args(
-<<<<<<< HEAD
-                  fields.zipWithIndex.map {
-                    case (Field(_, _, tpe, fieldKind, _), idx) =>
-                      val scalaTpe = line"$tpe"
-                      val wrappedType = fieldKind match {
-                        case FieldKind.Required  => scalaTpe
-                        case FieldKind.Optional  => Line.optional(scalaTpe)
-                        case FieldKind.Removable => Line.removable(scalaTpe)
-                      }
-
-                      line"arr($idx).asInstanceOf[$wrappedType]"
-=======
-                  fields.zipWithIndex.map { case (Field(_, _, tpe, required, _), idx) =>
+                  fields.zipWithIndex.map { case (Field(_, _, tpe, fieldKind, _), idx) =>
                     val scalaTpe = line"$tpe"
-                    val optional =
-                      if (required) scalaTpe else Line.optional(scalaTpe)
-
-                    line"arr($idx).asInstanceOf[$optional]"
->>>>>>> 4cbe402c
+                    val wrappedType = fieldKind match {
+                      case FieldKind.Required  => scalaTpe
+                      case FieldKind.Optional  => Line.optional(scalaTpe)
+                      case FieldKind.Removable => Line.removable(scalaTpe)
+                    }
+
+                    line"arr($idx).asInstanceOf[$wrappedType]"
                   }
                 )
               )
@@ -821,8 +811,7 @@
   }
 
   private def renderGetMessage(field: Field) = field match {
-    case field
-        if field.tpe.isResolved && field.fieldKind == FieldKind.Required =>
+    case field if field.tpe.isResolved && field.fieldKind == FieldKind.Required =>
       line"override def getMessage(): $string_ = ${field.name}"
     case field if field.tpe.isResolved =>
       line"override def getMessage(): $string_ = ${field.name}.orNull"
