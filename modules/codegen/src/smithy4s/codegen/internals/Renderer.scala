/*
 *  Copyright 2021-2022 Disney Streaming
 *
 *  Licensed under the Tomorrow Open Source Technology License, Version 1.0 (the "License");
 *  you may not use this file except in compliance with the License.
 *  You may obtain a copy of the License at
 *
 *     https://disneystreaming.github.io/TOST-1.0.txt
 *
 *  Unless required by applicable law or agreed to in writing, software
 *  distributed under the License is distributed on an "AS IS" BASIS,
 *  WITHOUT WARRANTIES OR CONDITIONS OF ANY KIND, either express or implied.
 *  See the License for the specific language governing permissions and
 *  limitations under the License.
 */

package smithy4s.codegen
package internals

import cats.data.NonEmptyList
import cats.data.Reader
import cats.syntax.all._
import smithy4s.codegen.internals.LineSegment._
import smithy4s.codegen.internals.Primitive.Nothing
import smithy4s.codegen.internals.TypedNode._
import software.amazon.smithy.model.node.Node
import software.amazon.smithy.model.node._
import software.amazon.smithy.model.shapes.ShapeId

import scala.jdk.CollectionConverters._

import Line._
import LineSyntax.LineInterpolator
import ToLines.lineToLines
import smithy4s.codegen.internals.EnumTag.IntEnum
import smithy4s.codegen.internals.EnumTag.StringEnum
import smithy4s.codegen.internals.Type.Nullable

private[internals] object Renderer {

  case class Result(namespace: String, name: String, content: String)

  case class Config(
      errorsAsScala3Unions: Boolean,
      wildcardArgument: String,
      renderOptics: Boolean
  )
  object Config {
    def load(metadata: Map[String, Node]): Renderer.Config = {
      val errorsAsScala3Unions = metadata
        .get("smithy4sErrorsAsScala3Unions")
        .flatMap(_.asBooleanNode().asScala)
        .map(_.getValue())
        .getOrElse(false)
      val wildcardArgument = metadata
        .get("smithy4sWildcardArgument")
        .flatMap(_.asStringNode().asScala)
        .map(_.getValue())
        .getOrElse("_")

      val renderOptics = metadata
        .get("smithy4sRenderOptics")
        .flatMap(_.asBooleanNode().asScala)
        .map(_.getValue())
        .getOrElse(false)

      if (wildcardArgument != "?" && wildcardArgument != "_") {
        throw new IllegalArgumentException(
          s"`smithy4sWildcardArgument` possible values are: `?` or `_`. found `$wildcardArgument`."
        )
      }

      Renderer.Config(
        errorsAsScala3Unions = errorsAsScala3Unions,
        wildcardArgument = wildcardArgument,
        renderOptics = renderOptics
      )
    }
  }

  def apply(unit: CompilationUnit): List[Result] = {
    val r = new Renderer(unit)

    val pack = Result(
      unit.namespace,
      "package",
      r.renderPackageContents.list
        .map(_.segments.toList.map(_.show).mkString)
        .mkString(
          System.lineSeparator()
        )
    )

    val classes = unit.declarations.map { decl =>
      val renderResult = r.renderDecl(decl) ++ newline
      val p = s"package ${unit.namespace}"

      val segments = renderResult.list.flatMap(_.segments.toList)
      val localCollisions: Set[String] = segments
        .groupBy {
          // we need to compare NameRefs as they would be imported in order to avoid unnecessarily qualifying types in the same package
          case ref: NameRef => ref.asImport
          case other        => other
        }
        .map(_._2.head)
        .collect {
          // Here we collect the NameRefs using the start of the Name so Age.schema and Age would be considered a collision if they refer to different types
          case ref: NameRef  => ref.getNamePrefix
          case NameDef(name) => name
        }
        .groupBy(identity)
        .filter(_._2.size > 1)
        .keySet

      val otherDecls =
        unit.declarations.filterNot(_ == decl).map(_.name).toSet

      def differentPackage(ref: NameRef): Boolean =
        ref.pkg.mkString(".") != unit.namespace

      // Collisions between references in the current file and declarations
      // in the current package
      val namespaceCollisions = segments.collect {
        case ref: NameRef if otherDecls(ref.name) && differentPackage(ref) =>
          ref.name
      }.toSet

      val nameCollisions = localCollisions ++ namespaceCollisions

      val allImports: List[String] = renderResult.list.flatMap { line =>
        line.segments.toList.collect {
          case nameRef @ NameRef(pkg, _, _)
              if pkg.nonEmpty && !nameCollisions.contains(
                nameRef.getNamePrefix
              )
                && !nameRef.isAutoImported &&
                !pkg.mkString(".").equalsIgnoreCase(unit.namespace) =>
            nameRef.show
          case Import(value) => value
        }
      }

      val code: List[String] = renderResult.list
        .map { line =>
          line.segments.toList.collect {
            case Literal(value) => value
            case NameDef(name)  => name
            case nameRef: NameRef =>
              if (nameCollisions.contains(nameRef.getNamePrefix))
                nameRef.asValue
              else nameRef.name
          }.mkString
        }

      val allLines: List[String] = List(p, "") ++
        allImports.distinct.sorted.map("import " + _) ++
        List("") ++ code

      val content = allLines.mkString(System.lineSeparator())

      Result(unit.namespace, decl.name, content)
    }

    val packageApplicableDecls = unit.declarations.filter {
      case _: TypeAlias | _: Service => true
      case _                         => false
    }

    if (packageApplicableDecls.isEmpty) classes
    else pack :: classes
  }

}

private[internals] class Renderer(compilationUnit: CompilationUnit) { self =>

  val names = new CollisionAvoidance.Names()
  import compilationUnit.namespace
  import compilationUnit.rendererConfig.wildcardArgument
  import names._

  def renderDecl(decl: Decl): Lines = decl match {
    case Service(shapeId, name, ops, hints, version) =>
      renderService(shapeId, name, ops, hints, version)
    case p: Product => renderProduct(p)
    case union @ Union(shapeId, _, alts, mixins, recursive, hints) =>
      renderUnion(shapeId, union.nameRef, alts, mixins, recursive, hints)
    case ta @ TypeAlias(shapeId, _, tpe, _, recursive, hints) =>
      renderNewtype(shapeId, ta.nameRef, tpe, recursive, hints)
    case enumeration @ Enumeration(shapeId, _, tag, values, hints) =>
      renderEnum(shapeId, enumeration.nameRef, tag, values, hints)
  }

  private def deprecationAnnotation(hints: List[Hint]): Line = {
    hints
      .collectFirst { case h: Hint.Deprecated => h }
      .foldMap { dep =>
        val messagePart =
          line"message = ${renderStringLiteral(dep.message.getOrElse("N/A"))}"

        val versionPart =
          line"since = ${renderStringLiteral(dep.since.getOrElse("N/A"))}"

        val args = List(messagePart, versionPart).intercalate(comma)

        val argListOrEmpty = if (args.nonEmpty) line"($args)" else line""

        line"@deprecated$argListOrEmpty"
      }
  }

  /**
   * Returns the given list of Smithy documentation strings formatted as Scaladoc comments.
   *
   * @return formatted list of scaladoc lines
   */
  private def makeDocLines(
      rawLines: List[String]
  ): Lines = {
    lines(
      rawLines
        .mkString_("/** ", "\n  * ", "\n  */")
        .linesIterator
        .toList
    )
  }

  private def documentationAnnotation(
      hints: List[Hint],
      skipMemberDocs: Boolean = false
  ): Lines = {
    hints
      .collectFirst { case h: Hint.Documentation => h }
      .foldMap { doc =>
        val shapeDocs: List[String] =
          doc.docLines.map(_.replace("@", "{@literal @}"))
        val memberDocs: List[String] =
          if (skipMemberDocs) List.empty
          else
            doc.memberDocLines.flatMap { case (memberName, text) =>
              s"@param $memberName" :: text
                .map(_.replace("@", "{@literal @}"))
                .map("  " + _)
            }.toList

        val maybeNewline =
          if (shapeDocs.nonEmpty && memberDocs.nonEmpty) List("", "") else Nil
        val allDocs = shapeDocs ++ maybeNewline ++ memberDocs
        if (allDocs.size == 1) lines("/** " + allDocs.head + " */")
        else makeDocLines(shapeDocs ++ memberDocs)
      }
  }

  def renderPackageContents: Lines = {
    val typeAliases = compilationUnit.declarations.collect {
      case TypeAlias(_, name, _, _, _, hints) =>
        lines(
          documentationAnnotation(hints),
          deprecationAnnotation(hints),
          line"type $name = ${compilationUnit.namespace}.${name}.Type"
        )
    }

    val blk =
      block(
        line"package object ${compilationUnit.namespace.split('.').last}"
      )(
        compilationUnit.declarations.map(renderDeclPackageContents),
        newline,
        typeAliases,
        newline
      )

    val parts = compilationUnit.namespace.split('.').filter(_.nonEmpty)
    if (parts.size > 1) {
      lines(
        line"package ${parts.dropRight(1).mkString(".")}",
        newline,
        blk
      )
    } else blk
  }

  private def renderDeclPackageContents(decl: Decl): Lines = decl match {
    case s: Service =>
      val name = s.name
      val nameGen = NameRef(s"${name}Gen")
      lines(
        deprecationAnnotation(s.hints),
        line"type ${NameDef(name)}[F[_]] = $FunctorAlgebra_[$nameGen, F]",
        line"val ${NameRef(name)} = $nameGen"
      )
    case _ => Lines.empty
  }

  private def renderService(
      shapeId: ShapeId,
      name: String,
      ops: List[Operation],
      hints: List[Hint],
      version: String
  ): Lines = {

    val genName: NameDef = NameDef(name + "Gen")
    val genNameRef: NameRef = genName.toNameRef
    val genNameProduct: NameDef = NameDef(name + "ProductGen")
    val genNameProductRef: NameRef = genNameProduct.toNameRef
    val opTraitName = NameDef(name + "Operation")
    val opTraitNameRef = opTraitName.toNameRef
    val generateServiceProduct = hints.contains(Hint.GenerateServiceProduct)

    lines(
      documentationAnnotation(hints),
      deprecationAnnotation(hints),
      block(line"trait $genName[F[_, _, _, _, _]]")(
        line"self =>",
        newline,
        ops.map { op =>
          lines(
            documentationAnnotation(
              op.hints,
              op.hints.contains(Hint.PackedInputs)
            ),
            deprecationAnnotation(op.hints),
            line"def ${op.methodName}(${op.renderArgs}): F[${op
              .renderAlgParams(opTraitNameRef.name)}]"
          )
        },
        newline,
        line"def $transform_: $Transformation.PartiallyApplied[$genName[F]] = $Transformation.of[$genName[F]](this)"
      ),
      newline,
      lines(
        block(line"trait $genNameProduct[F[_, _, _, _, _]]")(
          line"self =>",
          newline,
          ops.map { op =>
            lines(
              deprecationAnnotation(op.hints),
              line"def ${op.methodName}: F[${op
                .renderAlgParams(opTraitNameRef.name)}]"
            )
          }
        ),
        newline
      ).when(generateServiceProduct),
      obj(
        genNameRef,
        ext = line"$Service_.Mixin[$genNameRef, $opTraitNameRef]",
        w = line"${ServiceProductMirror}[${genNameRef}]".when(
          generateServiceProduct
        )
      )(
        newline,
        renderId(shapeId),
        line"""val version: $string_ = "$version"""",
        newline,
        renderHintsVal(hints),
        newline,
        line"def $apply_[F[_]](implicit F: $Impl_[F]): F.type = F",
        newline,
        block(line"object $ErrorAware_")(
          line"def $apply_[F[_, _]](implicit F: $ErrorAware_[F]): F.type = F",
          line"type $Default_[F[+_, +_]] = $Constant_[smithy4s.kinds.stubs.Kind2[F]#toKind5]"
        ),
        newline,
        line"val endpoints: $vector[smithy4s.Endpoint[$opTraitName, $wildcardArgument, $wildcardArgument, $wildcardArgument, $wildcardArgument, $wildcardArgument]] = $vector"
          .args(ops.map(op => line"${opTraitNameRef}.${op.name}")),
        newline,
        line"def $input_[I, E, O, SI, SO](op: $opTraitNameRef[I, E, O, SI, SO]): I = op.$input_",
        line"def $ordinal_[I, E, O, SI, SO](op: $opTraitNameRef[I, E, O, SI, SO]): Int = op.$ordinal_",
        line"override def $endpoint_[I, E, O, SI, SO](op: $opTraitNameRef[I, E, O, SI, SO]) = op.$endpoint_",
        line"class $Constant_[P[-_, +_, +_, +_, +_]](value: P[Any, Nothing, Nothing, Nothing, Nothing]) extends ${opTraitNameRef}.$Transformed_[$opTraitNameRef, P](reified, $const5_(value))",
        line"type $Default_[F[+_]] = $Constant_[smithy4s.kinds.stubs.Kind1[F]#toKind5]",
        line"def reified: $genNameRef[$opTraitNameRef] = ${opTraitNameRef}.${NameRef("reified")}",
        line"def $mapK5_[P[_, _, _, _, _], P1[_, _, _, _, _]](alg: $genNameRef[P], f: $PolyFunction5_[P, P1]): $genNameRef[P1] = new $opTraitNameRef.$Transformed_(alg, f)",
        line"def $fromPolyFunction_[P[_, _, _, _, _]](f: $PolyFunction5_[$opTraitNameRef, P]): $genNameRef[P] = new $opTraitNameRef.$Transformed_(reified, f)",
        line"def $toPolyFunction_[P[_, _, _, _, _]](impl: $genNameRef[P]): $PolyFunction5_[$opTraitNameRef, P] = $opTraitNameRef.$toPolyFunction_(impl)",
        newline,
        ops.map { op =>
          if (op.errors.isEmpty) Lines.empty
          else {
            val errorName = NameRef(op.name + "Error")
            lines(
              line"type $errorName = $opTraitNameRef.$errorName",
              line"val $errorName = $opTraitNameRef.$errorName"
            )
          }
        },
        lines(
          line"type Prod[F[_, _, _, _, _]] = ${genNameProduct}[F]",
          line"val serviceProduct: ${ServiceProduct}.Aux[${genNameProduct}, ${genName}] = ${genNameProduct}"
        ).when(generateServiceProduct)
      ),
      newline,
      lines(
        obj(
          genNameProductRef,
          ext = line"$ServiceProduct[$genNameProductRef]"
        )(
          line"type Alg[F[_, _, _, _, _]] = ${genNameRef}[F]",
          line"val service: $genName.type = $genName",
          newline,
          block(
            line"def endpointsProduct: ${genNameProductRef}[service.Endpoint] = new ${genNameProductRef}[service.Endpoint]"
          )(
            ops.map { op =>
              line"def ${op.methodName}: service.Endpoint[${op
                .renderAlgParams(opTraitNameRef.name)}] = ${opTraitNameRef}.${op.name}"
            }
          ),
          newline,
          block(
            line"def $toPolyFunction_[P2[_, _, _, _, _]](algebra: ${genNameProductRef}[P2]) = new $PolyFunction5_[service.Endpoint, P2]"
          )(
            line"def $apply_[I, E, O, SI, SO](fa: service.Endpoint[I, E, O, SI, SO]): P2[I, E, O, SI, SO] =",
            if (ops.isEmpty) line"""sys.error("impossible")"""
            else
              block(line"fa match")(
                ops.map { op =>
                  // This normally compiles, but Scala 3 seems to have an issue with
                  // it so we have to cast it.
                  line"case ${opTraitNameRef}.${op.name} => algebra.${op.methodName}.asInstanceOf[P2[I, E, O, SI, SO]]"
                }
              )
          ),
          newline,
          block(
            line"def mapK5[F[_, _, _, _, _], G[_, _, _, _, _]](alg: ${genNameProductRef}[F], f: $PolyFunction5_[F, G]): ${genNameProductRef}[G] ="
          )(
            block(
              line"new ${genNameProductRef}[G]"
            )(
              ops.map { op =>
                val argsTypes = op.renderAlgParams(opTraitNameRef.name)
                line"def ${op.methodName}: G[${argsTypes}] = f[${argsTypes}](alg.${op.methodName})"
              }
            )
          )
        ),
        newline
      ).when(generateServiceProduct),
      block(
        line"sealed trait $opTraitName[Input, Err, Output, StreamedInput, StreamedOutput]"
      )(
        line"def run[F[_, _, _, _, _]](impl: $genName[F]): F[Input, Err, Output, StreamedInput, StreamedOutput]",
        line"def ordinal: Int",
        line"def input: Input",
        line"def endpoint: $Endpoint_[$opTraitName, Input, Err, Output, StreamedInput, StreamedOutput]"
      ),
      newline,
      block(
        line"object $opTraitName"
      )(
        newline,
        block(
          line"object ${NameDef("reified")} extends $genNameRef[$opTraitNameRef]"
        ) {
          ops.map {
            case op if op.input == Type.unit =>
              line"def ${op.methodName}(${op.renderArgs}) = ${op.name}()"
            case op if op.hints.contains(Hint.PackedInputs) =>
              line"def ${op.methodName}(${op.renderArgs}) = ${op.name}(input)"
            case op =>
              line"def ${op.methodName}(${op.renderArgs}) = ${op.name}(${op.input}(${op.renderParams}))"
          }
        },
        block(
          line"class $Transformed_[P[_, _, _, _, _], P1[_ ,_ ,_ ,_ ,_]](alg: $genNameRef[P], f: $PolyFunction5_[P, P1]) extends $genNameRef[P1]"
        ) {
          ops.map { op =>
            val opName = op.methodName
            line"def $opName(${op.renderArgs}) = f[${op
              .renderAlgParams(opTraitNameRef.name)}](alg.$opName(${op.renderParams}))"
          }
        },
        newline,
        block(
          line"def $toPolyFunction_[P[_, _, _, _, _]](impl: $genNameRef[P]): $PolyFunction5_[$opTraitNameRef, P] = new $PolyFunction5_[$opTraitNameRef, P]"
        )(
          if (ops.isEmpty) {
            line"""def $apply_[I, E, O, SI, SO](op: $opTraitNameRef[I, E, O, SI, SO]): P[I, E, O, SI, SO] = sys.error("impossible")"""
          } else {
            line"def $apply_[I, E, O, SI, SO](op: $opTraitNameRef[I, E, O, SI, SO]): P[I, E, O, SI, SO] = op.run(impl) "
          }
        ),
        ops.zipWithIndex.map { case (op, ordinal) =>
          renderOperation(name, op, ordinal)
        }
      ),
      newline
    )
  }

  private def renderOperation(
      serviceName: String,
      op: Operation,
      ordinal: Int
  ): Lines = {
    val params = if (op.input != Type.unit) {
      line"input: ${op.input}"
    } else Line.empty
    val genServiceName = serviceName + "Gen"
    val opObjectName = serviceName + "Operation"
    val opName = op.name
    val opNameRef = NameRef(opName)
    val traitName = NameRef(s"${serviceName}Operation")
    val input =
      if (op.input == Type.unit) "" else "input"
    val errorName =
      if (op.errors.isEmpty) line"Nothing"
      else line"${NameRef({ op.name + "Error" })}"

    val errorable = if (op.errors.nonEmpty) {
      line" with $Errorable_[$errorName]"
    } else Line.empty

    val errorUnion: Option[Union] = for {
      errorNel <- NonEmptyList.fromList(op.errors)
      alts <- errorNel.traverse { t =>
        t.name.map(n => Alt(n, UnionMember.TypeCase(t)))
      }
      name = opName + "Error"
    } yield Union(
      ShapeId.fromParts(namespace, op.shapeId.getName() + "Error"),
      name,
      alts,
      List.empty
    )

    val renderedErrorUnion = errorUnion.foldMap {
      case union @ Union(shapeId, _, alts, mixin, recursive, hints) =>
        if (compilationUnit.rendererConfig.errorsAsScala3Unions)
          renderErrorAsScala3Union(
            shapeId,
            union.nameRef,
            alts,
            recursive,
            hints
          )
        else
          renderUnion(
            shapeId,
            union.nameRef,
            alts,
            mixin,
            recursive,
            hints,
            error = true
          )
    }

    lines(
      block(
        line"final case class ${NameDef(opName)}($params) extends $traitName[${op.renderAlgParams(opObjectName)}]"
      )(
        line"def run[F[_, _, _, _, _]](impl: $genServiceName[F]): F[${op
          .renderAlgParams(opObjectName)}] = impl.${op.methodName}(${op.renderAccessedParams})",
        line"def ordinal = $ordinal",
        if (op.input == Type.unit) line"def input: Unit = ()" else Lines.empty,
        line"def endpoint: smithy4s.Endpoint[$traitName,${op
          .renderAlgParams(opObjectName)}] = $opNameRef"
      ),
      obj(
        opNameRef,
        ext =
          line"smithy4s.Endpoint[$traitName,${op.renderAlgParams(opObjectName)}]$errorable"
      )(
        renderId(op.shapeId),
        line"val input: $Schema_[${op.input}] = ${op.input.schemaRef}.addHints(smithy4s.internals.InputOutput.Input.widen)",
        line"val output: $Schema_[${op.output}] = ${op.output.schemaRef}.addHints(smithy4s.internals.InputOutput.Output.widen)",
        renderStreamingSchemaVal("streamedInput", op.streamedInput),
        renderStreamingSchemaVal("streamedOutput", op.streamedOutput),
        renderHintsVal(op.hints),
        line"def wrap(input: ${op.input}) = ${opNameRef}($input)",
        renderErrorable(op)
      ),
      renderedErrorUnion
    )
  }

  private def renderStreamingSchemaVal(
      valName: String,
      sField: Option[StreamingField]
  ): Line = sField match {
    case Some(StreamingField(name, tpe, hints)) =>
      val mh =
        if (hints.isEmpty) Line.empty
        else line".addHints(${memberHints(hints)})"
      line"""val $valName: $StreamingSchema_[${tpe}] = $StreamingSchema_("$name", ${tpe.schemaRef}$mh)"""
    case None =>
      line"""val $valName: $StreamingSchema_[Nothing] = $StreamingSchema_.nothing"""
  }

  private def renderProtocol(name: NameRef, hints: List[Hint]): Lines = {
    hints.collectFirst({ case p: Hint.Protocol => p }).foldMap { protocol =>
      val protocolTraits = protocol.traits
        .map(t => line"""$ShapeId_("${t.namespace}", "${t.name}")""")
        .intercalate(Line.comma)
      lines(
        newline,
        block(
          line"implicit val protocol: smithy4s.Protocol[$name] = new smithy4s.Protocol[$name]"
        ) {
          line"def traits: $set[$ShapeId_] = $set($protocolTraits)"
        }
      )
    }
  }

  private def renderTypeclass(hint: Hint.Typeclass, tpe: NameRef): Line = {
    val target = NameRef(hint.targetType)
    val interpreter = NameRef(hint.interpreter)
    val lowerCasedName = uncapitalise(tpe.name)
    line"implicit val $lowerCasedName${hint.id.getName.capitalize}: $target[$tpe] = $interpreter.fromSchema(schema)"
  }

  private def renderTypeclasses(
      hints: List[Hint],
      tpe: NameRef
  ): Lines = {
    val result = hints.collect { case h: Hint.Typeclass =>
      renderTypeclass(h, tpe)
    }
    if (result.isEmpty) Lines.empty else newline ++ Lines(result)
  }

  private def renderLenses(product: Product, hints: List[Hint]): Lines = if (
    (compilationUnit.rendererConfig.renderOptics || hints.contains(
      Hint.GenerateOptics
    )) && product.fields.nonEmpty
  ) {
    val smithyLens = NameRef("smithy4s.optics.Lens")
    val lenses = product.fields.map { field =>
      val fieldType =
        if (field.required) Line.required(line"${field.tpe}", None)
        else Line.optional(line"${field.tpe}")
      line"val ${field.name}: $smithyLens[${product.nameRef}, $fieldType] = $smithyLens[${product.nameRef}, $fieldType](_.${field.name})(n => a => a.copy(${field.name} = n))"
    }
    obj(product.nameRef.copy(name = "optics"))(lenses) ++
      newline
  } else Lines.empty

  private def renderProductNonMixin(
      product: Product,
      adtParent: Option[NameRef],
      additionalLines: Lines,
      classBody: Lines
  ): Lines = {
    import product._
    val renderedArgs = renderArgs(fields)
    val decl =
      line"final case class ${product.nameDef}($renderedArgs)"
    val schemaImplicit = if (adtParent.isEmpty) "implicit " else ""

    lines(
      if (hints.contains(Hint.Error)) {
        val exception =
          if (hints.contains(Hint.NoStackTrace))
            noStackTrace
          else throwable
        val mixinExtensions = if (mixins.nonEmpty) {
          val ext = mixins.map(m => line"$m").intercalate(line" with ")
          line" with $ext"
        } else Line.empty
        block(line"$decl extends $exception$mixinExtensions") {
          fields
            .find { f =>
              f.hints.contains_(Hint.ErrorMessage) ||
              f.name === "message"
            }
            .filter {
              _.tpe.dealiased == Type.PrimitiveType(Primitive.String)
            }
            .foldMap(renderGetMessage)
        }
      } else {
        val extendAdt = adtParent.map(t => line"$t").toList
        val mixinLines = mixins.map(m => line"$m")
        val extend = (extendAdt ++ mixinLines).intercalate(line" with ")
        val ext =
          if (extend.nonEmpty) line" extends $extend"
          else Line.empty

        if (classBody.isEmpty) line"$decl$ext"
        else
          block(line"$decl$ext") {
            classBody
          }
      },
      obj(product.nameRef, shapeTag(product.nameRef))(
        renderId(shapeId),
        newline,
        renderHintsVal(hints),
        renderProtocol(product.nameRef, hints),
        newline,
        renderLenses(product, hints),
        if (fields.nonEmpty) {
          val renderedFields =
            fields.map { case Field(fieldName, realName, tpe, required, hints) =>
              val req = if (required) "required" else "optional"
              if (hints.isEmpty) {
                line"""${tpe.schemaRef}.$req[${product.nameRef}]("$realName", _.$fieldName)"""
              } else {
                val memHints = memberHints(hints)
                val addMemHints =
                  if (memHints.nonEmpty) line".addHints($memHints)"
                  else Line.empty
                // format: off
                line"""${tpe.schemaRef}${renderConstraintValidation(hints)}.$req[${product.nameRef}]("$realName", _.$fieldName)$addMemHints"""
                // format: on
              }
            }
          if (fields.size <= 22) {
            val definition =
              if (recursive) line"$recursive_($struct_" else line"$struct_"
            line"${schemaImplicit}val schema: $Schema_[${product.nameRef}] = $definition"
              .args(renderedFields)
              .block(line"${product.nameRef}.apply")
              .appendToLast(".withId(id).addHints(hints)")
              .appendToLast(if (recursive) ")" else "")
          } else {
            val definition =
              if (recursive) line"$recursive_($struct_.genericArity"
              else line"$struct_.genericArity"
            line"${schemaImplicit}val schema: $Schema_[${product.nameRef}] = $definition"
              .args(renderedFields)
              .block(
                line"arr => new ${product.nameRef}".args(
                  fields.zipWithIndex.map {
                    case (Field(_, _, tpe, required, _), idx) =>
                      val scalaTpe = line"$tpe"
                      val optional =
                        if (required) scalaTpe else Line.optional(scalaTpe)

                      line"arr($idx).asInstanceOf[$optional]"
                  }
                )
              )
              .appendToLast(".withId(id).addHints(hints)")
              .appendToLast(if (recursive) ")" else "")
          }
        } else {
          line"implicit val schema: $Schema_[${product.nameRef}] = $constant_(${product.nameRef}()).withId(id).addHints(hints)"
        },
        renderTypeclasses(product.hints, product.nameRef),
        additionalLines
      )
    )
  }

  private def renderProductMixin(
      product: Product,
      adtParent: Option[NameRef],
      additionalLines: Lines
  ): Lines = {
    import product._
    val ext = if (mixins.nonEmpty) {
      val mixinExtensions = mixins.map(m => line"$m").intercalate(line" with ")
      line" extends $mixinExtensions"
    } else Line.empty
    block(line"trait $name$ext") {
      lines(
        fields.map(f => line"def ${fieldToRenderLine(f, noDefault = true)}")
      )
    }
  }

  private def renderProduct(
      product: Product,
      adtParent: Option[NameRef] = None,
      additionalLines: Lines = Lines.empty,
      classBody: Lines = Lines.empty
  ): Lines = {
    import product._
    val base =
      if (isMixin)
        renderProductMixin(
          product,
          adtParent,
          additionalLines
        )
      else
        renderProductNonMixin(
          product,
          adtParent,
          additionalLines,
          classBody
        )

    lines(
      documentationAnnotation(product.hints),
      deprecationAnnotation(product.hints),
      base
    )
  }

  private def renderGetMessage(field: Field) = field match {
    case field if field.tpe.isResolved && field.required =>
      line"override def getMessage(): $string_ = ${field.name}"
    case field if field.tpe.isResolved =>
      line"override def getMessage(): $string_ = ${field.name}.orNull"
    case field if field.required =>
      line"override def getMessage(): $string_ = ${field.name}.value"
    case field =>
      line"override def getMessage(): $string_ = ${field.name}.map(_.value).orNull"
  }

  private def renderErrorable(op: Operation): Lines = {
    val errorName = NameRef(op.name + "Error")
    val scala3Unions = compilationUnit.rendererConfig.errorsAsScala3Unions
    if (op.errors.isEmpty)
      lines(
        line"override val errorable: $option[Nothing] = None"
      )
    else
      lines(
        line"override val errorable: $option[$Errorable_[$errorName]] = $some(this)",
        line"val error: $unionSchema_[$errorName] = $errorName.schema",
        block(
          line"def liftError(throwable: Throwable): $option[$errorName] = throwable match"
        ) {
          if (scala3Unions) {
            List(
              line"case e: $errorName => $some(e)",
              line"case _ => $none"
            )
          } else {
            op.errors.collect { case Type.Ref(pkg, name) =>
              line"case e: ${NameRef(pkg + "." + name)} => $some($errorName.${name}Case(e))"
            } ++ List(line"case _ => $none")
          }
        },
        if (scala3Unions) line"def unliftError(e: $errorName): Throwable = e"
        else
          block(
            line"def unliftError(e: $errorName): Throwable = e match"
          ) {
            op.errors.collect { case Type.Ref(_, name) =>
              line"case $errorName.${name}Case(e) => e"
            }
          }
      )
  }

  private def renderErrorAsScala3Union(
      shapeId: ShapeId,
      name: NameRef,
      alts: NonEmptyList[Alt],
      recursive: Boolean,
      hints: List[Hint]
  ) = {
    // Only Alts with UnionMember.TypeCase are valid for errors
    val members = alts.collect {
      case Alt(altName, _, UnionMember.TypeCase(tpe), _) => altName -> tpe
    }
    def altVal(altName: String) = line"${uncapitalise(altName)}Alt"
    lines(
      documentationAnnotation(hints),
      deprecationAnnotation(hints),
      line"type ${NameDef(name.name)} = ${members
        .map { case (_, tpe) => line"$tpe" }
        .intercalate(line" | ")}",
      obj(name)(
        renderId(shapeId),
        newline,
        renderHintsVal(hints),
        newline,
        block(
          line"val schema: $unionSchema_[$name] ="
        )(
          members.map { case (altName, tpe) =>
            line"""val ${altVal(
              altName
            )} = $tpe.schema.oneOf[${name}]("$altName")"""
          },
          block(
            line"$union_(${members.map { case (n, _) => altVal(n) }.intercalate(line", ")})"
          )(
            members.zipWithIndex.map { case ((altName, _), index) =>
              line"case _: $altName => $index"
            }
          )
        )
      )
    )
  }

  private def caseName(alt: Alt): NameRef = alt.member match {
    case UnionMember.ProductCase(product) => NameRef(product.name)
    case UnionMember.TypeCase(_) | UnionMember.UnitCase =>
      NameRef(alt.name.dropWhile(_ == '_').capitalize + "Case")
  }

  private def renderPrisms(
      unionName: NameRef,
      alts: NonEmptyList[Alt],
      hints: List[Hint]
  ): Lines = if (
    compilationUnit.rendererConfig.renderOptics || hints.contains(
      Hint.GenerateOptics
    )
  ) {
    val smithyPrism = NameRef("smithy4s.optics.Prism")
    val altLines = alts.map { alt =>
      alt.member match {
        case UnionMember.ProductCase(p) =>
          val (mat, tpe) = (p.nameDef, line"${p.name}")
          line"val ${alt.name}: $smithyPrism[$unionName, $tpe] = $smithyPrism.partial[$unionName, $tpe]{ case t: $mat => t }(identity)"
        case UnionMember.TypeCase(t) =>
          val (mat, tpe) = (caseName(alt), line"$t")
          line"val ${alt.name}: $smithyPrism[$unionName, $tpe] = $smithyPrism.partial[$unionName, $tpe]{ case $mat(t) => t }($mat.apply)"
        case UnionMember.UnitCase =>
          val (mat, tpe) = (caseName(alt), line"${caseName(alt)}")
          line"val ${alt.name}: $smithyPrism[$unionName, $tpe.type] = $smithyPrism.partial[$unionName, $tpe.type]{ case t: $mat.type => t }(identity)"
      }
    }

    obj(unionName.copy(name = "optics"))(altLines) ++
      newline
  } else Lines.empty

  private def renderPrismsEnum(
      enumName: NameRef,
      values: List[EnumValue],
      hints: List[Hint]
  ): Lines = if (
    compilationUnit.rendererConfig.renderOptics || hints.contains(
      Hint.GenerateOptics
    )
  ) {
    val smithyPrism = NameRef("smithy4s.optics.Prism")
    val valueLines = values.map { value =>
      val (mat, tpe) = (value.name, line"${value.name}")
      line"val ${value.name}: $smithyPrism[$enumName, $enumName.$tpe.type] = $smithyPrism.partial[$enumName, $enumName.$tpe.type]{ case $enumName.$mat => $enumName.$mat }(identity)"
    }

    obj(enumName.copy(name = "optics"))(valueLines) ++
      newline
  } else Lines.empty

  private def renderUnion(
      shapeId: ShapeId,
      name: NameRef,
      alts: NonEmptyList[Alt],
      mixins: List[Type],
      recursive: Boolean,
      hints: List[Hint],
      error: Boolean = false
  ): Lines = {
    def smartConstructor(alt: Alt): Line = {
      val cn = caseName(alt).name
      val ident = NameDef(uncapitalise(alt.name))
      val prefix = line"def $ident"
      alt.member match {
        case UnionMember.ProductCase(product) =>
          val args = renderArgs(product.fields)
          val values = product.fields.map(_.name).intercalate(", ")
          line"def ${uncapitalise(product.nameDef.name)}($args):${product.nameRef} = ${product.nameRef}($values)"
        case UnionMember.UnitCase => line"$prefix(): $name = ${caseName(alt)}"
        case UnionMember.TypeCase(tpe) =>
          line"$prefix($ident:$tpe): $name = $cn($ident)"
      }
    }
    val caseNames = alts.map(caseName)
    val caseNamesAndIsUnit =
      caseNames.zip(alts.map(_.member == UnionMember.UnitCase))

    val mixinLines = mixins.map(m => line"$m")
    val mixinExtends = mixinLines.intercalate(line" with ")
    val mixinExtendsStatement =
      if (mixinExtends.segments.isEmpty) Line.empty
      else line"$mixinExtends with "
    lines(
      documentationAnnotation(hints),
      deprecationAnnotation(hints),
      block(
        line"sealed trait ${NameDef(name.name)} extends ${mixinExtendsStatement}scala.Product with scala.Serializable"
      )(
        line"@inline final def widen: $name = this",
        line"def _ordinal: Int"
      ),
      obj(name, line"${shapeTag(name)}")(
        renderId(shapeId),
        newline,
        renderHintsVal(hints),
        newline,
<<<<<<< HEAD
        renderPrisms(name, alts, hints),
        alts.map {
          case a @ Alt(_, realName, UnionMember.UnitCase, altHints) =>
=======
        alts.zipWithIndex.map {
          case (a @ Alt(_, realName, UnionMember.UnitCase, altHints), index) =>
>>>>>>> 6bc465bb
            val cn = caseName(a)
            // format: off
            lines(
              documentationAnnotation(altHints),
              deprecationAnnotation(altHints),
              line"case object $cn extends $name { final def _ordinal: Int = $index }",
              smartConstructor(a),

              line"""private val ${cn}Alt = $Schema_.constant($cn)${renderConstraintValidation(altHints)}.oneOf[$name]("$realName").addHints(hints)""",
            )
            // format: on
          case (
                a @ Alt(altName, _, UnionMember.TypeCase(tpe), altHints),
                index
              ) =>
            val cn = caseName(a)
            lines(
              documentationAnnotation(altHints),
              deprecationAnnotation(altHints),
              line"final case class $cn(${uncapitalise(altName)}: $tpe) extends $name { final def _ordinal: Int = $index }",
              smartConstructor(a)
            )
          case (
                Alt(_, realName, UnionMember.ProductCase(struct), altHints),
                index
              ) =>
            val additionalLines = lines(
              newline,
              line"""val alt = schema.oneOf[$name]("$realName")"""
            )
            // In case of union members that are inline structs (as opposed to structs being referenced and wrapped by a new class),
            // we want to put a deprecation note (if it exists on the alt) on the struct - there's nowhere else to put it.
            renderProduct(
              // putting alt hints first should result in higher priority of these.
              // might need deduplication (although the Hints type will take care of it, just in case)
              struct.copy(hints = altHints ++ struct.hints),
              adtParent = Some(name),
              additionalLines,
              classBody = Lines(line"def _ordinal: Int = $index")
            )
        },
        newline,
        alts.collect {
          case a @ Alt(
                altName,
                realName,
                UnionMember.TypeCase(tpe),
                altHints
              ) =>
            val cn = caseName(a)
            block(line"object $cn")(
              renderHintsVal(altHints),
              // format: off
              line"val schema: $Schema_[$cn] = $bijection_(${tpe.schemaRef}.addHints(hints)${renderConstraintValidation(altHints)}, $cn(_), _.${uncapitalise(altName)})",
              line"""val alt = schema.oneOf[$name]("$realName")""",
              // format: on
            )
        },
        newline, {
          val union =
            if (error)
              line"implicit val schema: $unionSchema_[$name] = $union_"
            else if (recursive)
              line"implicit val schema: $Schema_[$name] = $recursive_($union_"
            else
              line"implicit val schema: $Schema_[$name] = $union_"
          union
            .args {
              caseNamesAndIsUnit.map {
                case (caseName, false) => caseName + ".alt"
                case (caseName, true)  => caseName + "Alt"
              }
            }
            .block {
              line"_._ordinal"
            }
            .appendToLast(
              if (error) "" else ".withId(id).addHints(hints)"
            )
            .appendToLast(if (recursive) ")" else "")
        },
        renderTypeclasses(hints, name)
      )
    )
  }

  private def fieldToRenderLine(
      field: Field,
      noDefault: Boolean = false
  ): Line = {
    field match {
      case Field(name, _, tpe, required, hints) =>
        val line = line"$tpe"
        val tpeAndDefault = if (required) {
          val maybeDefault = hints
            .collectFirst { case d @ Hint.Default(_) => d }
            .filterNot(_ => noDefault)
            .map(renderDefault)

          Line.required(line, maybeDefault)
        } else {
          Line.optional(
            line,
            !noDefault && !field.hints.contains(Hint.NoDefault)
          )
        }

        deprecationAnnotation(hints).appendIf(_.nonEmpty)(Line.space) +
          line"$name: " + tpeAndDefault
    }
  }
  private def renderArgs(fields: List[Field]): Line = fields
    .map(fieldToRenderLine(_))
    .intercalate(Line.comma)

  private def renderEnum(
      shapeId: ShapeId,
      name: NameRef,
      tag: EnumTag,
      values: List[EnumValue],
      hints: List[Hint]
  ): Lines = lines(
    documentationAnnotation(hints),
    deprecationAnnotation(hints),
    block(
      line"sealed abstract class ${name.name}(_value: $string_, _name: $string_, _intValue: $int_, _hints: $Hints_) extends $Enumeration_.Value"
    )(
      line"override type EnumType = $name",
      line"override val value: $string_ = _value",
      line"override val name: $string_ = _name",
      line"override val intValue: $int_ = _intValue",
      line"override val hints: $Hints_ = _hints",
      line"override def enumeration: $Enumeration_[EnumType] = $name",
      line"@inline final def widen: $name = this"
    ),
    obj(name, ext = line"$Enumeration_[$name]", w = line"${shapeTag(name)}")(
      renderId(shapeId),
      newline,
      renderHintsVal(hints),
      newline,
      renderPrismsEnum(name, values, hints),
      values.map { case e @ EnumValue(value, intValue, _, hints) =>
        val valueName = NameRef(e.name)
        val valueHints = line"$Hints_(${memberHints(e.hints)})"

        lines(
          documentationAnnotation(hints),
          deprecationAnnotation(hints),
          line"""case object $valueName extends $name("$value", "${e.name}", $intValue, $valueHints)"""
        )
      },
      newline,
      line"val values: $list[$name] = $list".args(
        values.map(_.name)
      ),
      renderEnumTag(tag),
      line"implicit val schema: $Schema_[$name] = $enumeration_(tag, values).withId(id).addHints(hints)",
      renderTypeclasses(hints, name)
    )
  )

  private def renderNewtype(
      shapeId: ShapeId,
      name: NameRef,
      tpe: Type,
      recursive: Boolean,
      hints: List[Hint]
  ): Lines = {
    val definition =
      if (recursive) line"$recursive_("
      else Line.empty
    val trailingCalls =
      line".withId(id).addHints(hints)${renderConstraintValidation(hints)}"
    val closing = if (recursive) ")" else ""
    lines(
      documentationAnnotation(hints),
      deprecationAnnotation(hints),
      obj(name, line"$Newtype_[$tpe]")(
        renderId(shapeId),
        renderHintsVal(hints),
        line"val underlyingSchema: $Schema_[$tpe] = ${tpe.schemaRef}$trailingCalls",
        lines(
          line"implicit val schema: $Schema_[$name] = $definition$bijection_(underlyingSchema, asBijection)$closing"
        ),
        renderTypeclasses(hints, name)
      )
    )
  }

  private implicit class OperationExt(op: Operation) {
    def renderArgs =
      if (op.input == Type.unit) Line.empty
      else if (op.hints.contains(Hint.PackedInputs)) {
        line"input: ${op.input}"
      } else self.renderArgs(op.params)

    def renderParams: Line =
      if (op.input == Type.unit) Line.empty
      else if (op.hints.contains(Hint.PackedInputs)) {
        line"input"
      } else op.params.map(f => Line(f.name)).intercalate(Line.comma)

    def renderAccessedParams: Line =
      if (op.input == Type.unit) Line.empty
      else if (op.hints.contains(Hint.PackedInputs)) {
        line"input"
      } else op.params.map(f => line"input.${f.name}").intercalate(Line.comma)

    def renderAlgParams(serviceName: String) = {
      line"${op.input}, ${if (op.errors.isEmpty) line"Nothing"
      else NameRef(s"$serviceName.${op.name}Error")}, ${op.output}, ${op.streamedInput
        .map(_.tpe)
        .getOrElse(Type.PrimitiveType(Nothing))}, ${op.streamedOutput
        .map(_.tpe)
        .getOrElse(Type.PrimitiveType(Nothing))}"
    }
  }

  implicit class TypeRefExt(tpe: Type.Ref) {
    def renderFull: String = s"${tpe.namespace}.${tpe.name}"
  }

  implicit class TypeExt(tpe: Type) {
    val schemaPkg_ = "smithy4s.schema.Schema"
    def schemaRef: Line = tpe match {
      case Type.PrimitiveType(p) => NameRef(schemaRefP(p)).toLine
      case Type.Collection(collectionType, member, hints) =>
        val col = collectionType match {
          case CollectionType.List       => s"$schemaPkg_.list"
          case CollectionType.Set        => s"$schemaPkg_.set"
          case CollectionType.Vector     => s"$schemaPkg_.vector"
          case CollectionType.IndexedSeq => s"$schemaPkg_.indexedSeq"
        }
        val hintsLine =
          if (hints.isEmpty) Line.empty
          else line".addMemberHints(${memberHints(hints)})"
        line"${NameRef(col)}(${member.schemaRef}$hintsLine)"
      case Type.Map(key, keyHints, value, valueHints) =>
        val keyHintsLine =
          if (keyHints.isEmpty) Line.empty
          else line".addMemberHints(${memberHints(keyHints)})"
        val valueHintsLine =
          if (valueHints.isEmpty) Line.empty
          else line".addMemberHints(${memberHints(valueHints)})"
        line"${NameRef(s"$schemaPkg_.map")}(${key.schemaRef}$keyHintsLine, ${value.schemaRef}$valueHintsLine)"
      case Type.Alias(
            ns,
            name,
            _,
            false
          ) =>
        NameRef(ns, s"$name.schema").toLine
      case Type.Alias(ns, name, _, _) =>
        NameRef(ns, s"$name.underlyingSchema").toLine
      case Type.Ref(ns, name) => NameRef(ns, s"$name.schema").toLine
      case e @ Type.ExternalType(
            _,
            _,
            _,
            maybeProviderImport,
            underlyingTpe,
            hint
          ) =>
        line"${underlyingTpe.schemaRef}.refined[${e: Type}](${renderNativeHint(hint)})${maybeProviderImport
          .map { providerImport => Import(providerImport).toLine }
          .getOrElse(Line.empty)}"
      case Nullable(underlying) => line"${underlying.schemaRef}.option"
    }

    private def schemaRefP(primitive: Primitive): String = primitive match {
      case Primitive.Unit       => s"${schemaPkg_}.unit"
      case Primitive.ByteArray  => s"${schemaPkg_}.bytes"
      case Primitive.Bool       => s"${schemaPkg_}.boolean"
      case Primitive.String     => s"${schemaPkg_}.string"
      case Primitive.Timestamp  => s"${schemaPkg_}.timestamp"
      case Primitive.Byte       => s"${schemaPkg_}.byte"
      case Primitive.Int        => s"${schemaPkg_}.int"
      case Primitive.Short      => s"${schemaPkg_}.short"
      case Primitive.Long       => s"${schemaPkg_}.long"
      case Primitive.Float      => s"${schemaPkg_}.float"
      case Primitive.Double     => s"${schemaPkg_}.double"
      case Primitive.BigDecimal => s"${schemaPkg_}.bigdecimal"
      case Primitive.BigInteger => s"${schemaPkg_}.bigint"
      case Primitive.Uuid       => s"${schemaPkg_}.uuid"
      case Primitive.Document   => s"${schemaPkg_}.document"
      case Primitive.Nothing    => "???"
    }

    def name: Option[String] = tpe match {
      case Type.Alias(_, name, _, _) => Some(name)
      case Type.Ref(_, name)         => Some(name)
      case _                         => None
    }
  }

  private def renderNativeHint(hint: Hint.Native): Line =
    recursion
      .cata(renderTypedNode)(hint.typedNode)
      .run(true)
      ._2

  private def renderDefault(hint: Hint.Default): Line =
    recursion
      .cata(renderTypedNode)(hint.typedNode)
      .run(true)
      ._2

  private def renderHint(hint: Hint): Option[Line] = hint match {
    case h: Hint.Native => renderNativeHint(h).some
    case _              => None
  }

  def renderId(shapeId: ShapeId): Line = {
    val ns = shapeId.getNamespace()
    val name = shapeId.getName()
    line"""val id: $ShapeId_ = $ShapeId_("$ns", "$name")"""
  }

  def renderEnumTag(tag: EnumTag): Line = {
    val tagStr = tag match {
      case IntEnum    => "IntEnum"
      case StringEnum => "StringEnum"
    }
    line"val tag: $EnumTag_ = $EnumTag_.$tagStr"
  }

  def renderHintsVal(hints: List[Hint]): Lines = {
    val base = line"val hints: $Hints_ = $Hints_"
    hints.flatMap(renderHint) match {
      case Nil  => lines(base + line".empty")
      case args => base.args(args)
    }
  }

  def memberHints(hints: List[Hint]): Line = {
    val h = hints.map(renderHint).collect { case Some(v) => v }
    if (h.isEmpty) Line.empty else h.intercalate(Line.comma)
  }

  def renderConstraintValidation(hints: List[Hint]): Line = {
    val tags = hints.collect { case t: Hint.Constraint => t }
    if (tags.isEmpty) Line.empty
    else {
      tags
        .map { tag =>
          line".validated(${renderNativeHint(tag.native)})"
        }
        .intercalate(Line.empty)
    }
  }

  private def shapeTag(name: NameRef): Line =
    line"$ShapeTag_.Companion[$name]"

  type TopLevel = Boolean
  type InCollection = Boolean

  type Contextual[A] = cats.data.Reader[TopLevel, A]
  type CString = Contextual[(InCollection, Line)]

  implicit class ContextualOps(val line: Line) {
    def write: CString = (false, line).pure[Contextual]
    def writeCollection: CString = (true, line).pure[Contextual]
  }

  implicit class CStringOps(val str: CString) {
    def runDefault = str.run(false)._2
  }

  private def renderTypedNode(tn: TypedNode[CString]): CString = tn match {
    case EnumerationTN(ref, _, _, name) =>
      line"${ref.show + "." + name + ".widen"}".write
    case StructureTN(ref, fields) =>
      val fieldStrings = fields.map {
        case (name, FieldTN.RequiredTN(value)) =>
          line"$name = ${value.runDefault}"
        case (name, FieldTN.OptionalSomeTN(value)) =>
          line"$name = $some(${value.runDefault})"
        case (name, FieldTN.OptionalNoneTN) => line"$name = $none"
      }
      line"${ref.show}(${fieldStrings.intercalate(Line.comma)})".write
    case NewTypeTN(ref, target) =>
      Reader(topLevel => {
        val (wroteCollection, text) = target.run(topLevel)
        if (wroteCollection && !topLevel)
          false -> text
        else
          false -> line"${ref.show}($text)"
      })

    case AltTN(ref, altName, AltValueTN.TypeAltTN(alt)) =>
      line"${ref.show}.${altName.capitalize}Case(${alt.runDefault}).widen".write

    case AltTN(_, _, AltValueTN.ProductAltTN(alt)) =>
      alt.runDefault.write

    case CollectionTN(collectionType, values) =>
      val col = collectionType.tpe
      line"$col(${values.map(_.runDefault).intercalate(Line.comma)})".writeCollection
    case MapTN(values) =>
      line"$map(${values
        .map { case (k, v) => k.runDefault + line" -> " + v.runDefault }
        .intercalate(Line.comma)})".writeCollection
    case PrimitiveTN(prim, value) =>
      renderPrimitive[prim.T](prim)(value).write
  }

  private def renderPrimitive[T](prim: Primitive.Aux[T]): T => Line =
    prim match {
      case Primitive.BigDecimal =>
        (bd: BigDecimal) => line"scala.math.BigDecimal($bd)"
      case Primitive.BigInteger => (bi: BigInt) => line"scala.math.BigInt($bi)"
      case Primitive.Unit       => _ => line"()"
      case Primitive.Double     => t => line"${t.toString}d"
      case Primitive.Float      => t => line"${t.toString}f"
      case Primitive.Long       => t => line"${t.toString}L"
      case Primitive.Int        => t => line"${t.toString}"
      case Primitive.Short      => t => line"${t.toString}"
      case Primitive.Bool       => t => line"${t.toString}"
      case Primitive.Uuid   => uuid => line"java.util.UUID.fromString($uuid)"
      case Primitive.String => renderStringLiteral
      case Primitive.Byte   => b => line"${b.toString}"
      case Primitive.ByteArray =>
        ba =>
          line"${NameRef("smithy4s", "ByteArray")}(Array(${ba.mkString(", ")}))"
      case Primitive.Timestamp =>
        ts => line"${NameRef("smithy4s", "Timestamp")}(${ts.toEpochMilli}, 0)"
      case Primitive.Document => { (node: Node) =>
        node.accept(new NodeVisitor[Line] {
          def arrayNode(x: ArrayNode): Line = {
            val innerValues = x.getElements().asScala.map(_.accept(this))
            line"smithy4s.Document.array(${innerValues.toList.intercalate(Line.comma)})"
          }
          def booleanNode(x: BooleanNode): Line =
            line"smithy4s.Document.fromBoolean(${x.getValue})"
          def nullNode(x: NullNode): Line =
            line"smithy4s.Document.nullDoc"
          def numberNode(x: NumberNode): Line =
            line"smithy4s.Document.fromDouble(${x.getValue.doubleValue()}d)"
          def objectNode(x: ObjectNode): Line = {
            val members = x.getMembers.asScala.map { member =>
              val key = s""""${member._1.getValue()}""""
              val value = member._2.accept(this)
              line"$key -> $value"
            }
            line"smithy4s.Document.obj(${members.toList.intercalate(Line.comma)})"
          }
          def stringNode(x: StringNode): Line =
            line"""smithy4s.Document.fromString(${renderStringLiteral(
              x.getValue
            )})"""
        })
      }
      case _ => _ => line"null"
    }

  private def renderStringLiteral(raw: String): Line = {
    import scala.reflect.runtime.universe._
    val str = Literal(Constant(raw))
      .toString()
      // Replace sequences like "\\uD83D" (how Smithy specs refer to unicode characters)
      // with unicode character escapes like "\uD83D" that can be parsed in the regex implementations on all platforms.
      // See https://github.com/disneystreaming/smithy4s/pull/499
      .replace("\\\\u", "\\u")

    line"$str"
  }
}<|MERGE_RESOLUTION|>--- conflicted
+++ resolved
@@ -985,14 +985,9 @@
         newline,
         renderHintsVal(hints),
         newline,
-<<<<<<< HEAD
         renderPrisms(name, alts, hints),
-        alts.map {
-          case a @ Alt(_, realName, UnionMember.UnitCase, altHints) =>
-=======
         alts.zipWithIndex.map {
           case (a @ Alt(_, realName, UnionMember.UnitCase, altHints), index) =>
->>>>>>> 6bc465bb
             val cn = caseName(a)
             // format: off
             lines(
