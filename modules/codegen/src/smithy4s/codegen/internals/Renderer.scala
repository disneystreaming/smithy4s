--- conflicted
+++ resolved
@@ -219,11 +219,7 @@
           )
         },
         newline,
-<<<<<<< HEAD
-        line"def transform : $Transformation.PartiallyApplied[$genName[F]] = $Transformation.of[$genName[F]](this)"
-=======
-        line"def transform: $Transformation.PartiallyApplied[$genName[F]] = new $Transformation.PartiallyApplied[$genName[F]](this)"
->>>>>>> 2af2d975
+        line"def transform: $Transformation.PartiallyApplied[$genName[F]] = $Transformation.of[$genName[F]](this)"
       ),
       newline,
       obj(
