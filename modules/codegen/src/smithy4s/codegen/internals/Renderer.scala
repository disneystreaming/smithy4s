/*
 *  Copyright 2021-2022 Disney Streaming
 *
 *  Licensed under the Tomorrow Open Source Technology License, Version 1.0 (the "License");
 *  you may not use this file except in compliance with the License.
 *  You may obtain a copy of the License at
 *
 *     https://disneystreaming.github.io/TOST-1.0.txt
 *
 *  Unless required by applicable law or agreed to in writing, software
 *  distributed under the License is distributed on an "AS IS" BASIS,
 *  WITHOUT WARRANTIES OR CONDITIONS OF ANY KIND, either express or implied.
 *  See the License for the specific language governing permissions and
 *  limitations under the License.
 */

package smithy4s.codegen
package internals

import cats.data.NonEmptyList
import cats.data.Reader
import cats.syntax.all._
import smithy4s.codegen.internals.LineSegment._
import smithy4s.codegen.internals.Primitive.Nothing
import smithy4s.codegen.internals.TypedNode._
import software.amazon.smithy.model.node.Node
import software.amazon.smithy.model.node._
import software.amazon.smithy.model.shapes.ShapeId

import scala.jdk.CollectionConverters._

import Line._
import LineSyntax.LineInterpolator
import ToLines.lineToLines

private[internals] object Renderer {

  case class Result(namespace: String, name: String, content: String)

  case class Config(errorsAsScala3Unions: Boolean, wildcardArgument: String)
  object Config {
    def load(metadata: Map[String, Node]): Renderer.Config = {
      val errorsAsScala3Unions = metadata
        .get("smithy4sErrorsAsScala3Unions")
        .flatMap(_.asBooleanNode().asScala)
        .map(_.getValue())
        .getOrElse(false)
      val wildcardArgument = metadata
        .get("smithy4sWildcardArgument")
        .flatMap(_.asStringNode().asScala)
        .map(_.getValue())
        .getOrElse("_")

      if (wildcardArgument != "?" && wildcardArgument != "_") {
        throw new IllegalArgumentException(
          s"`smithy4sWildcardArgument` possible values are: `?` or `_`. found `$wildcardArgument`."
        )
      }

      Renderer.Config(
        errorsAsScala3Unions = errorsAsScala3Unions,
        wildcardArgument = wildcardArgument
      )
    }
  }

  def apply(unit: CompilationUnit): List[Result] = {
    val r = new Renderer(unit)

    val pack = Result(
      unit.namespace,
      "package",
      r.renderPackageContents.list
        .map(_.segments.toList.map(_.show).mkString)
        .mkString(
          System.lineSeparator()
        )
    )

    val classes = unit.declarations.map { decl =>
      val renderResult = r.renderDecl(decl)
      val p = s"package ${unit.namespace}"

      val segments = renderResult.list.flatMap(_.segments.toList)
      val localCollisions: Set[String] = segments
        .groupBy {
          // we need to compare NameRefs as they would be imported in order to avoid unnecessarily qualifying types in the same package
          case ref: NameRef => ref.asImport
          case other        => other
        }
        .map(_._2.head)
        .collect {
          // Here we collect the NameRefs using the start of the Name so Age.schema and Age would be considered a collision if they refer to different types
          case ref: NameRef  => ref.getNamePrefix
          case NameDef(name) => name
        }
        .groupBy(identity)
        .filter(_._2.size > 1)
        .keySet

      val otherDecls =
        unit.declarations.filterNot(_ == decl).map(_.name).toSet

      def differentPackage(ref: NameRef): Boolean =
        ref.pkg.mkString(".") != unit.namespace

      // Collisions between references in the current file and declarations
      // in the current package
      val namespaceCollisions = segments.collect {
        case ref: NameRef if otherDecls(ref.name) && differentPackage(ref) =>
          ref.name
      }.toSet

      val nameCollisions = localCollisions ++ namespaceCollisions

      val allImports: List[String] = renderResult.list.flatMap { line =>
        line.segments.toList.collect {
          case nameRef @ NameRef(pkg, _, _)
              if pkg.nonEmpty && !nameCollisions.contains(
                nameRef.getNamePrefix
              )
                && !nameRef.isAutoImported &&
                !pkg.mkString(".").equalsIgnoreCase(unit.namespace) =>
            nameRef.show
          case Import(value) => value
        }
      }

      val code: List[String] = renderResult.list
        .map { line =>
          line.segments.toList.collect {
            case Literal(value) => value
            case NameDef(name)  => name
            case nameRef: NameRef =>
              if (nameCollisions.contains(nameRef.getNamePrefix))
                nameRef.asValue
              else nameRef.name
          }.mkString
        }

      val allLines: List[String] = List(p, "") ++
        allImports.distinct.sorted.map("import " + _) ++
        List("") ++ code

      val content = allLines.mkString(System.lineSeparator())

      Result(unit.namespace, decl.name, content)
    }

    val packageApplicableDecls = unit.declarations.filter {
      case _: TypeAlias | _: Service => true
      case _                         => false
    }

    if (packageApplicableDecls.isEmpty) classes
    else pack :: classes
  }

}

private[internals] class Renderer(compilationUnit: CompilationUnit) { self =>

  val names = new CollisionAvoidance.Names()
  import compilationUnit.namespace
  import compilationUnit.rendererConfig.wildcardArgument
  import names._

  def renderDecl(decl: Decl): Lines = decl match {
    case Service(shapeId, name, ops, hints, version) =>
      renderService(shapeId, name, ops, hints, version)
    case p: Product => renderProduct(p)
    case union @ Union(shapeId, _, alts, mixins, recursive, hints) =>
      renderUnion(shapeId, union.nameRef, alts, mixins, recursive, hints)
    case ta @ TypeAlias(shapeId, _, tpe, _, recursive, hints) =>
      renderNewtype(shapeId, ta.nameRef, tpe, recursive, hints)
    case enumeration @ Enumeration(shapeId, _, values, hints) =>
      renderEnum(shapeId, enumeration.nameRef, values, hints)
  }

  private def deprecationAnnotation(hints: List[Hint]): Line = {
    hints
      .collectFirst { case h: Hint.Deprecated => h }
      .foldMap { dep =>
        val messagePart = dep.message
          .map(msg => line"message = ${renderStringLiteral(msg)}")
        val versionPart =
          dep.since.map(v => line"since = ${renderStringLiteral(v)}")

        val args = List(messagePart, versionPart).flatten.intercalate(comma)

        val argListOrEmpty = if (args.nonEmpty) line"($args)" else line""

        line"@deprecated$argListOrEmpty"
      }
  }

  /**
    * Returns the given list of Smithy documentation strings formatted as Scaladoc comments.
    *
    * @return formatted list of scaladoc lines
    */
  private def makeDocLines(
      rawLines: List[String]
  ): Lines = {
    lines(
      rawLines
        .mkString_("/** ", "\n  * ", "\n  */")
        .linesIterator
        .toList
    )
  }

  private def documentationAnnotation(
      hints: List[Hint],
      skipMemberDocs: Boolean = false
  ): Lines = {
    hints
      .collectFirst { case h: Hint.Documentation => h }
      .foldMap { doc =>
        val shapeDocs: List[String] =
          doc.docLines.map(_.replace("@", "{@literal @}"))
        val memberDocs: List[String] =
          if (skipMemberDocs) List.empty
          else
            doc.memberDocLines.flatMap { case (memberName, text) =>
              s"@param $memberName" :: text
                .map(_.replace("@", "{@literal @}"))
                .map("  " + _)
            }.toList

        val maybeNewline =
          if (shapeDocs.nonEmpty && memberDocs.nonEmpty) List("", "") else Nil
        val allDocs = shapeDocs ++ maybeNewline ++ memberDocs
        if (allDocs.size == 1) lines("/** " + allDocs.head + " */")
        else makeDocLines(shapeDocs ++ memberDocs)
      }
  }

  def renderPackageContents: Lines = {
    val typeAliases = compilationUnit.declarations.collect {
      case TypeAlias(_, name, _, _, _, hints) =>
        lines(
          documentationAnnotation(hints),
          deprecationAnnotation(hints),
          line"type $name = ${compilationUnit.namespace}.${name}.Type"
        )
    }

    val blk =
      block(
        line"package object ${compilationUnit.namespace.split('.').last}"
      )(
        compilationUnit.declarations.map(renderDeclPackageContents),
        newline,
        typeAliases,
        newline
      )

    val parts = compilationUnit.namespace.split('.').filter(_.nonEmpty)
    if (parts.size > 1) {
      lines(
        line"package ${parts.dropRight(1).mkString(".")}",
        newline,
        blk
      )
    } else blk
  }

  private def renderDeclPackageContents(decl: Decl): Lines = decl match {
    case s: Service =>
      val name = s.name
      val nameGen = NameRef(s"${name}Gen")
      lines(
        deprecationAnnotation(s.hints),
        line"type ${NameDef(name)}[F[_]] = $FunctorAlgebra_[$nameGen, F]",
        line"val ${NameRef(name)} = $nameGen"
      )
    case _ => Lines.empty
  }

  private def renderService(
      shapeId: ShapeId,
      name: String,
      ops: List[Operation],
      hints: List[Hint],
      version: String
  ): Lines = {

    val genName: NameDef = NameDef(name + "Gen")
    val genNameRef: NameRef = genName.toNameRef
    val opTraitName = NameDef(name + "Operation")
    val opTraitNameRef = opTraitName.toNameRef

    lines(
      documentationAnnotation(hints),
      deprecationAnnotation(hints),
      block(line"trait $genName[F[_, _, _, _, _]]")(
        line"self =>",
        newline,
        ops.map { op =>
          lines(
            documentationAnnotation(
              op.hints,
              op.hints.contains(Hint.PackedInputs)
            ),
            deprecationAnnotation(op.hints),
            line"def ${op.methodName}(${op.renderArgs}): F[${op
              .renderAlgParams(genNameRef.name)}]"
          )
        },
        newline,
        line"def $transform_: $Transformation.PartiallyApplied[$genName[F]] = $Transformation.of[$genName[F]](this)"
      ),
      newline,
      obj(
        genNameRef,
        ext = line"$Service_.Mixin[$genNameRef, $opTraitNameRef]"
      )(
        newline,
        line"def $apply_[F[_]](implicit F: $Impl_[F]): F.type = F",
        newline,
        block(line"object $ErrorAware_")(
          line"def $apply_[F[_, _]](implicit F: $ErrorAware_[F]): F.type = F",
          line"type $Default_[F[+_, +_]] = $Constant_[smithy4s.kinds.stubs.Kind2[F]#toKind5]"
        ),
        newline,
        renderId(shapeId),
        newline,
        renderHintsVal(hints),
        newline,
        line"val endpoints: $list[smithy4s.Endpoint[$opTraitName,$wildcardArgument, $wildcardArgument, $wildcardArgument, $wildcardArgument, $wildcardArgument]] = $list"
          .args(ops.map(_.name)),
        newline,
        line"""val version: String = "$version"""",
        newline,
        line"def $endpoint_[I, E, O, SI, SO](op: $opTraitNameRef[I, E, O, SI, SO]) = op.$endpoint_",
        newline,
        block(
          line"object ${NameRef("reified")} extends $genNameRef[$opTraitNameRef]"
        ) {
          ops.map {
            case op if op.input == Type.unit =>
              line"def ${op.methodName}(${op.renderArgs}) = ${op.name}()"
            case op if op.hints.contains(Hint.PackedInputs) =>
              line"def ${op.methodName}(${op.renderArgs}) = ${op.name}(input)"
            case op =>
              line"def ${op.methodName}(${op.renderArgs}) = ${op.name}(${op.input}(${op.renderParams}))"
          }
        },
        newline,
        line"def $mapK5_[P[_, _, _, _, _], P1[_, _, _, _, _]](alg: $genNameRef[P], f: $PolyFunction5_[P, P1]): $genNameRef[P1] = new $Transformed_(alg, f)",
        newline,
        line"def $fromPolyFunction_[P[_, _, _, _, _]](f: $PolyFunction5_[$opTraitNameRef, P]): $genNameRef[P] = new $Transformed_(reified, f)",
        block(
          line"class $Transformed_[P[_, _, _, _, _], P1[_ ,_ ,_ ,_ ,_]](alg: $genNameRef[P], f: $PolyFunction5_[P, P1]) extends $genNameRef[P1]"
        ) {
          ops.map { op =>
            val opName = op.methodName
            line"def $opName(${op.renderArgs}) = f[${op
              .renderAlgParams(genName.name)}](alg.$opName(${op.renderParams}))"
          }
        },
        newline,
        line"class $Constant_[P[-_, +_, +_, +_, +_]](value: P[Any, Nothing, Nothing, Nothing, Nothing]) extends $Transformed_[$opTraitNameRef, P](reified, $const5_(value))",
        line"type $Default_[F[+_]] = $Constant_[smithy4s.kinds.stubs.Kind1[F]#toKind5]",
        newline,
        block(
          line"def $toPolyFunction_[P[_, _, _, _, _]](impl: $genNameRef[P]): $PolyFunction5_[$opTraitNameRef, P] = new $PolyFunction5_[$opTraitNameRef, P]"
        )(
          if (ops.isEmpty) {
            line"""def $apply_[I, E, O, SI, SO](op: $opTraitNameRef[I, E, O, SI, SO]): P[I, E, O, SI, SO] = sys.error("impossible")"""
          } else {
            line"def $apply_[I, E, O, SI, SO](op: $opTraitNameRef[I, E, O, SI, SO]): P[I, E, O, SI, SO] = op.run(impl) "
          }
        ),
        ops.map(renderOperation(name, _))
      ),
      newline,
      block(
        line"sealed trait $opTraitName[Input, Err, Output, StreamedInput, StreamedOutput]"
      )(
        line"def run[F[_, _, _, _, _]](impl: $genName[F]): F[Input, Err, Output, StreamedInput, StreamedOutput]",
        line"def endpoint: (Input, $Endpoint_[$opTraitName, Input, Err, Output, StreamedInput, StreamedOutput])"
      ),
      newline
    )
  }

  private def renderOperation(
      serviceName: String,
      op: Operation
  ): Lines = {
    val params = if (op.input != Type.unit) {
      line"input: ${op.input}"
    } else Line.empty
    val inputRef = if (op.input != Type.unit) {
      line"input"
    } else line"()"
    val genServiceName = serviceName + "Gen"
    val opName = op.name
    val opNameRef = NameRef(opName)
    val traitName = NameRef(s"${serviceName}Operation")
    val input =
      if (op.input == Type.unit) "" else "input"
    val errorName =
      if (op.errors.isEmpty) line"Nothing"
      else line"${NameRef({ op.name + "Error" })}"

    val errorable = if (op.errors.nonEmpty) {
      line" with $Errorable_[$errorName]"
    } else Line.empty

    val errorUnion: Option[Union] = for {
      errorNel <- NonEmptyList.fromList(op.errors)
      alts <- errorNel.traverse { t =>
        t.name.map(n => Alt(n, UnionMember.TypeCase(t)))
      }
      name = opName + "Error"
    } yield Union(
      ShapeId.fromParts(namespace, op.shapeId.getName() + "Error"),
      name,
      alts,
      List.empty
    )

    val renderedErrorUnion = errorUnion.foldMap {
      case union @ Union(shapeId, _, alts, mixin, recursive, hints) =>
        if (compilationUnit.rendererConfig.errorsAsScala3Unions)
          renderErrorAsScala3Union(
            shapeId,
            union.nameRef,
            alts,
            recursive,
            hints
          )
        else
          renderUnion(
            shapeId,
            union.nameRef,
            alts,
            mixin,
            recursive,
            hints,
            error = true
          )
    }

    lines(
      block(
        line"case class ${NameDef(opName)}($params) extends $traitName[${op.renderAlgParams(genServiceName)}]"
      )(
        line"def run[F[_, _, _, _, _]](impl: $genServiceName[F]): F[${op
          .renderAlgParams(genServiceName)}] = impl.${op.methodName}(${op.renderAccessedParams})",
<<<<<<< HEAD
        line"def endpoint: (${op.input}, smithy4s.Endpoint[$traitName,${op
=======
        line"def endpoint: (${op.input}, $genServiceName.Endpoint[${op
>>>>>>> 792775f9
          .renderAlgParams(genServiceName)}]) = ($inputRef, $opNameRef)"
      ),
      obj(
        opNameRef,
        ext =
          line"smithy4s.Endpoint[$traitName,${op.renderAlgParams(genServiceName)}]$errorable"
      )(
        renderId(op.shapeId),
        line"val input: $Schema_[${op.input}] = ${op.input.schemaRef}.addHints(smithy4s.internals.InputOutput.Input.widen)",
        line"val output: $Schema_[${op.output}] = ${op.output.schemaRef}.addHints(smithy4s.internals.InputOutput.Output.widen)",
        renderStreamingSchemaVal("streamedInput", op.streamedInput),
        renderStreamingSchemaVal("streamedOutput", op.streamedOutput),
        renderHintsVal(op.hints),
        line"def wrap(input: ${op.input}) = ${opNameRef}($input)",
        renderErrorable(op)
      ),
      renderedErrorUnion
    )
  }

  private def renderStreamingSchemaVal(
      valName: String,
      sField: Option[StreamingField]
  ): Line = sField match {
    case Some(StreamingField(name, tpe, hints)) =>
      val mh =
        if (hints.isEmpty) Line.empty
        else line".addHints(${memberHints(hints)})"
      line"""val $valName: $StreamingSchema_[${tpe}] = $StreamingSchema_("$name", ${tpe.schemaRef}$mh)"""
    case None =>
      line"""val $valName: $StreamingSchema_[Nothing] = $StreamingSchema_.nothing"""
  }

  private def renderProtocol(name: NameRef, hints: List[Hint]): Lines = {
    hints.collectFirst({ case p: Hint.Protocol => p }).foldMap { protocol =>
      val protocolTraits = protocol.traits
        .map(t => line"""$ShapeId_("${t.namespace}", "${t.name}")""")
        .intercalate(Line.comma)
      lines(
        newline,
        block(
          line"implicit val protocol: smithy4s.Protocol[$name] = new smithy4s.Protocol[$name]"
        ) {
          line"def traits: $set[$ShapeId_] = $set($protocolTraits)"
        }
      )
    }
  }

  private def renderProductNonMixin(
      product: Product,
      adtParent: Option[NameRef],
      additionalLines: Lines
  ): Lines = {
    import product._
    val decl =
      line"case class ${product.nameDef}(${renderArgs(fields)})"
    val schemaImplicit = if (adtParent.isEmpty) "implicit " else ""

    lines(
      if (hints.contains(Hint.Error)) {
        val mixinExtensions = if (mixins.nonEmpty) {
          val ext = mixins.map(m => line"$m").intercalate(line" with ")
          line" with $ext"
        } else Line.empty
        block(line"$decl extends Throwable$mixinExtensions") {
          fields
            .find { f =>
              f.hints.contains_(Hint.ErrorMessage) ||
              f.name === "message"
            }
            .filter {
              _.tpe.dealiased == Type.PrimitiveType(Primitive.String)
            }
            .foldMap(renderGetMessage)
        }
      } else {
        val extendAdt = adtParent.map(t => line"$t").toList
        val mixinLines = mixins.map(m => line"$m")
        val extend = (extendAdt ++ mixinLines).intercalate(line" with ")
        val ext =
          if (extend.nonEmpty) line" extends $extend"
          else Line.empty
        line"$decl$ext"
      },
      obj(product.nameRef, shapeTag(product.nameRef))(
        renderId(shapeId),
        newline,
        renderHintsVal(hints),
        renderProtocol(product.nameRef, hints),
        newline,
        if (fields.nonEmpty) {
          val renderedFields =
            fields.map { case Field(fieldName, realName, tpe, required, hints) =>
              val req = if (required) "required" else "optional"
              if (hints.isEmpty) {
                line"""${tpe.schemaRef}.$req[${product.nameRef}]("$realName", _.$fieldName)"""
              } else {
                val memHints = memberHints(hints)
                val addMemHints =
                  if (memHints.nonEmpty) line".addHints($memHints)"
                  else Line.empty
                  // format: off
                  line"""${tpe.schemaRef}${renderConstraintValidation(hints)}.$req[${product.nameRef}]("$realName", _.$fieldName)$addMemHints"""
                  // format: on
              }
            }
          if (fields.size <= 22) {
            val definition =
              if (recursive) line"$recursive_($struct_" else line"$struct_"
            line"${schemaImplicit}val schema: $Schema_[${product.nameRef}] = $definition"
              .args(renderedFields)
              .block(line"${product.nameRef}.apply")
              .appendToLast(".withId(id).addHints(hints)")
              .appendToLast(if (recursive) ")" else "")
          } else {
            val definition =
              if (recursive) line"$recursive_($struct_.genericArity"
              else line"$struct_.genericArity"
            line"${schemaImplicit}val schema: $Schema_[${product.nameRef}] = $definition"
              .args(renderedFields)
              .block(
                line"arr => new ${product.nameRef}".args(
                  fields.zipWithIndex.map {
                    case (Field(_, _, tpe, required, _), idx) =>
                      val scalaTpe = line"$tpe"
                      val optional =
                        if (required) scalaTpe else Line.optional(scalaTpe)

                      line"arr($idx).asInstanceOf[$optional]"
                  }
                )
              )
              .appendToLast(".withId(id).addHints(hints)")
              .appendToLast(if (recursive) ")" else "")
          }
        } else {
          line"implicit val schema: $Schema_[${product.nameRef}] = $constant_(${product.nameRef}()).withId(id).addHints(hints)"
        },
        additionalLines
      )
    )
  }

  private def renderProductMixin(
      product: Product,
      adtParent: Option[NameRef],
      additionalLines: Lines
  ): Lines = {
    import product._
    val ext = if (mixins.nonEmpty) {
      val mixinExtensions = mixins.map(m => line"$m").intercalate(line" with ")
      line" extends $mixinExtensions"
    } else Line.empty
    block(line"trait $name$ext") {
      lines(
        fields.map(f => line"def ${fieldToRenderLine(f, noDefault = true)}")
      )
    }
  }

  private def renderProduct(
      product: Product,
      adtParent: Option[NameRef] = None,
      additionalLines: Lines = Lines.empty
  ): Lines = {
    import product._
    val base =
      if (isMixin)
        renderProductMixin(
          product,
          adtParent,
          additionalLines
        )
      else
        renderProductNonMixin(
          product,
          adtParent,
          additionalLines
        )

    lines(
      documentationAnnotation(product.hints),
      deprecationAnnotation(product.hints),
      base
    )
  }

  private def renderGetMessage(field: Field) = field match {
    case field if field.tpe.isResolved && field.required =>
      line"override def getMessage(): String = ${field.name}"
    case field if field.tpe.isResolved =>
      line"override def getMessage(): String = ${field.name}.orNull"
    case field if field.required =>
      line"override def getMessage(): String = ${field.name}.value"
    case field =>
      line"override def getMessage(): String = ${field.name}.map(_.value).orNull"
  }

  private def renderErrorable(op: Operation): Lines = {
    val errorName = NameRef(op.name + "Error")
    val scala3Unions = compilationUnit.rendererConfig.errorsAsScala3Unions
    if (op.errors.isEmpty) Lines.empty
    else
      lines(
        line"override val errorable: $option[$Errorable_[$errorName]] = $some(this)",
        line"val error: $unionSchema_[$errorName] = $errorName.schema",
        block(
          line"def liftError(throwable: Throwable): $option[$errorName] = throwable match"
        ) {
          if (scala3Unions) {
            List(
              line"case e: $errorName => $some(e)",
              line"case _ => $none"
            )
          } else {
            op.errors.collect { case Type.Ref(pkg, name) =>
              line"case e: ${NameRef(pkg + "." + name)} => $some($errorName.${name}Case(e))"
            } ++ List(line"case _ => $none")
          }
        },
        if (scala3Unions) line"def unliftError(e: $errorName): Throwable = e"
        else
          block(
            line"def unliftError(e: $errorName): Throwable = e match"
          ) {
            op.errors.collect { case Type.Ref(_, name) =>
              line"case $errorName.${name}Case(e) => e"
            }
          }
      )
  }

  private def renderErrorAsScala3Union(
      shapeId: ShapeId,
      name: NameRef,
      alts: NonEmptyList[Alt],
      recursive: Boolean,
      hints: List[Hint]
  ) = {
    // Only Alts with UnionMember.TypeCase are valid for errors
    val members = alts.collect {
      case Alt(altName, _, UnionMember.TypeCase(tpe), _) => altName -> tpe
    }
    def altVal(altName: String) = line"${uncapitalise(altName)}Alt"
    lines(
      documentationAnnotation(hints),
      deprecationAnnotation(hints),
      line"type ${NameDef(name.name)} = ${members
        .map { case (_, tpe) => line"$tpe" }
        .intercalate(line" | ")}",
      obj(name)(
        renderId(shapeId),
        newline,
        renderHintsVal(hints),
        newline,
        block(
          line"val schema: $unionSchema_[$name] ="
        )(
          members.map { case (altName, tpe) =>
            line"""val ${altVal(
              altName
            )} = $tpe.schema.oneOf[${name}]("$altName")"""
          },
          block(
            line"$union_(${members.map { case (n, _) => altVal(n) }.intercalate(line", ")})"
          )(
            members.map { case (altName, _) =>
              line"case c: $altName => ${altVal(altName)}(c)"
            }
          )
        )
      )
    )
  }

  private def renderUnion(
      shapeId: ShapeId,
      name: NameRef,
      alts: NonEmptyList[Alt],
      mixins: List[Type],
      recursive: Boolean,
      hints: List[Hint],
      error: Boolean = false
  ): Lines = {
    def caseName(alt: Alt): NameRef = alt.member match {
      case UnionMember.ProductCase(product) => NameRef(product.name)
      case UnionMember.TypeCase(_) | UnionMember.UnitCase =>
        NameRef(alt.name.dropWhile(_ == '_').capitalize + "Case")
    }
    val caseNames = alts.map(caseName)
    val caseNamesAndIsUnit =
      caseNames.zip(alts.map(_.member == UnionMember.UnitCase))

    val mixinLines = mixins.map(m => line"$m")
    val mixinExtends = mixinLines.intercalate(line" with ")
    val mixinExtendsStatement =
      if (mixinExtends.segments.isEmpty) Line.empty
      else line"$mixinExtends with "
    lines(
      documentationAnnotation(hints),
      deprecationAnnotation(hints),
      block(
        line"sealed trait ${NameDef(name.name)} extends ${mixinExtendsStatement}scala.Product with scala.Serializable"
      )(
        line"@inline final def widen: $name = this"
      ),
      obj(name, line"${shapeTag(name)}")(
        renderId(shapeId),
        newline,
        renderHintsVal(hints),
        newline,
        alts.map {
          case a @ Alt(_, realName, UnionMember.UnitCase, altHints) =>
            val cn = caseName(a)
            // format: off
            lines(
              documentationAnnotation(altHints),
              deprecationAnnotation(altHints),
              line"case object $cn extends $name",
              line"""private val ${cn}Alt = $Schema_.constant($cn)${renderConstraintValidation(altHints)}.oneOf[$name]("$realName").addHints(hints)""",
              line"private val ${cn}AltWithValue = ${cn}Alt($cn)"
            )
            // format: on
          case a @ Alt(altName, _, UnionMember.TypeCase(tpe), altHints) =>
            val cn = caseName(a)
            lines(
              documentationAnnotation(altHints),
              deprecationAnnotation(altHints),
              line"case class $cn(${uncapitalise(altName)}: $tpe) extends $name"
            )
          case Alt(_, realName, UnionMember.ProductCase(struct), altHints) =>
            val additionalLines = lines(
              newline,
              line"""val alt = schema.oneOf[$name]("$realName")"""
            )
            // In case of union members that are inline structs (as opposed to structs being referenced and wrapped by a new class),
            // we want to put a deprecation note (if it exists on the alt) on the struct - there's nowhere else to put it.
            renderProduct(
              // putting alt hints first should result in higher priority of these.
              // might need deduplication (although the Hints type will take care of it, just in case)
              struct.copy(hints = altHints ++ struct.hints),
              adtParent = Some(name),
              additionalLines
            )
        },
        newline,
        alts.collect {
          case a @ Alt(
                altName,
                realName,
                UnionMember.TypeCase(tpe),
                altHints
              ) =>
            val cn = caseName(a)
            block(line"object $cn")(
              renderHintsVal(altHints),
            // format: off
            line"val schema: $Schema_[$cn] = $bijection_(${tpe.schemaRef}.addHints(hints)${renderConstraintValidation(altHints)}, $cn(_), _.${uncapitalise(altName)})",
            line"""val alt = schema.oneOf[$name]("$realName")""",
            // format: on
            )
        },
        newline, {
          val union =
            if (error)
              line"implicit val schema: $unionSchema_[$name] = $union_"
            else if (recursive)
              line"implicit val schema: $Schema_[$name] = $recursive_($union_"
            else
              line"implicit val schema: $Schema_[$name] = $union_"
          union
            .args {
              caseNamesAndIsUnit.map {
                case (caseName, false) => caseName + ".alt"
                case (caseName, true)  => caseName + "Alt"
              }
            }
            .block {
              caseNamesAndIsUnit.map {
                case (caseName, true) =>
                  line"case $caseName => ${caseName}AltWithValue"
                case (caseName, false) =>
                  line"case c: $caseName => $caseName.alt(c)"
              }
            }
            .appendToLast(
              if (error) "" else ".withId(id).addHints(hints)"
            )
            .appendToLast(if (recursive) ")" else "")
        }
      )
    )
  }

  private def fieldToRenderLine(
      field: Field,
      noDefault: Boolean = false
  ): Line = {
    field match {
      case Field(name, _, tpe, required, hints) =>
        val line = line"$tpe"
        val tpeAndDefault = if (required) {
          val maybeDefault = hints
            .collectFirst { case d @ Hint.Default(_) => d }
            .filterNot(_ => noDefault)
            .map(renderDefault)

          Line.required(line, maybeDefault)
        } else {
          Line.optional(
            line,
            !noDefault && !field.hints.contains(Hint.NoDefault)
          )
        }

        deprecationAnnotation(hints).appendIf(_.nonEmpty)(Line.space) +
          line"$name: " + tpeAndDefault
    }
  }
  private def renderArgs(fields: List[Field]): Line = fields
    .map(fieldToRenderLine(_))
    .intercalate(Line.comma)

  private def renderEnum(
      shapeId: ShapeId,
      name: NameRef,
      values: List[EnumValue],
      hints: List[Hint]
  ): Lines = lines(
    documentationAnnotation(hints),
    deprecationAnnotation(hints),
    block(
      line"sealed abstract class ${name.name}(_value: String, _name: String, _intValue: Int, _hints: $Hints_) extends $Enumeration_.Value"
    )(
      line"override type EnumType = $name",
      line"override val value: String = _value",
      line"override val name: String = _name",
      line"override val intValue: Int = _intValue",
      line"override val hints: $Hints_ = _hints",
      line"override def enumeration: $Enumeration_[EnumType] = $name",
      line"@inline final def widen: $name = this"
    ),
    obj(name, ext = line"$Enumeration_[$name]", w = line"${shapeTag(name)}")(
      renderId(shapeId),
      newline,
      renderHintsVal(hints),
      newline,
      values.map { case e @ EnumValue(value, intValue, _, hints) =>
        val valueName = NameRef(e.name)
        val valueHints = line"$Hints_(${memberHints(e.hints)})"

        lines(
          documentationAnnotation(hints),
          deprecationAnnotation(hints),
          line"""case object $valueName extends $name("$value", "${e.name}", $intValue, $valueHints)"""
        )
      },
      newline,
      line"val values: $list[$name] = $list".args(
        values.map(_.name)
      ),
      line"implicit val schema: $Schema_[$name] = $enumeration_(values).withId(id).addHints(hints)"
    )
  )

  private def renderNewtype(
      shapeId: ShapeId,
      name: NameRef,
      tpe: Type,
      recursive: Boolean,
      hints: List[Hint]
  ): Lines = {
    val definition =
      if (recursive) line"$recursive_("
      else Line.empty
    val trailingCalls =
      line".withId(id).addHints(hints)${renderConstraintValidation(hints)}"
    val closing = if (recursive) ")" else ""
    lines(
      documentationAnnotation(hints),
      deprecationAnnotation(hints),
      obj(name, line"$Newtype_[$tpe]")(
        renderId(shapeId),
        renderHintsVal(hints),
        line"val underlyingSchema: $Schema_[$tpe] = ${tpe.schemaRef}$trailingCalls",
        lines(
          line"implicit val schema: $Schema_[$name] = $definition$bijection_(underlyingSchema, asBijection)$closing"
        )
      )
    )
  }

  private implicit class OperationExt(op: Operation) {
    def renderArgs =
      if (op.input == Type.unit) Line.empty
      else if (op.hints.contains(Hint.PackedInputs)) {
        line"input: ${op.input}"
      } else self.renderArgs(op.params)

    def renderParams: Line =
      if (op.input == Type.unit) Line.empty
      else if (op.hints.contains(Hint.PackedInputs)) {
        line"input"
      } else op.params.map(f => Line(f.name)).intercalate(Line.comma)

    def renderAccessedParams: Line =
      if (op.input == Type.unit) Line.empty
      else if (op.hints.contains(Hint.PackedInputs)) {
        line"input"
      } else op.params.map(f => line"input.${f.name}").intercalate(Line.comma)

    def renderAlgParams(serviceName: String) = {
      line"${op.input}, ${if (op.errors.isEmpty) line"Nothing"
      else NameRef(s"$serviceName.${op.name}Error")}, ${op.output}, ${op.streamedInput
        .map(_.tpe)
        .getOrElse(Type.PrimitiveType(Nothing))}, ${op.streamedOutput
        .map(_.tpe)
        .getOrElse(Type.PrimitiveType(Nothing))}"
    }
  }

  implicit class TypeRefExt(tpe: Type.Ref) {
    def renderFull: String = s"${tpe.namespace}.${tpe.name}"
  }

  implicit class TypeExt(tpe: Type) {
    val schemaPkg_ = "smithy4s.schema.Schema"
    def schemaRef: Line = tpe match {
      case Type.PrimitiveType(p) => NameRef(schemaRefP(p)).toLine
      case Type.Collection(collectionType, member, hints) =>
        val col = collectionType match {
          case CollectionType.List       => s"$schemaPkg_.list"
          case CollectionType.Set        => s"$schemaPkg_.set"
          case CollectionType.Vector     => s"$schemaPkg_.vector"
          case CollectionType.IndexedSeq => s"$schemaPkg_.indexedSeq"
        }
        val hintsLine =
          if (hints.isEmpty) Line.empty
          else line".addHints(${memberHints(hints)})"
        line"${NameRef(col)}(${member.schemaRef}$hintsLine)"
      case Type.Map(key, keyHints, value, valueHints) =>
        val keyHintsLine =
          if (keyHints.isEmpty) Line.empty
          else line".addHints(${memberHints(keyHints)})"
        val valueHintsLine =
          if (valueHints.isEmpty) Line.empty
          else line".addHints(${memberHints(valueHints)})"
        line"${NameRef(s"$schemaPkg_.map")}(${key.schemaRef}$keyHintsLine, ${value.schemaRef}$valueHintsLine)"
      case Type.Alias(
            ns,
            name,
            _,
            false
          ) =>
        NameRef(ns, s"$name.schema").toLine
      case Type.Alias(ns, name, _, _) =>
        NameRef(ns, s"$name.underlyingSchema").toLine
      case Type.Ref(ns, name) => NameRef(ns, s"$name.schema").toLine
      case e @ Type.ExternalType(
            _,
            _,
            _,
            maybeProviderImport,
            underlyingTpe,
            hint
          ) =>
        line"${underlyingTpe.schemaRef}.refined[${e: Type}](${renderNativeHint(hint)})${maybeProviderImport
          .map { providerImport => Import(providerImport).toLine }
          .getOrElse(Line.empty)}"
    }

    private def schemaRefP(primitive: Primitive): String = primitive match {
      case Primitive.Unit       => s"${schemaPkg_}.unit"
      case Primitive.ByteArray  => s"${schemaPkg_}.bytes"
      case Primitive.Bool       => s"${schemaPkg_}.boolean"
      case Primitive.String     => s"${schemaPkg_}.string"
      case Primitive.Timestamp  => s"${schemaPkg_}.timestamp"
      case Primitive.Byte       => s"${schemaPkg_}.byte"
      case Primitive.Int        => s"${schemaPkg_}.int"
      case Primitive.Short      => s"${schemaPkg_}.short"
      case Primitive.Long       => s"${schemaPkg_}.long"
      case Primitive.Float      => s"${schemaPkg_}.float"
      case Primitive.Double     => s"${schemaPkg_}.double"
      case Primitive.BigDecimal => s"${schemaPkg_}.bigdecimal"
      case Primitive.BigInteger => s"${schemaPkg_}.bigint"
      case Primitive.Uuid       => s"${schemaPkg_}.uuid"
      case Primitive.Document   => s"${schemaPkg_}.document"
      case Primitive.Nothing    => "???"
    }

    def name: Option[String] = tpe match {
      case Type.Alias(_, name, _, _) => Some(name)
      case Type.Ref(_, name)         => Some(name)
      case _                         => None
    }
  }

  private def renderNativeHint(hint: Hint.Native): Line =
    recursion
      .cata(renderTypedNode)(hint.typedNode)
      .run(true)
      ._2

  private def renderDefault(hint: Hint.Default): Line =
    recursion
      .cata(renderTypedNode)(hint.typedNode)
      .run(true)
      ._2

  private def renderHint(hint: Hint): Option[Line] = hint match {
    case h: Hint.Native => renderNativeHint(h).some
    case Hint.IntEnum   => line"${NameRef("smithy4s", "IntEnum")}()".some
    case _              => None
  }

  def renderId(shapeId: ShapeId): Line = {
    val ns = shapeId.getNamespace()
    val name = shapeId.getName()
    line"""val id: $ShapeId_ = $ShapeId_("$ns", "$name")"""
  }

  def renderHintsVal(hints: List[Hint]): Lines = {
    val base = line"val hints: $Hints_ = $Hints_"
    hints.flatMap(renderHint) match {
      case Nil  => lines(base + line".empty")
      case args => base.args(args)
    }
  }

  def memberHints(hints: List[Hint]): Line = {
    val h = hints.map(renderHint).collect { case Some(v) => v }
    if (h.isEmpty) Line.empty else h.intercalate(Line.comma)
  }

  def renderConstraintValidation(hints: List[Hint]): Line = {
    val tags = hints.collect { case t: Hint.Constraint => t }
    if (tags.isEmpty) Line.empty
    else {
      tags
        .map { tag =>
          line".validated(${renderNativeHint(tag.native)})"
        }
        .intercalate(Line.empty)
    }
  }

  private def shapeTag(name: NameRef): Line =
    line"$ShapeTag_.Companion[$name]"

  type TopLevel = Boolean
  type InCollection = Boolean

  type Contextual[A] = cats.data.Reader[TopLevel, A]
  type CString = Contextual[(InCollection, Line)]

  implicit class ContextualOps(val line: Line) {
    def write: CString = (false, line).pure[Contextual]
    def writeCollection: CString = (true, line).pure[Contextual]
  }

  implicit class CStringOps(val str: CString) {
    def runDefault = str.run(false)._2
  }

  private def renderTypedNode(tn: TypedNode[CString]): CString = tn match {
    case EnumerationTN(ref, _, _, name) =>
      line"${ref.show + "." + name + ".widen"}".write
    case StructureTN(ref, fields) =>
      val fieldStrings = fields.map {
        case (name, FieldTN.RequiredTN(value)) =>
          line"$name = ${value.runDefault}"
        case (name, FieldTN.OptionalSomeTN(value)) =>
          line"$name = $some(${value.runDefault})"
        case (name, FieldTN.OptionalNoneTN) => line"$name = $none"
      }
      line"${ref.show}(${fieldStrings.intercalate(Line.comma)})".write
    case NewTypeTN(ref, target) =>
      Reader(topLevel => {
        val (wroteCollection, text) = target.run(topLevel)
        if (wroteCollection && !topLevel)
          false -> text
        else
          false -> line"${ref.show}($text)"
      })

    case AltTN(ref, altName, AltValueTN.TypeAltTN(alt)) =>
      line"${ref.show}.${altName.capitalize}Case(${alt.runDefault}).widen".write

    case AltTN(_, _, AltValueTN.ProductAltTN(alt)) =>
      alt.runDefault.write

    case CollectionTN(collectionType, values) =>
      val col = collectionType.tpe
      line"$col(${values.map(_.runDefault).intercalate(Line.comma)})".writeCollection
    case MapTN(values) =>
      line"$map(${values
        .map { case (k, v) => k.runDefault + line" -> " + v.runDefault }
        .intercalate(Line.comma)})".writeCollection
    case PrimitiveTN(prim, value) =>
      renderPrimitive[prim.T](prim)(value).write
  }

  private def renderPrimitive[T](prim: Primitive.Aux[T]): T => Line =
    prim match {
      case Primitive.BigDecimal =>
        (bd: BigDecimal) => line"scala.math.BigDecimal($bd)"
      case Primitive.BigInteger => (bi: BigInt) => line"scala.math.BigInt($bi)"
      case Primitive.Unit       => _ => line"()"
      case Primitive.Double     => t => line"${t.toString}d"
      case Primitive.Float      => t => line"${t.toString}f"
      case Primitive.Long       => t => line"${t.toString}L"
      case Primitive.Int        => t => line"${t.toString}"
      case Primitive.Short      => t => line"${t.toString}"
      case Primitive.Bool       => t => line"${t.toString}"
      case Primitive.Uuid   => uuid => line"java.util.UUID.fromString($uuid)"
      case Primitive.String => renderStringLiteral
      case Primitive.Byte   => b => line"${b.toString}"
      case Primitive.ByteArray =>
        ba =>
          line"${NameRef("smithy4s", "ByteArray")}(Array(${ba.mkString(", ")}))"
      case Primitive.Timestamp =>
        ts => line"${NameRef("smithy4s", "Timestamp")}(${ts.toEpochMilli}, 0)"
      case Primitive.Document => { (node: Node) =>
        node.accept(new NodeVisitor[Line] {
          def arrayNode(x: ArrayNode): Line = {
            val innerValues = x.getElements().asScala.map(_.accept(this))
            line"smithy4s.Document.array(${innerValues.toList.intercalate(Line.comma)})"
          }
          def booleanNode(x: BooleanNode): Line =
            line"smithy4s.Document.fromBoolean(${x.getValue})"
          def nullNode(x: NullNode): Line =
            line"smithy4s.Document.nullDoc"
          def numberNode(x: NumberNode): Line =
            line"smithy4s.Document.fromDouble(${x.getValue.doubleValue()}d)"
          def objectNode(x: ObjectNode): Line = {
            val members = x.getMembers.asScala.map { member =>
              val key = s""""${member._1.getValue()}""""
              val value = member._2.accept(this)
              line"$key -> $value"
            }
            line"smithy4s.Document.obj(${members.toList.intercalate(Line.comma)})"
          }
          def stringNode(x: StringNode): Line =
            line"""smithy4s.Document.fromString(${renderStringLiteral(
              x.getValue
            )})"""
        })
      }
      case _ => _ => line"null"
    }

  private def renderStringLiteral(raw: String): Line = {
    import scala.reflect.runtime.universe._
    val str = Literal(Constant(raw))
      .toString()
      // Replace sequences like "\\uD83D" (how Smithy specs refer to unicode characters)
      // with unicode character escapes like "\uD83D" that can be parsed in the regex implementations on all platforms.
      // See https://github.com/disneystreaming/smithy4s/pull/499
      .replace("\\\\u", "\\u")

    line"$str"
  }
}<|MERGE_RESOLUTION|>--- conflicted
+++ resolved
@@ -451,11 +451,7 @@
       )(
         line"def run[F[_, _, _, _, _]](impl: $genServiceName[F]): F[${op
           .renderAlgParams(genServiceName)}] = impl.${op.methodName}(${op.renderAccessedParams})",
-<<<<<<< HEAD
         line"def endpoint: (${op.input}, smithy4s.Endpoint[$traitName,${op
-=======
-        line"def endpoint: (${op.input}, $genServiceName.Endpoint[${op
->>>>>>> 792775f9
           .renderAlgParams(genServiceName)}]) = ($inputRef, $opNameRef)"
       ),
       obj(
