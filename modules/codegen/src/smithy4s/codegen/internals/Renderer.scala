/*
 *  Copyright 2021-2024 Disney Streaming
 *
 *  Licensed under the Tomorrow Open Source Technology License, Version 1.0 (the "License");
 *  you may not use this file except in compliance with the License.
 *  You may obtain a copy of the License at
 *
 *     https://disneystreaming.github.io/TOST-1.0.txt
 *
 *  Unless required by applicable law or agreed to in writing, software
 *  distributed under the License is distributed on an "AS IS" BASIS,
 *  WITHOUT WARRANTIES OR CONDITIONS OF ANY KIND, either express or implied.
 *  See the License for the specific language governing permissions and
 *  limitations under the License.
 */

package smithy4s.codegen
package internals

import cats.data.NonEmptyList
import cats.data.Reader
import cats.syntax.all._
import smithy4s.codegen.internals.LineSegment._
import smithy4s.codegen.internals.Primitive.Nothing
import smithy4s.codegen.internals.Type.Nullable
import smithy4s.codegen.internals.TypedNode._
import software.amazon.smithy.model.node.Node
import software.amazon.smithy.model.node._
import software.amazon.smithy.model.shapes.ShapeId

import scala.jdk.CollectionConverters._

import Line._
import LineSyntax.LineInterpolator
import ToLines.lineToLines

private[internals] object Renderer {

  case class Result(namespace: String, name: String, content: String)

  case class Config(
      errorsAsScala3Unions: Boolean,
      wildcardArgument: String,
      renderOptics: Boolean
  )
  object Config {
    def load(metadata: Map[String, Node]): Renderer.Config = {
      val errorsAsScala3Unions = metadata
        .get("smithy4sErrorsAsScala3Unions")
        .flatMap(_.asBooleanNode().asScala)
        .map(_.getValue())
        .getOrElse(false)
      val wildcardArgument = metadata
        .get("smithy4sWildcardArgument")
        .flatMap(_.asStringNode().asScala)
        .map(_.getValue())
        .getOrElse("_")

      val renderOptics = metadata
        .get("smithy4sRenderOptics")
        .flatMap(_.asBooleanNode().asScala)
        .map(_.getValue())
        .getOrElse(false)

      if (wildcardArgument != "?" && wildcardArgument != "_") {
        throw new IllegalArgumentException(
          s"`smithy4sWildcardArgument` possible values are: `?` or `_`. found `$wildcardArgument`."
        )
      }

      Renderer.Config(
        errorsAsScala3Unions = errorsAsScala3Unions,
        wildcardArgument = wildcardArgument,
        renderOptics = renderOptics
      )
    }
  }

  def apply(unit: CompilationUnit): List[Result] = {
    val r = new Renderer(unit)

    val pack = Result(
      unit.namespace,
      "package",
      r.renderPackageContents.list
        .map(_.segments.toList.map(_.show).mkString)
        .mkString(
          System.lineSeparator()
        )
    )

    val classes = unit.declarations.map { decl =>
      val renderResult = r.renderDecl(decl) ++ newline
      val p = s"package ${unit.namespace}"

      val segments = renderResult.list.flatMap(_.segments.toList)
      val localCollisions: Set[String] = segments
        .groupBy {
          // we need to compare NameRefs as they would be imported in order to avoid unnecessarily qualifying types in the same package
          case ref: NameRef => ref.asImport
          case other        => other
        }
        .map(_._2.head)
        .collect {
          // Here we collect the NameRefs using the start of the Name so Age.schema and Age would be considered a collision if they refer to different types
          case ref: NameRef  => ref.getNamePrefix
          case NameDef(name) => name
        }
        .groupBy(identity)
        .filter(_._2.size > 1)
        .keySet

      val otherDecls =
        unit.declarations.filterNot(_ == decl).map(_.name).toSet

      def differentPackage(ref: NameRef): Boolean =
        ref.pkg.mkString(".") != unit.namespace

      // Collisions between references in the current file and declarations
      // in the current package
      val namespaceCollisions = segments.collect {
        case ref: NameRef if otherDecls(ref.name) && differentPackage(ref) =>
          ref.name
      }.toSet

      val nameCollisions = localCollisions ++ namespaceCollisions

      val allImports: List[String] = renderResult.list.flatMap { line =>
        line.segments.toList.collect {
          case nameRef @ NameRef(pkg, _, _)
              if pkg.nonEmpty && !nameCollisions.contains(
                nameRef.getNamePrefix
              )
                && !nameRef.isAutoImported &&
                !pkg.mkString(".").equalsIgnoreCase(unit.namespace) =>
            nameRef.show
          case Import(value) => value
        }
      }

      val code: List[String] = renderResult.list
        .map { line =>
          line.segments.toList.collect {
            case Literal(value) => value
            case NameDef(name)  => name
            case nameRef: NameRef =>
              if (nameCollisions.contains(nameRef.getNamePrefix))
                nameRef.asValue
              else nameRef.name
          }.mkString
        }

      val allLines: List[String] = List(p, "") ++
        allImports.distinct.sorted.map("import " + _) ++
        List("") ++ code

      val content = allLines.mkString(System.lineSeparator())

      Result(unit.namespace, decl.name, content)
    }

    val packageApplicableDecls = unit.declarations.filter {
      case _: TypeAlias | _: Service => true
      case _                         => false
    }

    if (packageApplicableDecls.isEmpty) classes
    else pack :: classes
  }

}

private[internals] class Renderer(compilationUnit: CompilationUnit) { self =>

  val names = new CollisionAvoidance.Names()
  import compilationUnit.namespace
  import compilationUnit.rendererConfig.wildcardArgument
  import names._

  def renderDecl(decl: Decl): Lines = decl match {
    case Service(shapeId, name, ops, hints, version) =>
      renderService(shapeId, name, ops, hints, version)
    case p: Product => renderProduct(p)
    case union @ Union(shapeId, _, alts, mixins, recursive, hints) =>
      renderUnion(shapeId, union.nameRef, alts, mixins, recursive, hints)
    case ta @ TypeAlias(shapeId, _, tpe, _, recursive, hints) =>
      renderNewtype(shapeId, ta.nameRef, tpe, recursive, hints)
    case enumeration @ Enumeration(shapeId, _, tag, values, hints) =>
      renderEnum(shapeId, enumeration.nameRef, tag, values, hints)
  }

  private def deprecationAnnotation(hints: List[Hint]): Line = {
    hints
      .collectFirst { case h: Hint.Deprecated => h }
      .foldMap { dep =>
        val messagePart =
          line"message = ${renderStringLiteral(dep.message.getOrElse("N/A"))}"

        val versionPart =
          line"since = ${renderStringLiteral(dep.since.getOrElse("N/A"))}"

        val args = List(messagePart, versionPart).intercalate(comma)

        val argListOrEmpty = if (args.nonEmpty) line"($args)" else line""

        line"@deprecated$argListOrEmpty"
      }
  }

  /**
   * Returns the given list of Smithy documentation strings formatted as Scaladoc comments.
   *
   * @return formatted list of scaladoc lines
   */
  private def makeDocLines(
      rawLines: List[String]
  ): Lines = {
    lines(
      rawLines
        .mkString_("/** ", "\n  * ", "\n  */")
        .linesIterator
        .toList
    )
  }

  private def documentationAnnotation(
      hints: List[Hint],
      skipMemberDocs: Boolean = false
  ): Lines = {
    val atLiteral: String => String = _.replace("@", "{@literal @}")
    val dollarLiteral: String => String = _.replace("$", "`$`")
    val slashStarLiteral: String => String = _.replace("/*", "/&ast;")

    val literalReplacements: String => String =
      atLiteral.andThen(dollarLiteral).andThen(slashStarLiteral)

    hints
      .collectFirst { case h: Hint.Documentation => h }
      .foldMap { doc =>
        val shapeDocs: List[String] =
          doc.docLines
            .map(literalReplacements)
        val memberDocs: List[String] =
          if (skipMemberDocs) List.empty
          else
            doc.memberDocLines.flatMap { case (memberName, text) =>
              s"@param $memberName" :: text
                .map(literalReplacements)
                .map("  " + _)
            }.toList

        val maybeNewline =
          if (shapeDocs.nonEmpty && memberDocs.nonEmpty) List("", "") else Nil
        val allDocs = shapeDocs ++ maybeNewline ++ memberDocs
        if (allDocs.size == 1) lines("/** " + allDocs.head + " */")
        else makeDocLines(shapeDocs ++ memberDocs)
      }
  }

  def renderPackageContents: Lines = {
    val typeAliases = compilationUnit.declarations.collect {
      case TypeAlias(_, name, _, _, _, hints) =>
        lines(
          documentationAnnotation(hints),
          deprecationAnnotation(hints),
          line"type $name = ${compilationUnit.namespace}.${name}.Type"
        )
    }

    val blk =
      block(
        line"package object ${compilationUnit.namespace.split('.').last}"
      )(
        compilationUnit.declarations.map(renderDeclPackageContents),
        newline,
        typeAliases,
        newline
      )

    val parts = compilationUnit.namespace.split('.').filter(_.nonEmpty)
    if (parts.size > 1) {
      lines(
        line"package ${parts.dropRight(1).mkString(".")}",
        newline,
        blk
      )
    } else blk
  }

  private def renderDeclPackageContents(decl: Decl): Lines = decl match {
    case s: Service =>
      val name = s.name
      val nameGen = NameRef(s"${name}Gen")
      lines(
        deprecationAnnotation(s.hints),
        line"type ${NameDef(name)}[F[_]] = $FunctorAlgebra_[$nameGen, F]",
        line"val ${NameRef(name)} = $nameGen"
      )
    case _ => Lines.empty
  }

  private def renderService(
      shapeId: ShapeId,
      name: String,
      ops: List[Operation],
      hints: List[Hint],
      version: String
  ): Lines = {

    val genName: NameDef = NameDef(name + "Gen")
    val genNameRef: NameRef = genName.toNameRef
    val genNameProduct: NameDef = NameDef(name + "ProductGen")
    val genNameProductRef: NameRef = genNameProduct.toNameRef
    val opTraitName = NameDef(name + "Operation")
    val opTraitNameRef = opTraitName.toNameRef
    val generateServiceProduct = hints.contains(Hint.GenerateServiceProduct)

    lines(
      documentationAnnotation(hints),
      deprecationAnnotation(hints),
      block(line"trait $genName[F[_, _, _, _, _]]")(
        line"self =>",
        newline,
        ops.map { op =>
          lines(
            documentationAnnotation(
              op.hints,
              op.hints.contains(Hint.PackedInputs)
            ),
            deprecationAnnotation(op.hints),
            line"def ${op.methodName}(${op.renderArgs}): F[${op
              .renderAlgParams(opTraitNameRef.name)}]"
          )
        },
        newline,
        line"def $transform_: $Transformation.PartiallyApplied[$genName[F]] = $Transformation.of[$genName[F]](this)"
      ),
      newline,
      lines(
        block(line"trait $genNameProduct[F[_, _, _, _, _]]")(
          line"self =>",
          newline,
          ops.map { op =>
            lines(
              deprecationAnnotation(op.hints),
              line"def ${op.methodName}: F[${op
                .renderAlgParams(opTraitNameRef.name)}]"
            )
          }
        ),
        newline
      ).when(generateServiceProduct),
      obj(
        genNameRef,
        ext = line"$Service_.Mixin[$genNameRef, $opTraitNameRef]",
        w = line"${ServiceProductMirror}[${genNameRef}]".when(
          generateServiceProduct
        )
      )(
        newline,
        renderId(shapeId),
        line"""val version: $string_ = "$version"""",
        newline,
        renderHintsVal(hints),
        newline,
        line"def $apply_[F[_]](implicit F: $Impl_[F]): F.type = F",
        newline,
        block(line"object $ErrorAware_")(
          line"def $apply_[F[_, _]](implicit F: $ErrorAware_[F]): F.type = F",
          line"type $Default_[F[+_, +_]] = $Constant_[smithy4s.kinds.stubs.Kind2[F]#toKind5]"
        ),
        newline,
        line"val endpoints: $vector[smithy4s.Endpoint[$opTraitName, $wildcardArgument, $wildcardArgument, $wildcardArgument, $wildcardArgument, $wildcardArgument]] = $vector"
          .args(ops.map(op => line"${opTraitNameRef}.${op.name}")),
        newline,
        line"def $input_[I, E, O, SI, SO](op: $opTraitNameRef[I, E, O, SI, SO]): I = op.$input_",
        line"def $ordinal_[I, E, O, SI, SO](op: $opTraitNameRef[I, E, O, SI, SO]): Int = op.$ordinal_",
        line"override def $endpoint_[I, E, O, SI, SO](op: $opTraitNameRef[I, E, O, SI, SO]) = op.$endpoint_",
        line"class $Constant_[P[-_, +_, +_, +_, +_]](value: P[Any, Nothing, Nothing, Nothing, Nothing]) extends ${opTraitNameRef}.$Transformed_[$opTraitNameRef, P](reified, $const5_(value))",
        line"type $Default_[F[+_]] = $Constant_[smithy4s.kinds.stubs.Kind1[F]#toKind5]",
        line"def reified: $genNameRef[$opTraitNameRef] = ${opTraitNameRef}.${NameRef("reified")}",
        line"def $mapK5_[P[_, _, _, _, _], P1[_, _, _, _, _]](alg: $genNameRef[P], f: $PolyFunction5_[P, P1]): $genNameRef[P1] = new $opTraitNameRef.$Transformed_(alg, f)",
        line"def $fromPolyFunction_[P[_, _, _, _, _]](f: $PolyFunction5_[$opTraitNameRef, P]): $genNameRef[P] = new $opTraitNameRef.$Transformed_(reified, f)",
        line"def $toPolyFunction_[P[_, _, _, _, _]](impl: $genNameRef[P]): $PolyFunction5_[$opTraitNameRef, P] = $opTraitNameRef.$toPolyFunction_(impl)",
        newline,
        ops.map { op =>
          if (op.errors.isEmpty) Lines.empty
          else {
            val errorName = NameRef(op.name + "Error")
            lines(
              line"type $errorName = $opTraitNameRef.$errorName",
              line"val $errorName = $opTraitNameRef.$errorName"
            )
          }
        },
        lines(
          line"type Prod[F[_, _, _, _, _]] = ${genNameProduct}[F]",
          line"val serviceProduct: ${ServiceProduct}.Aux[${genNameProduct}, ${genName}] = ${genNameProduct}"
        ).when(generateServiceProduct)
      ),
      newline,
      lines(
        obj(
          genNameProductRef,
          ext = line"$ServiceProduct[$genNameProductRef]"
        )(
          line"type Alg[F[_, _, _, _, _]] = ${genNameRef}[F]",
          line"val service: $genName.type = $genName",
          newline,
          block(
            line"def endpointsProduct: ${genNameProductRef}[service.Endpoint] = new ${genNameProductRef}[service.Endpoint]"
          )(
            ops.map { op =>
              line"def ${op.methodName}: service.Endpoint[${op
                .renderAlgParams(opTraitNameRef.name)}] = ${opTraitNameRef}.${op.name}"
            }
          ),
          newline,
          block(
            line"def $toPolyFunction_[P2[_, _, _, _, _]](algebra: ${genNameProductRef}[P2]) = new $PolyFunction5_[service.Endpoint, P2]"
          )(
            line"def $apply_[I, E, O, SI, SO](fa: service.Endpoint[I, E, O, SI, SO]): P2[I, E, O, SI, SO] =",
            if (ops.isEmpty) line"""sys.error("impossible")"""
            else
              block(line"fa match")(
                ops.map { op =>
                  // This normally compiles, but Scala 3 seems to have an issue with
                  // it so we have to cast it.
                  line"case ${opTraitNameRef}.${op.name} => algebra.${op.methodName}.asInstanceOf[P2[I, E, O, SI, SO]]"
                }
              )
          ),
          newline,
          block(
            line"def mapK5[F[_, _, _, _, _], G[_, _, _, _, _]](alg: ${genNameProductRef}[F], f: $PolyFunction5_[F, G]): ${genNameProductRef}[G] ="
          )(
            block(
              line"new ${genNameProductRef}[G]"
            )(
              ops.map { op =>
                val argsTypes = op.renderAlgParams(opTraitNameRef.name)
                line"def ${op.methodName}: G[${argsTypes}] = f[${argsTypes}](alg.${op.methodName})"
              }
            )
          )
        ),
        newline
      ).when(generateServiceProduct),
      block(
        line"sealed trait $opTraitName[Input, Err, Output, StreamedInput, StreamedOutput]"
      )(
        line"def run[F[_, _, _, _, _]](impl: $genName[F]): F[Input, Err, Output, StreamedInput, StreamedOutput]",
        line"def ordinal: Int",
        line"def input: Input",
        line"def endpoint: $Endpoint_[$opTraitName, Input, Err, Output, StreamedInput, StreamedOutput]"
      ),
      newline,
      block(
        line"object $opTraitName"
      )(
        newline,
        block(
          line"object ${NameDef("reified")} extends $genNameRef[$opTraitNameRef]"
        ) {
          ops.map {
            case op if op.input == Type.unit =>
              line"def ${op.methodName}(${op.renderArgs}): ${op.name} = ${op.name}()"
            case op if op.hints.contains(Hint.PackedInputs) =>
              line"def ${op.methodName}(${op.renderArgs}): ${op.name} = ${op.name}(input)"
            case op =>
              line"def ${op.methodName}(${op.renderArgs}): ${op.name} = ${op.name}(${op.input}(${op.renderParams}))"
          }
        },
        block(
          line"class $Transformed_[P[_, _, _, _, _], P1[_ ,_ ,_ ,_ ,_]](alg: $genNameRef[P], f: $PolyFunction5_[P, P1]) extends $genNameRef[P1]"
        ) {
          ops.map { op =>
            val opName = op.methodName
            line"def $opName(${op.renderArgs}): P1[${op
              .renderAlgParams(opTraitNameRef.name)}] = f[${op
              .renderAlgParams(opTraitNameRef.name)}](alg.$opName(${op.renderParams}))"
          }
        },
        newline,
        block(
          line"def $toPolyFunction_[P[_, _, _, _, _]](impl: $genNameRef[P]): $PolyFunction5_[$opTraitNameRef, P] = new $PolyFunction5_[$opTraitNameRef, P]"
        )(
          if (ops.isEmpty) {
            line"""def $apply_[I, E, O, SI, SO](op: $opTraitNameRef[I, E, O, SI, SO]): P[I, E, O, SI, SO] = sys.error("impossible")"""
          } else {
            line"def $apply_[I, E, O, SI, SO](op: $opTraitNameRef[I, E, O, SI, SO]): P[I, E, O, SI, SO] = op.run(impl) "
          }
        ),
        ops.zipWithIndex.map { case (op, ordinal) =>
          renderOperation(name, op, ordinal)
        }
      ),
      newline
    )
  }

  // scalafmt: { maxColumn = 120}
  private def renderOperation(
      serviceName: String,
      op: Operation,
      ordinal: Int
  ): Lines = {
    val params = if (op.input != Type.unit) {
      line"input: ${op.input}"
    } else Line.empty
    val genServiceName = serviceName + "Gen"
    val opObjectName = serviceName + "Operation"
    val opName = op.name
    val opNameRef = NameRef(opName)
    val opErrorDef = NameDef(opName + "Error")
    val traitName = NameRef(s"${serviceName}Operation")
    val input =
      if (op.input == Type.unit) "" else "input"

    val errorUnion: Option[Union] = for {
      errorNel <- NonEmptyList.fromList(op.errors)
      alts <- errorNel.traverse { t =>
        t.name.map(n => Alt(n, UnionMember.TypeCase(t)))
      }
      name = opName + "Error"
    } yield Union(
      ShapeId.fromParts(namespace, op.shapeId.getName() + "Error"),
      name,
      alts,
      List.empty
    )

    val renderedErrorUnion = errorUnion.foldMap { case union @ Union(shapeId, _, alts, mixin, recursive, hints) =>
      if (compilationUnit.rendererConfig.errorsAsScala3Unions)
        renderErrorAsScala3Union(
          shapeId,
          union.nameRef,
          alts,
          recursive,
          hints
        )
      else
        renderUnion(
          shapeId,
          union.nameRef,
          alts,
          mixin,
          recursive,
          hints,
          error = true
        )
    }
    val ns = op.shapeId.getNamespace()

    lines(
      block(
        line"final case class ${NameDef(opName)}($params) extends $traitName[${op.renderAlgParams(opObjectName)}]"
      )(
        line"def run[F[_, _, _, _, _]](impl: $genServiceName[F]): F[${op
          .renderAlgParams(opObjectName)}] = impl.${op.methodName}(${op.renderAccessedParams})",
        line"def ordinal: Int = $ordinal",
        if (op.input == Type.unit) line"def input: Unit = ()" else Lines.empty,
        line"def endpoint: smithy4s.Endpoint[$traitName,${op
          .renderAlgParams(opObjectName)}] = $opNameRef"
      ),
      obj(
        opNameRef,
        ext = line"smithy4s.Endpoint[$traitName,${op.renderAlgParams(opObjectName)}]"
      )(
        line"""val schema: $OperationSchema_[${op.renderAlgParams(
          opObjectName
        )}] = $Schema_.operation($ShapeId_("$ns", "$opName"))""",
        indent(
          line".withInput(${op.input.schemaRef})",
          Option(op.errors).filter(_.nonEmpty).as(line".withError(${opErrorDef}.errorSchema)"),
          line".withOutput(${op.output.schemaRef})",
          op.streamedInput.map(si => line".withStreamedInput(${renderStreamingSchema(si)})"),
          op.streamedOutput.map(si => line".withStreamedOutput(${renderStreamingSchema(si)})"),
          memberHints(op.hints).surroundIfNotEmpty(line".withHints(", line")")
        ),
        line"def wrap(input: ${op.input}): $opNameRef = ${opNameRef}($input)"
      ),
      renderedErrorUnion
    )
  }

  private def renderStreamingSchema(
      sField: StreamingField
  ): Line = {
    import sField._
    val mh =
      if (hints.isEmpty) Line.empty
      else memberHints(hints).surroundIfNotEmpty(line".addHints(", line")")
    line"""$StreamingSchema_("$name", ${tpe.schemaRef}$mh)"""
  }

  private def renderProtocol(name: NameRef, hints: List[Hint]): Lines = {
    hints.collectFirst({ case p: Hint.Protocol => p }).foldMap { protocol =>
      val protocolTraits = protocol.traits
        .map(t => line"""$ShapeId_("${t.namespace}", "${t.name}")""")
        .intercalate(Line.comma)
      lines(
        newline,
        block(
          line"implicit val protocol: smithy4s.Protocol[$name] = new smithy4s.Protocol[$name]"
        ) {
          line"def traits: $set[$ShapeId_] = $set($protocolTraits)"
        }
      )
    }
  }

  private def renderTypeclass(hint: Hint.Typeclass, tpe: NameRef): Line = {
    val target = NameRef(hint.targetType)
    val interpreter = NameRef(hint.interpreter)
    val lowerCasedName = uncapitalise(tpe.name)
    line"implicit val $lowerCasedName${hint.id.getName.capitalize}: $target[$tpe] = $interpreter.fromSchema(schema)"
  }

  private def renderTypeclasses(
      hints: List[Hint],
      tpe: NameRef
  ): Lines = {
    val result = hints.collect { case h: Hint.Typeclass =>
      renderTypeclass(h, tpe)
    }
    if (result.isEmpty) Lines.empty else newline ++ Lines(result)
  }

  private def renderLenses(product: Product, hints: List[Hint]): Lines = if (
    (compilationUnit.rendererConfig.renderOptics || hints.contains(
      Hint.GenerateOptics
    )) && product.fields.nonEmpty
  ) {
    val smithyLens = NameRef("smithy4s.optics.Lens")
    val lenses = product.fields.map { field =>
      val fieldType = Line.fieldType(field)
      line"val ${field.name}: $smithyLens[${product.nameRef}, $fieldType] = $smithyLens[${product.nameRef}, $fieldType](_.${field.name})(n => a => a.copy(${field.name} = n))"
    }
    obj(product.nameRef.copy(name = "optics"))(lenses) ++
      newline
  } else Lines.empty

  private def renderProductNonMixin(
      product: Product,
      adtParent: Option[NameRef],
      additionalLines: Lines,
      classBody: Lines
  ): Lines = {
    import product._
    val renderedArgs = renderArgs(fields)
    val decl =
      line"final case class ${product.nameDef}($renderedArgs)"
    val schemaImplicit = if (adtParent.isEmpty) "implicit " else ""

    lines(
      if (hints.contains(Hint.Error)) {
        val exception =
          if (hints.contains(Hint.NoStackTrace))
            noStackTrace
          else smithy4sThrowable
        val mixinExtensions = if (mixins.nonEmpty) {
          val ext = mixins.map(m => line"$m").intercalate(line" with ")
          line" with $ext"
        } else Line.empty
        block(line"$decl extends $exception$mixinExtensions") {
          fields
            .find { f =>
              f.hints.contains_(Hint.ErrorMessage) ||
              f.name === "message"
            }
            .filter {
              _.tpe.dealiased == Type.PrimitiveType(Primitive.String)
            }
            .foldMap(renderGetMessage)
        }
      } else {
        val extendAdt = adtParent.map(t => line"$t").toList
        val mixinLines = mixins.map(m => line"$m")
        val extend = (extendAdt ++ mixinLines).intercalate(line" with ")
        val ext =
          if (extend.nonEmpty) line" extends $extend"
          else Line.empty

        if (classBody.isEmpty) line"$decl$ext"
        else
          block(line"$decl$ext") {
            classBody
          }
      },
      newline,
      obj(product.nameRef, shapeTag(product.nameRef))(
        renderId(shapeId),
        newline,
        renderHintsVal(hints),
        renderProtocol(product.nameRef, hints),
        newline,
        renderLenses(product, hints),
        locally {
          val params =
            fields.sortBy(_.originalIndex).map(fieldToRenderLine(_, noDefault = true)).intercalate(Line.comma)
          val args = fields.map(f => Line(f.name)).intercalate(Line.comma)
          lines(
            line"// constructor using the original order from the spec",
            line"private def make($params): ${product.nameRef} = ${product.nameRef}($args)"
          ).when(fields.nonEmpty)
        },
        newline,
        if (fields.nonEmpty) {
          val renderedFields =
            fields.sortBy(_.originalIndex).map { case Field(fieldName, realName, tpe, modifier, _, hints) =>
              val fieldBuilder = modifier.typeMod match {
                case Field.TypeModification.None if modifier.required     => "required"
                case Field.TypeModification.None                          => "field"
                case Field.TypeModification.Option                        => "optional"
                case Field.TypeModification.Nullable if modifier.required => "nullable.required"
                case Field.TypeModification.Nullable                      => "nullable.field"
                case Field.TypeModification.OptionNullable                => "nullable.optional"
              }

              if (hints.isEmpty) {
                line"""${tpe.schemaRef}.$fieldBuilder[${product.nameRef}]("$realName", _.$fieldName)"""
              } else {
                val addMemHints =
                  memberHints(hints).surroundIfNotEmpty(line".addHints(", line")")
                // format: off
                line"""${tpe.schemaRef}${renderConstraintValidation(hints)}.$fieldBuilder[${product.nameRef}]("$realName", _.$fieldName)$addMemHints"""
                // format: on
              }
            }
          if (fields.size <= 22) {
            val definition =
              if (recursive) line"$recursive_($struct_" else line"$struct_"
            line"${schemaImplicit}val schema: $Schema_[${product.nameRef}] = $definition"
              .args(renderedFields)
              .appendToLast("(make).withId(id).addHints(hints)")
              .appendToLast(if (recursive) ")" else "")
          } else {
            val definition =
              if (recursive) line"$recursive_($struct_.genericArity"
              else line"$struct_.genericArity"
            line"${schemaImplicit}val schema: $Schema_[${product.nameRef}] = $definition"
              .args(renderedFields)
              .block(
                line"arr => make".args(
                  fields.sortBy(_.originalIndex).zipWithIndex.map { case (field, idx) =>
                    line"arr($idx).asInstanceOf[${Line.fieldType(field)}]"
                  }
                )
              )
              .appendToLast(".withId(id).addHints(hints)")
              .appendToLast(if (recursive) ")" else "")
          }
        } else {
          line"implicit val schema: $Schema_[${product.nameRef}] = $constant_(${product.nameRef}()).withId(id).addHints(hints)"
        },
        renderTypeclasses(product.hints, product.nameRef),
        additionalLines
      )
    )
  }

  private def renderProductMixin(
      product: Product,
      adtParent: Option[NameRef],
      additionalLines: Lines
  ): Lines = {
    import product._
    val ext = if (mixins.nonEmpty) {
      val mixinExtensions = mixins.map(m => line"$m").intercalate(line" with ")
      line" extends $mixinExtensions"
    } else Line.empty
    block(line"trait $name$ext") {
      lines(
        fields.map { f =>
          lines(
            deprecationAnnotation(f.hints),
            Line.empty,
            line"def ${fieldToRenderLine(f, noDefault = true)}"
          )
        }
      )
    }
  }

  private def renderProduct(
      product: Product,
      adtParent: Option[NameRef] = None,
      additionalLines: Lines = Lines.empty,
      classBody: Lines = Lines.empty
  ): Lines = {
    import product._
    val base =
      if (isMixin)
        renderProductMixin(
          product,
          adtParent,
          additionalLines
        )
      else
        renderProductNonMixin(
          product,
          adtParent,
          additionalLines,
          classBody
        )

    lines(
      documentationAnnotation(product.hints),
      deprecationAnnotation(product.hints),
      base
    )
  }

  private def renderGetMessage(field: Field) = {
    val fetchLogic = field.modifier.typeMod match {
      case Field.TypeModification.OptionNullable if field.tpe.isResolved => line".flatMap(_.toOption).orNull"
      case Field.TypeModification.OptionNullable                   => line".flatMap(_.toOption).map(_.value).orNull"
      case Field.TypeModification.Nullable if field.tpe.isResolved => line".toOption.orNull"
      case Field.TypeModification.Nullable                         => line".toOption.map(_.value).orNull"
      case Field.TypeModification.Option if field.tpe.isResolved   => line".orNull"
      case Field.TypeModification.Option                           => line".map(_.value).orNull"
      case Field.TypeModification.None if field.tpe.isResolved     => Line.empty
      case Field.TypeModification.None                             => line".value"
    }

    line"override def getMessage(): $string_ = ${field.name}$fetchLogic"
  }
  private def renderErrorSchemaMethods(errorName: NameRef, errors: List[Type]): Lines = {
    val scala3Unions = compilationUnit.rendererConfig.errorsAsScala3Unions
    lines(
      block(
        line"def liftError(throwable: Throwable): $option[$errorName] = throwable match"
      ) {
        if (scala3Unions) {
          List(
            line"case e: $errorName => $some(e)",
            line"case _ => $none"
          )
        } else {
          errors.collect { case Type.Ref(pkg, name) =>
            line"case e: ${NameRef(pkg + "." + name)} => $some($errorName.${name}Case(e))"
          } ++ List(line"case _ => $none")
        }
      },
      if (scala3Unions) line"def unliftError(e: $errorName): Throwable = e"
      else
        block(
          line"def unliftError(e: $errorName): Throwable = e match"
        ) {
          errors.collect { case Type.Ref(_, name) =>
            line"case $errorName.${name}Case(e) => e"
          }
        }
    )
  }

  private def renderErrorAsScala3Union(
      shapeId: ShapeId,
      name: NameRef,
      alts: NonEmptyList[Alt],
      recursive: Boolean,
      hints: List[Hint]
  ) = {
    // Only Alts with UnionMember.TypeCase are valid for errors
    val members = alts.collect { case Alt(altName, _, UnionMember.TypeCase(tpe), _) =>
      altName -> tpe
    }
    def altVal(altName: String) = line"${uncapitalise(altName)}Alt"
    lines(
      documentationAnnotation(hints),
      deprecationAnnotation(hints),
      line"type ${NameDef(name.name)} = ${members.map { case (_, tpe) => line"$tpe" }.intercalate(line" | ")}",
      obj(name, line"$ErrorSchema_.Companion[${NameRef(name.name)}]")(
        renderId(shapeId),
        newline,
        renderHintsVal(hints),
        newline,
        block(
          line"val schema: $Schema_[$name] ="
        )(
          members.map { case (altName, tpe) =>
            line"""val ${altVal(
              altName
            )} = $tpe.schema.oneOf[${name}]("$altName")"""
          },
          block(
            line"$union_(${members.map { case (n, _) => altVal(n) }.intercalate(line", ")})"
          )(
            members.zipWithIndex.map { case ((altName, _), index) =>
              line"case _: $altName => $index"
            }
          )
        ),
        renderErrorSchemaMethods(NameRef(name.name), members.map(_._2))
      )
    )
  }

  private def caseName(unionName: NameRef, alt: Alt): NameRef =
    alt.member match {
      case UnionMember.ProductCase(product) =>
        unionName.down(product.name)
      case UnionMember.TypeCase(_) | UnionMember.UnitCase =>
        unionName.down(
          alt.name.dropWhile(_ == '_').capitalize + "Case"
        )
    }

  private def caseNameForMatch(unionName: NameRef, alt: Alt): NameRef =
    alt.member match {
      case UnionMember.ProductCase(product) =>
        unionName.down(product.name)
      case UnionMember.TypeCase(_) =>
        unionName.down(alt.name.dropWhile(_ == '_').capitalize + "Case")
      case UnionMember.UnitCase =>
        unionName.down(alt.name.dropWhile(_ == '_').capitalize + "Case.type")
    }

  private def caseNameType(unionName: NameRef, alt: Alt): Line =
    alt.member match {
      case UnionMember.ProductCase(product) =>
        line"${unionName.down(product.name)}"
      case UnionMember.TypeCase(tpe) => line"$tpe"
      case UnionMember.UnitCase =>
        line"${unionName.down(alt.name.dropWhile(_ == '_').capitalize + "Case.type")}"
    }

  private def caseNameWithAlt(unionName: NameRef, alt: Alt): Line =
    alt.member match {
      case UnionMember.ProductCase(product) =>
        line"${unionName.down(product.name)}.alt"
      case UnionMember.TypeCase(_) =>
        val n = unionName.down(alt.name.dropWhile(_ == '_').capitalize + "Case")
        line"$n.alt"
      case UnionMember.UnitCase =>
        val n =
          unionName.down(alt.name.dropWhile(_ == '_').capitalize + "CaseAlt")
        line"$n"
    }

  private def renderPrisms(
      unionName: NameRef,
      alts: NonEmptyList[Alt],
      hints: List[Hint]
  ): Lines = if (
    compilationUnit.rendererConfig.renderOptics || hints.contains(
      Hint.GenerateOptics
    )
  ) {
    val smithyPrism = NameRef("smithy4s.optics.Prism")
    val altLines = alts.map { alt =>
      alt.member match {
        case UnionMember.ProductCase(p) =>
          val (mat, tpe) = (p.nameDef, line"${p.name}")
          line"val ${alt.name}: $smithyPrism[$unionName, $tpe] = $smithyPrism.partial[$unionName, $tpe]{ case t: $mat => t }(identity)"
        case UnionMember.TypeCase(t) =>
          val (mat, tpe) = (caseName(unionName, alt), line"$t")
          line"val ${alt.name}: $smithyPrism[$unionName, $tpe] = $smithyPrism.partial[$unionName, $tpe]{ case $mat(t) => t }($mat.apply)"
        case UnionMember.UnitCase =>
          val (mat, tpe) =
            (caseName(unionName, alt), line"${caseName(unionName, alt)}")
          line"val ${alt.name}: $smithyPrism[$unionName, $tpe.type] = $smithyPrism.partial[$unionName, $tpe.type]{ case t: $mat.type => t }(identity)"
      }
    }

    obj(unionName.copy(name = "optics"))(altLines) ++
      newline
  } else Lines.empty

  private def renderPrismsEnum(
      enumName: NameRef,
      values: List[EnumValue],
      hints: List[Hint],
      isOpen: Boolean
  ): Lines = if (
    compilationUnit.rendererConfig.renderOptics || hints.contains(
      Hint.GenerateOptics
    )
  ) {
    val smithyPrism = NameRef("smithy4s.optics.Prism")
    val openLine =
      if (isOpen)
        List(
          line"val $$unknown: $smithyPrism[$enumName, $enumName.$$Unknown] = $smithyPrism.partial[$enumName, $enumName.$$Unknown]{ case u: $enumName.$$Unknown => u }(identity)"
        )
      else List.empty
    val valueLines = values.map { value =>
      val (mat, tpe) = (value.name, line"${value.name}")
      line"val ${value.name}: $smithyPrism[$enumName, $enumName.$tpe.type] = $smithyPrism.partial[$enumName, $enumName.$tpe.type]{ case $enumName.$mat => $enumName.$mat }(identity)"
    }

    obj(enumName.copy(name = "optics"))(valueLines ++ openLine) ++
      newline
  } else Lines.empty

  private def renderUnion(
      shapeId: ShapeId,
      name: NameRef,
      alts: NonEmptyList[Alt],
      mixins: List[Type],
      recursive: Boolean,
      hints: List[Hint],
      error: Boolean = false
  ): Lines = {
    def smartConstructor(alt: Alt): Lines = {
      val cn = caseName(name, alt).name
      val ident = NameDef(uncapitalise(alt.name))
      val prefix = line"def $ident"
      val constructor = alt.member match {
        case UnionMember.ProductCase(product) =>
          val args = renderArgs(product.fields)
          val values = product.fields.map(_.name).intercalate(", ")

          line"$prefix($args): ${product.nameRef} = ${product.nameRef}($values)"

        case UnionMember.UnitCase =>
          line"$prefix(): $name = ${caseName(name, alt)}"

        case UnionMember.TypeCase(tpe) =>
          line"$prefix($ident: $tpe): $name = $cn($ident)"
      }

      lines(
        documentationAnnotation(alt.hints),
        deprecationAnnotation(alt.hints),
        constructor
      )
    }
    val caseNames = alts.map(caseName(name, _))
    val caseNamesAndIsUnit =
      caseNames.zip(alts.map(_.member == UnionMember.UnitCase))
    val types = alts.map(_.member).collect { case UnionMember.TypeCase(tpe) =>
      tpe
    }

    val companionTpe = if (error) line"$ErrorSchema_.Companion[$name]" else line"$ShapeTag_.Companion[$name]"

    val mixinLines = mixins.map(m => line"$m")
    val mixinExtends = mixinLines.intercalate(line" with ")
    val mixinExtendsStatement =
      if (mixinExtends.segments.isEmpty) Line.empty
      else line"$mixinExtends with "
    val projectors: Lines = obj(NameRef("project"))(
      alts.map { alt =>
        val ident = NameDef(uncapitalise(alt.name))
        val maybeMap = alt.member match {
          case UnionMember.TypeCase(_) => line".map(_.$ident)"
          case _                       => Line.empty
        }
        line"def $ident: Option[${caseNameType(name, alt)}] = ${caseNameWithAlt(name, alt)}.project.lift(self)$maybeMap"
      }
    )
    val visitor: Lines = lines(
      block(line"trait Visitor[A]")(
        alts.map { alt =>
          val ident = NameDef(uncapitalise(alt.name))
          line"def $ident(value: ${caseNameType(name, alt)}): A"
        }
      ),
      newline,
      block(line"object Visitor")(
        block(line"trait Default[A] extends Visitor[A]")(
          line"def default: A",
          alts.map { alt =>
            val ident = NameDef(uncapitalise(alt.name))
            line"def $ident(value: ${caseNameType(name, alt)}): A = default"
          }
        )
      )
    )
    val accept: Lines =
      block(line"def accept[A](visitor: $name.Visitor[A]): A = this match")(
        alts.map { alt =>
          val ident = NameDef(uncapitalise(alt.name))
          val innerValue = alt.member match {
            case UnionMember.TypeCase(_) => line".$ident"
            case _                       => Line.empty
          }
          line"case value: ${caseNameForMatch(name, alt)} => visitor.$ident(value$innerValue)"
        }
      )
    lines(
      documentationAnnotation(hints),
      deprecationAnnotation(hints),
      block(
        line"sealed trait ${NameDef(name.name)} extends ${mixinExtendsStatement}scala.Product with scala.Serializable"
      ).withSameLineValue(line" self =>")(
        line"@inline final def widen: $name = this",
        line"def $$ordinal: Int",
        newline,
        projectors,
        newline,
        accept
      ),
      obj(name, companionTpe)(
        newline,
        alts.map(smartConstructor),
        newline,
        renderId(shapeId),
        newline,
        renderHintsVal(hints),
        newline,
        renderPrisms(name, alts, hints),
        alts.zipWithIndex.map {
          case (a @ Alt(_, realName, UnionMember.UnitCase, altHints), index) =>
            val cn = caseName(name, a)
            // format: off
            lines(
              documentationAnnotation(altHints),
              deprecationAnnotation(altHints),
              line"case object ${cn.nameDef} extends $name { final def $$ordinal: Int = $index }",
              line"""private val ${cn.nameDef}Alt = $Schema_.constant($cn)${renderConstraintValidation(altHints)}.oneOf[$name]("$realName").addHints(hints)""",
            )
            // format: on
          case (
                a @ Alt(altName, _, UnionMember.TypeCase(tpe), altHints),
                index
              ) =>
            val cn = caseName(name, a)
            lines(
              documentationAnnotation(altHints),
              deprecationAnnotation(altHints),
              line"final case class ${cn.nameDef}(${uncapitalise(altName)}: $tpe) extends $name { final def $$ordinal: Int = $index }"
            )
          case (
                Alt(_, realName, UnionMember.ProductCase(struct), altHints),
                index
              ) =>
            val additionalLines = lines(
              newline,
              line"""val alt = schema.oneOf[$name]("$realName")"""
            )
            // In case of union members that are inline structs (as opposed to structs being referenced and wrapped by a new class),
            // we want to put a deprecation note (if it exists on the alt) on the struct - there's nowhere else to put it.
            renderProduct(
              // putting alt hints first should result in higher priority of these.
              // might need deduplication (although the Hints type will take care of it, just in case)
              struct.copy(hints = altHints ++ struct.hints),
              adtParent = Some(name),
              additionalLines,
              classBody = Lines(line"def $$ordinal: Int = $index")
            )
        },
        newline,
        alts.collect {
          case a @ Alt(
                altName,
                realName,
                UnionMember.TypeCase(tpe),
                altHints
              ) =>
            val cn = caseName(name, a)
            block(line"object ${cn.nameDef}")(
              renderHintsVal(altHints),
              // format: off
              line"val schema: $Schema_[$cn] = $bijection_(${tpe.schemaRef}.addHints(hints)${renderConstraintValidation(altHints)}, $cn(_), _.${uncapitalise(altName)})",
              line"""val alt = schema.oneOf[$name]("$realName")""",
              // format: on
            )
        },
        newline,
        visitor,
        newline,
        locally {
          val union =
            if (recursive)
              line"implicit val schema: $Schema_[$name] = $recursive_($union_"
            else
              line"implicit val schema: $Schema_[$name] = $union_"
          union
            .args {
              caseNamesAndIsUnit.map {
                case (caseName, false) => caseName + ".alt"
                case (caseName, true)  => caseName + "Alt"
              }
            }
            .block {
              line"_.$$ordinal"
            }
            .appendToLast(
              if (error) "" else ".withId(id).addHints(hints)"
            )
            .appendToLast(if (recursive) ")" else "")
        },
        renderErrorSchemaMethods(name, types).when(error),
        renderTypeclasses(hints, name)
      )
    )
  }

  private def fieldToRenderLine(
      field: Field,
      noDefault: Boolean = false
  ): Line = {
    val tpeLine = Line.fieldType(field)
    import field._

    val defaultLine: Option[Line] = field.modifier match {
      // non-required fields with no default get a default of None
      case Field.Modifier(false, _, None) => Some(NameRef("scala.None").toLine)
      // nullable with a default of null
      // (the Some(_) check on the second parameter is necessary in order to correctly render in mode OPTION_ONLY)
      case Field.Modifier(_, true, Some(Field.Default(node, Some(_)))) if node == Node.nullNode =>
        Some(NameRef("smithy4s.Nullable.Null").toLine)
      // nullable with a default of a value
      case Field.Modifier(_, true, Some(Field.Default(_, Some(default)))) =>
        Some {
          NameRef("smithy4s.Nullable.Value").toLine + Literal("(") + renderDefault(default) + Literal(")")
        }
      case Field.Modifier(_, _, Some(Field.Default(_, Some(default)))) => Some(renderDefault(default))
      case _                                                           => None
    }

    val shouldRenderDefault = !noDefault && !field.hints.contains(Hint.NoDefault)

    defaultLine match {
      case Some(default) if shouldRenderDefault => line"$name: " + tpeLine + Literal(" = ") + default
      case _                                    => line"$name: " + tpeLine
    }
  }

  private def renderArgs(fields: List[Field]): Line = fields
    .map { f =>
      deprecationAnnotation(f.hints).appendIf(_.nonEmpty)(Line.space) +
        fieldToRenderLine(f)
    }
    .intercalate(Line.comma)

  private def renderEnum(
      shapeId: ShapeId,
      name: NameRef,
      tag: EnumTag,
      values: List[EnumValue],
      hints: List[Hint]
  ): Lines = {
    val isOpen = hints.contains(Hint.OpenEnum)
    val isIntEnum = tag match {
      case EnumTag.IntEnum | EnumTag.OpenIntEnum => true
      case _                                     => false
    }
    val enumSchemaMethod = (isOpen, isIntEnum) match {
      case (false, false) => stringEnumeration_
      case (true, false)  => openStringEnumeration_
      case (false, true)  => intEnumeration_
      case (true, true)   => openIntEnumeration_
    }
    lines(
      documentationAnnotation(hints),
      deprecationAnnotation(hints),
      block(
        line"sealed abstract class ${name.name}(_name: $string_, _stringValue: $string_, _intValue: $int_, _hints: $Hints_) extends $Enumeration_.Value"
      )(
        line"override type EnumType = $name",
        line"override val name: $string_ = _name",
        line"override val stringValue: $string_ = _stringValue",
        line"override val intValue: $int_ = _intValue",
        line"override val hints: $Hints_ = _hints",
        line"override def enumeration: $Enumeration_[EnumType] = $name",
        line"@inline final def widen: $name = this"
      ),
      obj(name, ext = line"$Enumeration_[$name]", w = line"${shapeTag(name)}")(
        renderId(shapeId),
        newline,
        renderHintsVal(hints),
        newline,
        renderPrismsEnum(name, values, hints, isOpen),
        values.map { case e @ EnumValue(value, intValue, _, _, hints) =>
          val valueName = NameRef(e.name)

          val baseLine =
            line"""case object $valueName extends $name("${e.realName}", "$value", $intValue, $Hints_.empty)"""

          lines(
            documentationAnnotation(hints),
            deprecationAnnotation(hints),
            if (e.hints.isEmpty) baseLine
            else
              block(baseLine)(
                line"override val hints: $Hints_ = $Hints_(${memberHints(e.hints)}).lazily"
              )
          )
        },
        if (isOpen) {
          val (paramName, paramType) =
            if (isIntEnum) ("int", "Int") else ("str", "String")
          val intValue = if (isIntEnum) paramName else "-1"
          val stringValue = if (isIntEnum) "\"$Unknown\"" else paramName
          lines(
            line"""final case class $$Unknown($paramName: $paramType) extends $name("$$Unknown", $stringValue, $intValue, Hints.empty)""",
            newline,
            line"val $$unknown: $paramType => $name = $$Unknown(_)"
          )
        } else Lines.empty,
        newline,
        line"val values: $list[$name] = $list".args(
          values.map(_.name)
        ),
        if (isOpen) {
          line"implicit val schema: $Schema_[$name] = $enumSchemaMethod(values, $$unknown).withId(id).addHints(hints)"
        } else {
          line"implicit val schema: $Schema_[$name] = $enumSchemaMethod(values).withId(id).addHints(hints)"
        },
        renderTypeclasses(hints, name)
      )
    )
  }

  private def renderNewtype(
      shapeId: ShapeId,
      name: NameRef,
      tpe: Type,
      recursive: Boolean,
      hints: List[Hint]
  ): Lines = {
    val definition =
      if (recursive) line"$recursive_("
      else Line.empty
    val trailingCalls =
      line".withId(id).addHints(hints)${renderConstraintValidation(hints)}"
    val closing = if (recursive) ")" else ""
    lines(
      documentationAnnotation(hints),
      deprecationAnnotation(hints),
      obj(name, line"$Newtype_[$tpe]")(
        renderId(shapeId),
        renderHintsVal(hints),
        line"val underlyingSchema: $Schema_[$tpe] = ${tpe.schemaRef}$trailingCalls",
        lines(
          line"implicit val schema: $Schema_[$name] = $definition$bijection_(underlyingSchema, asBijection)$closing"
        ),
        renderTypeclasses(hints, name)
      )
    )
  }

  private implicit class OperationExt(op: Operation) {
    def renderArgs =
      if (op.input == Type.unit) Line.empty
      else if (op.hints.contains(Hint.PackedInputs)) {
        line"input: ${op.input}"
      } else self.renderArgs(op.params)

    def renderParams: Line =
      if (op.input == Type.unit) Line.empty
      else if (op.hints.contains(Hint.PackedInputs)) {
        line"input"
      } else op.params.map(f => Line(f.name)).intercalate(Line.comma)

    def renderAccessedParams: Line =
      if (op.input == Type.unit) Line.empty
      else if (op.hints.contains(Hint.PackedInputs)) {
        line"input"
      } else op.params.map(f => line"input.${f.name}").intercalate(Line.comma)

    def renderAlgParams(serviceName: String) = {
      line"${op.input}, ${if (op.errors.isEmpty) line"Nothing"
      else NameRef(s"$serviceName.${op.name}Error")}, ${op.output}, ${op.streamedInput
        .map(_.tpe)
        .getOrElse(Type.PrimitiveType(Nothing))}, ${op.streamedOutput
        .map(_.tpe)
        .getOrElse(Type.PrimitiveType(Nothing))}"
    }
  }

  implicit class TypeRefExt(tpe: Type.Ref) {
    def renderFull: String = s"${tpe.namespace}.${tpe.name}"
  }

  implicit class TypeExt(tpe: Type) {
    val schemaPkg_ = "smithy4s.schema.Schema"
    def schemaRef: Line = tpe match {
      case Type.PrimitiveType(p) => NameRef(schemaRefP(p)).toLine
      case Type.Collection(collectionType, member, hints) =>
        val col = collectionType match {
          case CollectionType.List       => s"$schemaPkg_.list"
          case CollectionType.Set        => s"$schemaPkg_.set"
          case CollectionType.Vector     => s"$schemaPkg_.vector"
          case CollectionType.IndexedSeq => s"$schemaPkg_.indexedSeq"
        }
<<<<<<< HEAD
        val hintsLine =
          memberHints(hints).surroundIfNotEmpty(line".addMemberHints(", line")")
        line"${NameRef(col)}(${member.schemaRef}$hintsLine)"
      case Type.Map(key, keyHints, value, valueHints) =>
        val keyHintsLine =
          memberHints(keyHints).surroundIfNotEmpty(line".addMemberHints(", line")")
        val valueHintsLine =
          memberHints(valueHints).surroundIfNotEmpty(line".addMemberHints(", line")")
=======
        val hintsAndConstraints = hintsAndConstraintsLine(hints)
        line"${NameRef(col)}(${member.schemaRef}$hintsAndConstraints)"
      case Type.Map(key, keyHints, value, valueHints) =>
        val keyHintsLine = hintsAndConstraintsLine(keyHints)
        val valueHintsLine = hintsAndConstraintsLine(valueHints)
>>>>>>> 7cc1aa9a
        line"${NameRef(s"$schemaPkg_.map")}(${key.schemaRef}$keyHintsLine, ${value.schemaRef}$valueHintsLine)"
      case Type.Alias(
            ns,
            name,
            _,
            false
          ) =>
        NameRef(ns, s"$name.schema").toLine
      case Type.Alias(ns, name, _, _) =>
        NameRef(ns, s"$name.underlyingSchema").toLine
      case Type.Ref(ns, name) => NameRef(ns, s"$name.schema").toLine
      case e @ Type.ExternalType(
            _,
            _,
            _,
            maybeProviderImport,
            underlyingTpe,
            hint
          ) =>
        line"${underlyingTpe.schemaRef}.refined[${e: Type}](${renderNativeHint(hint)})${maybeProviderImport
          .map { providerImport => Import(providerImport).toLine }
          .getOrElse(Line.empty)}"
      case Nullable(underlying) => line"${underlying.schemaRef}.option"
    }

    private def schemaRefP(primitive: Primitive): String = primitive match {
      case Primitive.Unit       => s"${schemaPkg_}.unit"
      case Primitive.Blob       => s"${schemaPkg_}.bytes"
      case Primitive.Bool       => s"${schemaPkg_}.boolean"
      case Primitive.String     => s"${schemaPkg_}.string"
      case Primitive.Timestamp  => s"${schemaPkg_}.timestamp"
      case Primitive.Byte       => s"${schemaPkg_}.byte"
      case Primitive.Int        => s"${schemaPkg_}.int"
      case Primitive.Short      => s"${schemaPkg_}.short"
      case Primitive.Long       => s"${schemaPkg_}.long"
      case Primitive.Float      => s"${schemaPkg_}.float"
      case Primitive.Double     => s"${schemaPkg_}.double"
      case Primitive.BigDecimal => s"${schemaPkg_}.bigdecimal"
      case Primitive.BigInteger => s"${schemaPkg_}.bigint"
      case Primitive.Uuid       => s"${schemaPkg_}.uuid"
      case Primitive.Document   => s"${schemaPkg_}.document"
      case Primitive.Nothing    => "???"
    }

    def name: Option[String] = tpe match {
      case Type.Alias(_, name, _, _) => Some(name)
      case Type.Ref(_, name)         => Some(name)
      case _                         => None
    }
  }

  private def renderNativeHint(hint: Hint.Native): Line =
    recursion
      .cata(renderTypedNode)(hint.typedNode)
      .run(true)
      ._2

  private def renderDefault(hint: Fix[TypedNode]): Line =
    recursion
      .cata(renderTypedNode)(hint)
      .run(true)
      ._2

  private def renderHint(hint: Hint): Option[Line] = hint match {
    case h: Hint.Native => renderNativeHint(h).some
    case _              => None
  }

  def renderId(shapeId: ShapeId): Line = {
    val ns = shapeId.getNamespace()
    val name = shapeId.getName()
    line"""val id: $ShapeId_ = $ShapeId_("$ns", "$name")"""
  }

  def renderHintsVal(hints: List[Hint]): Lines = {
    val lhs = line"val hints: $Hints_"

    hints.flatMap(renderHint) match {
      case Nil => lines(line"$lhs = $Hints_.empty")
      case args =>
        line"$lhs = $Hints_".args(args).appendToLast(".lazily")
    }
  }

  def memberHints(hints: List[Hint]): Line = {
    val h = hints.map(renderHint).collect { case Some(v) => v }
    if (h.isEmpty) Line.empty else h.intercalate(Line.comma)
  }

  def renderConstraintValidation(hints: List[Hint]): Line = {
    val tags = hints.collect { case t: Hint.Constraint => t }
    if (tags.isEmpty) Line.empty
    else {
      tags
        .map { tag =>
          line".validated(${renderNativeHint(tag.native)})"
        }
        .intercalate(Line.empty)
    }
  }

  private def hintsAndConstraintsLine(hints: List[Hint]): Line = {
    val hintsLine =
      if (hints.isEmpty) Line.empty
      else line".addMemberHints(${memberHints(hints)})"
    val constraintsLine = renderConstraintValidation(hints)
    line"$hintsLine$constraintsLine"
  }

  private def shapeTag(name: NameRef): Line =
    line"$ShapeTag_.Companion[$name]"

  type TopLevel = Boolean
  type InCollection = Boolean

  type Contextual[A] = cats.data.Reader[TopLevel, A]
  type CString = Contextual[(InCollection, Line)]

  implicit class ContextualOps(val line: Line) {
    def write: CString = (false, line).pure[Contextual]
    def writeCollection: CString = (true, line).pure[Contextual]
  }

  implicit class CStringOps(val str: CString) {
    def runDefault = str.run(false)._2
  }

  private def renderTypedNode(tn: TypedNode[CString]): CString = tn match {
    case EnumerationTN(ref, _, _, name) =>
      line"${ref.show + "." + name + ".widen"}".write
    case StructureTN(ref, fields) =>
      val fieldStrings = fields.map {
        case (name, FieldTN.RequiredTN(value)) =>
          line"$name = ${value.runDefault}"
        case (name, FieldTN.OptionalSomeTN(value)) =>
          line"$name = $some(${value.runDefault})"
        case (name, FieldTN.OptionalNoneTN) => line"$name = $none"
      }
      line"${ref.show}(${fieldStrings.intercalate(Line.comma)})".write
    case NewTypeTN(ref, target) =>
      Reader(topLevel => {
        val (wroteCollection, text) = target.run(topLevel)
        if (wroteCollection && !topLevel)
          false -> text
        else
          false -> line"${ref.show}($text)"
      })

    case AltTN(ref, altName, AltValueTN.TypeAltTN(alt)) =>
      line"${ref.show}.${altName.capitalize}Case(${alt.runDefault}).widen".write

    case AltTN(_, _, AltValueTN.ProductAltTN(alt)) =>
      alt.runDefault.write

    case CollectionTN(collectionType, values) =>
      val col = collectionType.tpe
      line"$col(${values.map(_.runDefault).intercalate(Line.comma)})".writeCollection
    case MapTN(values) =>
      line"$map(${values
        .map { case (k, v) => k.runDefault + line" -> " + v.runDefault }
        .intercalate(Line.comma)})".writeCollection
    case PrimitiveTN(prim, value) =>
      renderPrimitive[prim.T](prim)(value).write
  }

  private def renderPrimitive[T](prim: Primitive.Aux[T]): T => Line =
    prim match {
      case Primitive.BigDecimal =>
        (bd: BigDecimal) => line"scala.math.BigDecimal($bd)"
      case Primitive.BigInteger => (bi: BigInt) => line"scala.math.BigInt($bi)"
      case Primitive.Unit       => _ => line"()"
      case Primitive.Double     => t => line"${t.toString}d"
      case Primitive.Float      => t => line"${t.toString}f"
      case Primitive.Long       => t => line"${t.toString}L"
      case Primitive.Int        => t => line"${t.toString}"
      case Primitive.Short      => t => line"${t.toString}"
      case Primitive.Bool       => t => line"${t.toString}"
      case Primitive.Uuid       => uuid => line"java.util.UUID.fromString($uuid)"
      case Primitive.String     => renderStringLiteral
      case Primitive.Byte       => b => line"${b.toString}"
      case Primitive.Blob =>
        ba =>
          val blob = NameRef("smithy4s", "Blob")
          if (ba.isEmpty) line"$blob.empty"
          else
            line"$blob(Array[Byte](${ba.mkString(", ")}))"
      case Primitive.Timestamp =>
        ts => line"${NameRef("smithy4s", "Timestamp")}(${ts.toEpochMilli}, 0)"
      case Primitive.Document => { (node: Node) =>
        node.accept(new NodeVisitor[Line] {
          def arrayNode(x: ArrayNode): Line = {
            val innerValues = x.getElements().asScala.map(_.accept(this))
            line"smithy4s.Document.array(${innerValues.toList.intercalate(Line.comma)})"
          }
          def booleanNode(x: BooleanNode): Line =
            line"smithy4s.Document.fromBoolean(${x.getValue})"
          def nullNode(x: NullNode): Line =
            line"smithy4s.Document.nullDoc"
          def numberNode(x: NumberNode): Line =
            line"smithy4s.Document.fromDouble(${x.getValue.doubleValue()}d)"
          def objectNode(x: ObjectNode): Line = {
            val members = x.getMembers.asScala.map { member =>
              val key = s""""${member._1.getValue()}""""
              val value = member._2.accept(this)
              line"$key -> $value"
            }
            line"smithy4s.Document.obj(${members.toList.intercalate(Line.comma)})"
          }
          def stringNode(x: StringNode): Line =
            line"""smithy4s.Document.fromString(${renderStringLiteral(
              x.getValue
            )})"""
        })
      }
      case _ => _ => line"null"
    }

  private def renderStringLiteral(raw: String): Line = {
    import scala.reflect.runtime.universe._
    val str = Literal(Constant(raw))
      .toString()
      // Replace sequences like "\\uD83D" (how Smithy specs refer to unicode characters)
      // with unicode character escapes like "\uD83D" that can be parsed in the regex implementations on all platforms.
      // See https://github.com/disneystreaming/smithy4s/pull/499
      .replace("\\\\u", "\\u")
    // If the string contains "$", the use of -Xlint:missing-interpolator when
    // compiling the generated code will result in warnings. To prevent that we
    // render any such strings as interpolated strings (even though that would
    // otherwise be unecessary) so that we can render "$" as "$$", which get
    // converted back to "$" during interpolation.
    val escaped = if (str.contains('$')) s"s${str.replace("$", "$$")}" else str

    line"$escaped"
  }
}<|MERGE_RESOLUTION|>--- conflicted
+++ resolved
@@ -1378,22 +1378,11 @@
           case CollectionType.Vector     => s"$schemaPkg_.vector"
           case CollectionType.IndexedSeq => s"$schemaPkg_.indexedSeq"
         }
-<<<<<<< HEAD
-        val hintsLine =
-          memberHints(hints).surroundIfNotEmpty(line".addMemberHints(", line")")
-        line"${NameRef(col)}(${member.schemaRef}$hintsLine)"
-      case Type.Map(key, keyHints, value, valueHints) =>
-        val keyHintsLine =
-          memberHints(keyHints).surroundIfNotEmpty(line".addMemberHints(", line")")
-        val valueHintsLine =
-          memberHints(valueHints).surroundIfNotEmpty(line".addMemberHints(", line")")
-=======
         val hintsAndConstraints = hintsAndConstraintsLine(hints)
         line"${NameRef(col)}(${member.schemaRef}$hintsAndConstraints)"
       case Type.Map(key, keyHints, value, valueHints) =>
         val keyHintsLine = hintsAndConstraintsLine(keyHints)
         val valueHintsLine = hintsAndConstraintsLine(valueHints)
->>>>>>> 7cc1aa9a
         line"${NameRef(s"$schemaPkg_.map")}(${key.schemaRef}$keyHintsLine, ${value.schemaRef}$valueHintsLine)"
       case Type.Alias(
             ns,
