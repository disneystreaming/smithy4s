--- conflicted
+++ resolved
@@ -912,34 +912,22 @@
             lines(
               documentationAnnotation(altHints),
               deprecationAnnotation(altHints),
-<<<<<<< HEAD
               line"case object $cn extends $name { final def _ordinal: Int = $index }",
-=======
-              line"case object $cn extends $name",
               smartConstructor(a),
->>>>>>> 7aeec217
+
               line"""private val ${cn}Alt = $Schema_.constant($cn)${renderConstraintValidation(altHints)}.oneOf[$name]("$realName").addHints(hints)""",
             )
-<<<<<<< HEAD
             // format: on
           case (
                 a @ Alt(altName, _, UnionMember.TypeCase(tpe), altHints),
                 index
               ) =>
-=======
-          // format: on
-          case a @ Alt(altName, _, UnionMember.TypeCase(tpe), altHints) =>
->>>>>>> 7aeec217
             val cn = caseName(a)
             lines(
               documentationAnnotation(altHints),
               deprecationAnnotation(altHints),
-<<<<<<< HEAD
-              line"final case class $cn(${uncapitalise(altName)}: $tpe) extends $name { final def _ordinal: Int = $index }"
-=======
-              line"final case class $cn(${uncapitalise(altName)}: $tpe) extends $name",
+              line"final case class $cn(${uncapitalise(altName)}: $tpe) extends $name { final def _ordinal: Int = $index }",
               smartConstructor(a)
->>>>>>> 7aeec217
             )
           case (
                 Alt(_, realName, UnionMember.ProductCase(struct), altHints),
