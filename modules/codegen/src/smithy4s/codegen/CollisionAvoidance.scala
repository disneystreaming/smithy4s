--- conflicted
+++ resolved
@@ -259,10 +259,7 @@
     "Stream",
     "LazyList",
     "StringBuilder",
-<<<<<<< HEAD
     "Range",
-=======
->>>>>>> 60f7e95f
     "Either",
     "Left",
     "Right",
@@ -270,11 +267,7 @@
     "Option",
     "Some",
     "None",
-<<<<<<< HEAD
-    "Nothing",
-=======
     "Nothing"
->>>>>>> 60f7e95f
   )
 
   private val reservedNames = reservedKeywords ++ reservedTypes
