/*
 *  Copyright 2021-2022 Disney Streaming
 *
 *  Licensed under the Tomorrow Open Source Technology License, Version 1.0 (the "License");
 *  you may not use this file except in compliance with the License.
 *  You may obtain a copy of the License at
 *
 *     https://disneystreaming.github.io/TOST-1.0.txt
 *
 *  Unless required by applicable law or agreed to in writing, software
 *  distributed under the License is distributed on an "AS IS" BASIS,
 *  WITHOUT WARRANTIES OR CONDITIONS OF ANY KIND, either express or implied.
 *  See the License for the specific language governing permissions and
 *  limitations under the License.
 */

package smithy4s.codegen

import cats.Functor
import cats.data.NonEmptyList
import cats.syntax.all._
import smithy4s.codegen.TypedNode.FieldTN.OptionalNoneTN
import smithy4s.codegen.TypedNode.FieldTN.OptionalSomeTN
import smithy4s.codegen.TypedNode.FieldTN.RequiredTN
import smithy4s.recursion._
import software.amazon.smithy.model.node.Node
import smithy4s.codegen.TypedNode.AltValueTN.ProductAltTN
import smithy4s.codegen.TypedNode.AltValueTN.TypeAltTN
import smithy4s.codegen.UnionMember._
import cats.kernel.Eq

case class CompilationUnit(namespace: String, declarations: List[Decl])

sealed trait Decl {
  def name: String
  def hints: List[Hint]
}

case class Service(
    name: String,
    originalName: String,
    ops: List[Operation],
    hints: List[Hint],
    version: String
) extends Decl

case class Operation(
    name: String,
    originalNamespace: String,
    params: List[Field],
    input: Type,
    errors: List[Type],
    output: Type,
    streamedInput: Option[StreamingField],
    streamedOutput: Option[StreamingField],
    hints: List[Hint] = Nil
)

case class Product(
    name: String,
    originalName: String,
    fields: List[Field],
    recursive: Boolean = false,
    hints: List[Hint] = Nil
) extends Decl

case class Union(
    name: String,
    originalName: String,
    alts: NonEmptyList[Alt],
    recursive: Boolean = false,
    hints: List[Hint] = Nil
) extends Decl

case class TypeAlias(
    name: String,
    originalName: String,
    tpe: Type,
    isUnwrapped: Boolean,
    hints: List[Hint] = Nil
) extends Decl

case class Enumeration(
    name: String,
    originalName: String,
    values: List[EnumValue],
    hints: List[Hint] = Nil
) extends Decl
case class EnumValue(
    value: String,
    ordinal: Int,
    name: Option[String],
    hints: List[Hint] = Nil
)

case class Field(
    name: String,
    realName: String,
    tpe: Type,
    required: Boolean,
    hints: List[Hint]
)

case class StreamingField(
    name: String,
    tpe: Type,
    hints: List[Hint]
)

object Field {

  def apply(
      name: String,
      tpe: Type,
      required: Boolean = true,
      hints: List[Hint] = Nil
  ): Field =
    Field(name, name, tpe, required, hints)

}

sealed trait UnionMember {
  def update(f: Product => Product)(g: Type => Type): UnionMember = this match {
    case TypeCase(tpe)        => TypeCase(g(tpe))
    case ProductCase(product) => ProductCase(f(product))
    case UnitCase             => UnitCase
  }
}
object UnionMember {
  case class ProductCase(product: Product) extends UnionMember
  case object UnitCase extends UnionMember
  case class TypeCase(tpe: Type) extends UnionMember
}

case class Alt(
    name: String,
    realName: String,
    member: UnionMember,
    hints: List[Hint]
)

object Alt {

  def apply(
      name: String,
      member: UnionMember,
      hints: List[Hint] = Nil
  ): Alt = Alt(name, name, member, hints)

}

sealed trait Type {
  def dealiased: Type = this match {
    case Type.Alias(_, _, tpe, _) => tpe.dealiased
    case other                    => other
  }

  def isResolved: Boolean = dealiased == this
}

sealed trait Primitive {
  type T
}
object Primitive {
  type Aux[TT] = Primitive { type T = TT }

  case object Unit extends Primitive { type T = Unit }
  case object ByteArray extends Primitive { type T = Array[Byte] }
  case object Bool extends Primitive { type T = Boolean }
  case object String extends Primitive { type T = String }
  case object Timestamp extends Primitive { type T = java.time.Instant }
  case object Uuid extends Primitive { type T = java.util.UUID }
  case object Byte extends Primitive { type T = Byte }
  case object Int extends Primitive { type T = Int }
  case object Short extends Primitive { type T = Short }
  case object Long extends Primitive { type T = Long }
  case object Float extends Primitive { type T = Float }
  case object Double extends Primitive { type T = Double }
  case object BigDecimal extends Primitive { type T = scala.math.BigDecimal }
  case object BigInteger extends Primitive { type T = scala.math.BigInt }
  case object Document extends Primitive { type T = Node }
  case object Nothing extends Primitive { type T = Nothing }
}

object Type {
  val unit = PrimitiveType(Primitive.Unit)

  case class Collection(collectionType: CollectionType, member: Type)
      extends Type
  case class Map(key: Type, value: Type) extends Type
  case class Ref(namespace: String, name: String) extends Type {
    def show = namespace + "." + name
  }
  case class Alias(
      namespace: String,
      name: String,
      tpe: Type,
      isUnwrapped: Boolean
  ) extends Type
  case class PrimitiveType(prim: Primitive) extends Type
  case class ExternalType(
      name: String,
      fullyQualifiedName: String,
      providerImport: Option[String],
      underlyingTpe: Type,
      refinementHint: Hint.Native
  ) extends Type
}

sealed abstract class CollectionType(val tpe: String)
object CollectionType {
  case object List extends CollectionType("List")
  case object Set extends CollectionType("Set")
  case object Vector extends CollectionType("Vector")
  case object IndexedSeq extends CollectionType("IndexedSeq")
}

sealed trait Hint

object Hint {
  case object Trait extends Hint
  case object Error extends Hint
  case object PackedInputs extends Hint
<<<<<<< HEAD
  case class Constraint(tr: Type.Ref, native: Native) extends Hint
=======
  case object ErrorMessage extends Hint
  case class Constraint(tr: Type.Ref) extends Hint
>>>>>>> ab2a28dd
  case class Protocol(traits: List[Type.Ref]) extends Hint
  // traits that get rendered generically
  case class Native(typedNode: Fix[TypedNode]) extends Hint

  sealed trait SpecializedList extends Hint
  object SpecializedList {
    case object Vector extends SpecializedList
    case object IndexedSeq extends SpecializedList
  }
  case object UniqueItems extends Hint

  implicit val eq: Eq[Hint] = Eq.fromUniversalEquals
}

sealed trait Segment extends scala.Product with Serializable
object Segment {
  case class Label(value: String) extends Segment
  case class GreedyLabel(value: String) extends Segment
  case class Static(value: String) extends Segment
}

sealed trait NodeF[+A]

object NodeF {

  case class ArrayF[A](tpe: Type, values: List[A]) extends NodeF[A]
  case class ObjectF[A](tpe: Type, values: Vector[(String, A)]) extends NodeF[A]
  case class BooleanF(tpe: Type, bool: Boolean) extends NodeF[Nothing]
  case object NullF extends NodeF[Nothing]
  case class NumberF(tpe: Type, number: Number) extends NodeF[Nothing]
  case class StringF(tpe: Type, string: String) extends NodeF[Nothing]

}

sealed trait TypedNode[+A]
object TypedNode {
  sealed trait FieldTN[+A] {
    def map[B](f: A => B): FieldTN[B] = this match {
      case RequiredTN(value)     => RequiredTN(f(value))
      case OptionalSomeTN(value) => OptionalSomeTN(f(value))
      case OptionalNoneTN        => OptionalNoneTN
    }
  }
  object FieldTN {
    case class RequiredTN[A](value: A) extends FieldTN[A]
    case class OptionalSomeTN[A](value: A) extends FieldTN[A]
    case object OptionalNoneTN extends FieldTN[Nothing]
  }
  sealed trait AltValueTN[+A] {
    def map[B](f: A => B): AltValueTN[B] = this match {
      case ProductAltTN(value) => ProductAltTN(f(value))
      case TypeAltTN(value)    => TypeAltTN(f(value))
    }
  }
  object AltValueTN {
    case class ProductAltTN[A](value: A) extends AltValueTN[A]
    case class TypeAltTN[A](value: A) extends AltValueTN[A]
  }

  implicit val typedNodeFunctor: Functor[TypedNode] = new Functor[TypedNode] {
    def map[A, B](fa: TypedNode[A])(f: A => B): TypedNode[B] = fa match {
      case EnumerationTN(ref, value, ordinal, name) =>
        EnumerationTN(ref, value, ordinal, name)
      case StructureTN(ref, fields) =>
        StructureTN(ref, fields.map(_.map(_.map(f))))
      case NewTypeTN(ref, target) =>
        NewTypeTN(ref, f(target))
      case AltTN(ref, altName, alt) =>
        AltTN(ref, altName, alt.map(f))
      case MapTN(values) =>
        MapTN(values.map(_.leftMap(f).map(f)))
      case CollectionTN(collectionType, values) =>
        CollectionTN(collectionType, values.map(f))
      case PrimitiveTN(prim, value) =>
        PrimitiveTN(prim, value)
    }
  }

  case class EnumerationTN(
      ref: Type.Ref,
      value: String,
      ordinal: Int,
      name: Option[String]
  ) extends TypedNode[Nothing]
  case class StructureTN[A](
      ref: Type.Ref,
      fields: List[(String, FieldTN[A])]
  ) extends TypedNode[A]
  case class NewTypeTN[A](ref: Type.Ref, target: A) extends TypedNode[A]
  case class AltTN[A](ref: Type.Ref, altName: String, alt: AltValueTN[A])
      extends TypedNode[A]
  case class MapTN[A](values: List[(A, A)]) extends TypedNode[A]
  case class CollectionTN[A](collectionType: CollectionType, values: List[A])
      extends TypedNode[A]
  case class PrimitiveTN[T](prim: Primitive.Aux[T], value: T)
      extends TypedNode[Nothing]

}<|MERGE_RESOLUTION|>--- conflicted
+++ resolved
@@ -221,12 +221,8 @@
   case object Trait extends Hint
   case object Error extends Hint
   case object PackedInputs extends Hint
-<<<<<<< HEAD
+  case object ErrorMessage extends Hint
   case class Constraint(tr: Type.Ref, native: Native) extends Hint
-=======
-  case object ErrorMessage extends Hint
-  case class Constraint(tr: Type.Ref) extends Hint
->>>>>>> ab2a28dd
   case class Protocol(traits: List[Type.Ref]) extends Hint
   // traits that get rendered generically
   case class Native(typedNode: Fix[TypedNode]) extends Hint
