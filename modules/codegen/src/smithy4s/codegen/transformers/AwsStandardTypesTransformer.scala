--- conflicted
+++ resolved
@@ -139,13 +139,9 @@
     ): MemberShape.Builder =
       if (condition)(mutation(builder)) else builder
 
-<<<<<<< HEAD
     def copyDefaultTrait(
         shape: Shape
     ): MemberShape.Builder = {
-=======
-    def copyDefaultTrait(shape: Shape): MemberShape.Builder = {
->>>>>>> 51af4e19
       val defaultTraitOpt = toOption(shape.getTrait(classOf[DefaultTrait]))
       defaultTraitOpt.fold(builder)(builder.addTrait(_))
     }
