/*
 *  Copyright 2021 Disney Streaming
 *
 *  Licensed under the Tomorrow Open Source Technology License, Version 1.0 (the "License");
 *  you may not use this file except in compliance with the License.
 *  You may obtain a copy of the License at
 *
 *     https://disneystreaming.github.io/TOST-1.0.txt
 *
 *  Unless required by applicable law or agreed to in writing, software
 *  distributed under the License is distributed on an "AS IS" BASIS,
 *  WITHOUT WARRANTIES OR CONDITIONS OF ANY KIND, either express or implied.
 *  See the License for the specific language governing permissions and
 *  limitations under the License.
 */

package smithy4s.codegen

import cats.data.NonEmptyList
import cats.data.Reader
import cats.syntax.all._
import smithy4s.codegen.TypedNode._
import software.amazon.smithy.model.node.Node
import software.amazon.smithy.model.node._

import scala.jdk.CollectionConverters._

object Renderer {

  case class Result(namespace: String, name: String, content: String)

  def apply(unit: CompilationUnit): List[Result] = {
    val r = new Renderer(unit)

    val pack = Result(
      unit.namespace,
      "package",
      r.renderPackageContents.lines.mkString(
        System.lineSeparator()
      )
    )

    val classes = unit.declarations.map { decl =>
      val renderResult = r.renderDecl(decl)
      val p = s"package ${unit.namespace}"

      val allImports =
        renderResult.imports.filter(
          _.replaceAll(unit.namespace, "")
            .split('.')
            .count(_.nonEmpty) > 1
        )

      val allLines = List(p, "") ++
        allImports.toList.sorted.map("import " + _) ++
        List("") ++
        renderResult.lines

      val content = allLines.mkString(System.lineSeparator())

      Result(unit.namespace, decl.name, content)
    }

    val packageApplicableDecls = unit.declarations.filter {
      case _: TypeAlias | _: Service => true
      case _                         => false
    }

    if (packageApplicableDecls.isEmpty) classes
    else pack :: classes
  }

}

private[codegen] class Renderer(compilationUnit: CompilationUnit) { self =>

  val names = new CollisionAvoidance.Names(compilationUnit)
  import compilationUnit.namespace
  import names._

  def renderDecl(decl: Decl): RenderResult = decl match {
    case Service(name, originalName, ops, hints, version) =>
      renderService(name, originalName, ops, hints, version)
    case Product(name, originalName, fields, recursive, hints) =>
      renderProduct(name, originalName, fields, recursive, hints)
    case Union(name, originalName, alts, recursive, hints) =>
      renderUnion(name, originalName, alts, recursive, hints)
    case TypeAlias(name, originalName, tpe, hints) =>
      renderTypeAlias(name, originalName, tpe, hints)
    case Enumeration(name, originalName, values, hints) =>
      renderEnum(name, originalName, values, hints)
    case _ => RenderResult.empty
  }

  def renderPackageContents: RenderResult = {
    val typeAliases = compilationUnit.declarations.collect {
      case TypeAlias(name, _, _, _) =>
        s"type $name = ${compilationUnit.namespace}.${name}.Type"
    }

    val blk =
      block(
        s"package object ${compilationUnit.namespace.split('.').last}"
      )(
        compilationUnit.declarations.map(renderDeclPackageContents),
        newline,
        typeAliases,
        newline
      )
    val parts = compilationUnit.namespace.split('.').filter(_.nonEmpty)
    if (parts.size > 1) {
      lines(
        s"package ${parts.dropRight(1).mkString(".")}",
        newline,
        blk
      )
    } else blk
  }

  private def renderDeclPackageContents(decl: Decl): RenderResult = decl match {
    case s: Service =>
      val name = s.name
      lines(
        s"type $name[F[_]] = smithy4s.Monadic[${name}Gen, F]",
        block(
          s"object $name extends smithy4s.Service.Provider[${name}Gen, ${name}Operation]"
        )(
          s"def apply[F[_]](implicit F: $name[F]): F.type = F",
          s"def service : smithy4s.Service[${name}Gen, ${name}Operation] = ${name}Gen",
          s"val id: $ShapeId_ = service.id"
        )
      )
    case _ => empty
  }

  private def renderService(
      name: String,
      originalName: String,
      ops: List[Operation],
      hints: List[Hint],
      version: String
  ): RenderResult = {

    val genName = name + "Gen"
    val opTraitName = name + "Operation"

    lines(
      block(s"trait $genName[F[_, _, _, _, _]]")(
        "self =>",
        newline,
        ops.map { op =>
          line(
            s"def ${op.methodName}(${op.renderArgs}) : F[${op.renderAlgParams}]"
          ).addImports(
            if (op.errors.isEmpty) Set() else Set(s"$genName.${op.name}Error")
          )
        },
        newline,
        s"def transform[G[_, _, _, _, _]](transformation : $Transformation_[F, G]) : $genName[G] = new Transformed(transformation)",
        block(
          s"class Transformed[G[_, _, _, _, _]](transformation : $Transformation_[F, G]) extends $genName[G]"
        ) {
          ops.map { op =>
            val opName = op.methodName
            s"def $opName(${op.renderArgs}) = transformation[${op.renderAlgParams}](self.$opName(${op.renderParams}))"
          }
        }
      ),
      newline,
      obj(
        genName,
        ext = s"$Service_[$genName, $opTraitName]"
      )(
        newline,
        line(
          s"def apply[F[_]](implicit F: smithy4s.Monadic[$genName, F]): F.type = F"
        ),
        newline,
        renderId(originalName),
        newline,
        renderHintsVal(hints),
        newline,
        line(s"val endpoints = List").args(ops.map(_.name)),
        newline,
        line(s"""val version: String = "$version""""),
        newline,
        if (ops.isEmpty) {
          line(
            s"""def endpoint[I, E, O, SI, SO](op : $opTraitName[I, E, O, SI, SO]) = sys.error("impossible")"""
          )
        } else {
          block(
            s"def endpoint[I, E, O, SI, SO](op : $opTraitName[I, E, O, SI, SO]) = op match"
          ) {
            ops.map {
              case op if op.input != Type.unit =>
                s"case ${op.name}(input) => (input, ${op.name})"
              case op =>
                s"case ${op.name}() => ((), ${op.name})"
            }
          }
        },
        newline,
        block(s"object reified extends $genName[$opTraitName]") {
          ops.map {
            case op if op.input == Type.unit =>
              s"def ${op.methodName}(${op.renderArgs}) = ${op.name}()"
            case op if op.hints.contains(Hint.PackedInputs) =>
              s"def ${op.methodName}(${op.renderArgs}) = ${op.name}(input)"
            case op =>
              s"def ${op.methodName}(${op.renderArgs}) = ${op.name}(${op.input.render}(${op.renderParams}))"
          }
        },
        newline,
        s"def transform[P[_, _, _, _, _]](transformation: smithy4s.Transformation[$opTraitName, P]): $genName[P] = reified.transform(transformation)",
        newline,
        line(
          s"def transform[P[_, _, _, _, _], P1[_, _, _, _, _]](alg: $genName[P], transformation: smithy4s.Transformation[P, P1]): $genName[P1] = alg.transform(transformation)"
        ),
        newline,
        block(
          s"def asTransformation[P[_, _, _, _, _]](impl : $genName[P]): smithy4s.Transformation[$opTraitName, P] = new smithy4s.Transformation[$opTraitName, P]"
        ) {
          if (ops.isEmpty) {
            line(
              s"""def apply[I, E, O, SI, SO](op : $opTraitName[I, E, O, SI, SO]) : P[I, E, O, SI, SO] = sys.error("impossible")"""
            )
          } else {
            block(
              s"def apply[I, E, O, SI, SO](op : $opTraitName[I, E, O, SI, SO]) : P[I, E, O, SI, SO] = op match "
            ) {
              ops.map {
                case op if op.input == Type.unit =>
                  s"case ${op.name}() => impl.${op.methodName}(${op.renderParams})"
                case op if op.hints.contains(Hint.PackedInputs) =>
                  s"case ${op.name}(input) => impl.${op.methodName}(${op.renderParams})"
                case op =>
                  s"case ${op.name}(${op.input.render}(${op.renderParams})) => impl.${op.methodName}(${op.renderParams})"

              }
            }
          }
        },
        ops.map(renderOperation(name, _))
      ),
      newline,
      line(
        s"sealed trait $opTraitName[Input, Err, Output, StreamedInput, StreamedOutput]"
      ),
      newline
    )
  }

  private def renderOperation(
      serviceName: String,
      op: Operation
  ): RenderResult = {
    val params = if (op.input != Type.unit) {
      s"input: ${op.input.render}"
    } else ""
    val opName = op.name
    val traitName = s"${serviceName}Operation"
    val input =
      if (op.input == Type.unit) "" else "input"
    val errorName = if (op.errors.isEmpty) "Nothing" else s"${op.name}Error"

    val errorable = if (op.errors.nonEmpty) {
      s" with $Errorable_[$errorName]"
    } else ""

    val errorUnion: Option[Union] = for {
      errorNel <- NonEmptyList.fromList(op.errors)
      alts <- errorNel.traverse { t =>
        t.name.map(n => Alt(n, t))
      }
      name = opName + "Error"
    } yield Union(name, name, alts)

    val renderedErrorUnion = errorUnion.foldMap {
      case Union(name, originalName, alts, recursive, hints) =>
        renderUnion(name, originalName, alts, recursive, hints, error = true)
    }

    val additionalImports =
      if (op.input == Type.unit || op.output == Type.unit) syntaxImport
      else Set.empty[String]

    lines(
      s"case class $opName($params) extends $traitName[${op.renderAlgParams}]",
      obj(
        opName,
        ext = s"$Endpoint_[${traitName}, ${op.renderAlgParams}]$errorable"
      )(
        renderId(op.name, op.originalNamespace),
        s"val input: $Schema_[${op.input.render}] = ${op.input.schemaRef}.addHints(smithy4s.internals.InputOutput.Input)",
        s"val output: $Schema_[${op.output.render}] = ${op.output.schemaRef}.addHints(smithy4s.internals.InputOutput.Output)",
        renderStreamingSchemaVal("streamedInput", op.streamedInput),
        renderStreamingSchemaVal("streamedOutput", op.streamedOutput),
        renderHintsVal(op.hints),
        s"def wrap(input: ${op.input.render}) = ${opName}($input)",
        renderErrorable(op)
      ),
      renderedErrorUnion
    ).addImports(op.imports).addImports(additionalImports)
  }

  private def renderStreamingSchemaVal(
      valName: String,
      sField: Option[StreamingField]
  ) = sField match {
    case Some(StreamingField(name, tpe, hints)) =>
      val mh = if (hints.isEmpty) "" else s".addHints(${memberHints(hints)})"
      line(
        s"""val $valName : $StreamingSchema_[${tpe.render}] = $StreamingSchema_("$name", ${tpe.schemaRef}$mh)"""
      )
    case None =>
      line(
        s"""val $valName : $StreamingSchema_[Nothing] = $StreamingSchema_.nothing"""
      )
  }

  private def renderProtocol(name: String, hints: List[Hint]): RenderResult = {
    hints.collectFirst({ case p: Hint.Protocol => p }).foldMap { protocol =>
      val protocolTraits = protocol.traits
        .map(t => s"${t.namespace}.${t.name.capitalize}")
        .mkString(", ")
      lines(
        newline,
        block(
          s"implicit val protocol: smithy4s.Protocol[$name] = new smithy4s.Protocol[$name]"
        ) {
          s"def schemas: smithy4s.SchemaIndex = smithy4s.SchemaIndex($protocolTraits)"
        }
      )
    }
  }

  private def renderProduct(
      name: String,
      originalName: String,
      fields: List[Field],
      recursive: Boolean,
      hints: List[Hint]
  ): RenderResult = {
    val decl = s"case class $name(${renderArgs(fields)})"
    val imports = fields.foldMap(_.tpe.imports) ++ syntaxImport
    lines(
      if (hints.contains(Hint.Error)) {
        block(s"$decl extends Throwable") {
          fields
            .find(_.name == "message")
            .map(field => (field.tpe, field.required))
            .filter { case (tpe, _) =>
              tpe.dealiased == Type.PrimitiveType(Primitive.String)
            } match {
            case Some((tpe, true)) if (tpe.dealiased == tpe) =>
              line("override def getMessage() : String = message")
            case Some((tpe, false)) if (tpe.dealiased == tpe) =>
              line("override def getMessage() : String = message.orNull")
            case Some((_, true)) =>
              line("override def getMessage() : String = message.value")
            case Some((_, false)) =>
              line(
                "override def getMessage() : String = message.map(_.value).orNull"
              )
            case None => empty
          }
        }
      } else line(decl),
      obj(name, ext = shapeTag(name))(
        renderId(originalName),
        newline,
        renderHintsVal(hints),
        renderProtocol(name, hints),
        newline,
        if (fields.nonEmpty) {
          val renderedFields =
            fields.map {
              case Field(fieldName, realName, tpe, required, hints) =>
                val req = if (required) "required" else "optional"
                if (hints.isEmpty) {
                  s"""${tpe.schemaRef}.$req[$name]("$realName", _.$fieldName)"""
                } else {
                  val mh = memberHints(hints)
                  // format: off
                  s"""${tpe.schemaRef}.$req[$name]("$realName", _.$fieldName).addHints($mh)${renderFieldConstraintValidation(hints, tpe)}"""
                  // format: on
                }
            }
          if (fields.size <= 22) {
            val definition = if (recursive) "recursive(struct" else "struct"
            line(s"implicit val schema: $Schema_[$name] = $definition")
              .args(renderedFields)
              .block(s"$name.apply")
              .appendToLast(".withId(id).addHints(hints)")
              .appendToLast(if (recursive) ")" else "")
          } else {
            val definition =
              if (recursive) "recursive(struct.genericArity"
              else "struct.genericArity"
            line(s"implicit val schema: $Schema_[$name] = $definition")
              .args(renderedFields)
              .block(
                line(s"arr => new $name").args(
                  fields.zipWithIndex.map {
                    case (Field(_, _, tpe, required, _), idx) =>
                      val scalaTpe =
                        if (required) tpe.render
                        else s"Option[${tpe.render}]"
                      line(s"arr($idx).asInstanceOf[$scalaTpe]")
                  }
                )
              )
              .appendToLast(".withId(id).addHints(hints)")
              .appendToLast(if (recursive) ")" else "")
          }
        } else {
          line(
            s"implicit val schema: $Schema_[$name] = constant($name()).withId(id).addHints(hints)"
          )
        }
      )
    ).addImports(imports)
  }

  private def renderErrorable(op: Operation): RenderResult = {
    val errorName = op.name + "Error"

    if (op.errors.isEmpty) RenderResult.empty
    else
      lines(
        s"override val errorable: Option[$Errorable_[$errorName]] = Some(this)",
        s"val error: $unionSchema_[$errorName] = $errorName.schema",
        block(
          s"def liftError(throwable: Throwable) : Option[$errorName] = throwable match"
        ) {
          op.errors.collect { case Type.Ref(_, name) =>
            s"case e: ${name} => Some($errorName.${name}Case(e))"
          } ++ List("case _ => None")
        },
        block(
          s"def unliftError(e: $errorName) : Throwable = e match"
        ) {
          op.errors.collect { case Type.Ref(_, name) =>
            line(s"case $errorName.${name}Case(e) => e")
          }
        }
      )
  }

  private def renderUnion(
      name: String,
      originalName: String,
      alts: NonEmptyList[Alt],
      recursive: Boolean,
      hints: List[Hint],
      error: Boolean = false
  ): RenderResult = {
    def caseName(altName: String) =
      altName.dropWhile(_ == '_').capitalize + "Case"
    val caseNames = alts.map(_.name).map(caseName)
    val imports = alts.foldMap(_.tpe.imports) ++ syntaxImport

    lines(
      s"sealed trait $name extends scala.Product with scala.Serializable",
      obj(name, ext = shapeTag(name))(
        renderId(originalName),
        newline,
        renderHintsVal(hints),
        newline,
        alts.map { case Alt(altName, _, tpe, _) =>
          val cn = caseName(altName)
          s"case class $cn(${uncapitalise(altName)}: ${tpe.render}) extends $name"
        },
        newline,
        alts.map { case Alt(altName, realName, tpe, altHints) =>
          val cn = caseName(altName)
          block(s"object $cn")(
            renderHintsVal(altHints),
            // format: off
            s"val schema: $Schema_[$cn] = bijection(${tpe.schemaRef}.addHints(hints)${renderConstraintValidation(altHints)}, $cn(_), _.${uncapitalise(altName)})",
            s"""val alt = schema.oneOf[$name]("$realName")"""
            // format: on
          )
        },
        newline, {
          val union =
            if (error)
              s"implicit val schema: $unionSchema_[$name] = union"
            else if (recursive)
              s"implicit val schema: $Schema_[$name] = recursive(union"
            else
              s"implicit val schema: $Schema_[$name] = union"
          line(union)
            .args {
              caseNames.map(_ + ".alt")
            }
            .block {
              caseNames.map { caseName =>
                s"case c : $caseName => $caseName.alt(c)"
              }
            }
            .appendToLast(
              if (error) "" else ".withId(id).addHints(hints)"
            )
            .appendToLast(if (recursive) ")" else "")
        }
      )
    ).addImports(imports)
  }

  private def renderArgs(fields: List[Field]): String = fields
    .map {
      case Field(name, _, tpe, true, _) => name + ": " + tpe.render
      case Field(name, _, tpe, false, _) =>
        name + ": Option[" + tpe.render + "] = None"
    }
    .mkString(", ")

  private def renderEnum(
      name: String,
      originalName: String,
      values: List[EnumValue],
      hints: List[Hint]
  ): RenderResult = lines(
    block(
      s"sealed abstract class $name(_value: String, _ordinal: Int) extends $Enumeration_.Value"
    )(
      "override val value : String = _value",
      "override val ordinal: Int = _ordinal",
      s"override val hints: $Hints_ = $Hints_.empty"
    ),
    obj(name, ext = s"$Enumeration_[$name]", w = shapeTag(name))(
      renderId(originalName),
      newline,
      renderHintsVal(hints),
      newline,
      values.map { case e @ EnumValue(value, ordinal, _, _) =>
        line(
          s"""case object ${e.className} extends $name("$value", $ordinal)"""
        )
      },
      newline,
      line(s"val values: List[$name] = List").args(
        values.toList.map(_.className)
      ),
      lines(
        s"implicit val schema: $Schema_[$name] = enumeration(values).withId(id).addHints(hints)"
      )
    )
  ).addImports(syntaxImport)

  private def renderTypeAlias(
      name: String,
      originalName: String,
      tpe: Type,
      hints: List[Hint]
  ): RenderResult = {
    val imports = tpe.imports ++ Set("smithy4s.Newtype") ++ syntaxImport

    val trailingCalls =
      s".withId(id).addHints(hints)${renderConstraintValidation(hints)}"

    lines(
      obj(name, extensions = List(s"Newtype[${tpe.render}]"))(
        renderId(originalName),
        renderHintsVal(hints),
        s"val underlyingSchema : $Schema_[${tpe.render}] = ${tpe.schemaRef}$trailingCalls",
        lines(
          s"implicit val schema : $Schema_[$name] = bijection(underlyingSchema, $name(_), (_ : $name).value)"
        )
      )
    ).addImports(imports)
  }

  private implicit class OperationExt(op: Operation) {
    def renderArgs =
      if (op.input == Type.unit) ""
      else if (op.hints.contains(Hint.PackedInputs)) {
        "input: " + renderInput
      } else self.renderArgs(op.params)

    def renderParams =
      if (op.input == Type.unit) ""
      else if (op.hints.contains(Hint.PackedInputs)) {
        "input"
      } else op.params.map(_.name).mkString(", ")

    def methodName = uncapitalise(op.name)

<<<<<<< HEAD
    val params =
      if (op.hints.contains(Hint.PackedInputs)) op.params.map(_.tpe) else Nil
=======
    val paramImports =
      if (op.hints.contains(Hint.PackedInputs)) Nil else op.params.map(_.tpe)
>>>>>>> 68eb872f

    def imports =
      (op.input :: op.output :: paramImports ++ op.errors)
        .foldMap(_.imports)

    def renderInput = op.input.render
    def renderOutput = op.output.render
    def renderError = if (op.errors.isEmpty) "Nothing" else op.name + "Error"

    def renderStreamedInput =
      op.streamedInput.map(_.tpe.render).getOrElse("Nothing")
    def renderStreamedOutput =
      op.streamedOutput.map(_.tpe.render).getOrElse("Nothing")

    def renderAlgParams =
      s"$renderInput, $renderError, $renderOutput, $renderStreamedInput, $renderStreamedOutput"
  }

  implicit class TypeRefExt(tpe: Type.Ref) {
    def renderFull: String = s"${tpe.namespace}.${tpe.name}"
  }

  implicit class TypeExt(tpe: Type) {

    def render: String = importsAndRender._2
    def imports: Set[String] = importsAndRender._1

    /**
      * Returns both the rendered string of the type,
      * and the necessary imports.
      */
    def importsAndRender: (Set[String], String) = tpe match {
      case Type.PrimitiveType(p) => importAndRenderP(p)
      case Type.List(member) =>
        val (imports, m) = member.importsAndRender
        imports -> s"List[$m]"
      case Type.Set(member) =>
        val (imports, m) = member.importsAndRender
        imports -> s"Set[$m]"
      case Type.Map(key, value) =>
        val (kimports, k) = key.importsAndRender
        val (vimports, v) = value.importsAndRender
        (kimports ++ vimports) -> s"Map[$k, $v]"
      case Type.Alias(ns, name, Type.PrimitiveType(_)) =>
        Set(s"$ns.$name") -> name
      case Type.Alias(ns, name, aliased) =>
        val (imports, t) = aliased.importsAndRender
        imports + s"$ns.$name" -> t
      case Type.Ref(ns, name) =>
        val imports =
          if (ns != namespace) Set(s"$ns.$name") else Set.empty[String]
        imports -> name
    }

    private def importAndRenderP(p: Primitive): (Set[String], String) =
      p match {
        case Primitive.Unit       => Set.empty -> "Unit"
        case Primitive.ByteArray  => Set("smithy4s.ByteArray") -> "ByteArray"
        case Primitive.Bool       => Set.empty -> "Boolean"
        case Primitive.String     => Set.empty -> "String"
        case Primitive.Timestamp  => Set.empty -> "smithy4s.Timestamp"
        case Primitive.Byte       => Set.empty -> "Byte"
        case Primitive.Int        => Set.empty -> "Int"
        case Primitive.Short      => Set.empty -> "Short"
        case Primitive.Long       => Set.empty -> "Long"
        case Primitive.Float      => Set.empty -> "Float"
        case Primitive.Double     => Set.empty -> "Double"
        case Primitive.BigDecimal => Set.empty -> "BigDecimal"
        case Primitive.BigInteger => Set.empty -> "BigInt"
        case Primitive.Uuid       => Set("java.util.UUID") -> "UUID"
        case Primitive.Document   => Set.empty -> "smithy4s.Document"
      }

    def schemaRef: String = tpe match {
      case Type.PrimitiveType(p) => schemaRefP(p)
      case Type.List(member)     => s"list(${member.schemaRef})"
      case Type.Set(member)      => s"set(${member.schemaRef})"
      case Type.Map(key, value)  => s"map(${key.schemaRef}, ${value.schemaRef})"
      case Type.Alias(_, name, Type.PrimitiveType(_)) =>
        s"$name.schema"
      case Type.Alias(_, name, _) =>
        s"$name.underlyingSchema"
      case Type.Ref(_, name) => s"$name.schema"
    }

    private def schemaRefP(primitive: Primitive): String = primitive match {
      case Primitive.Unit       => "unit"
      case Primitive.ByteArray  => "bytes"
      case Primitive.Bool       => "boolean"
      case Primitive.String     => "string"
      case Primitive.Timestamp  => "timestamp"
      case Primitive.Byte       => "byte"
      case Primitive.Int        => "int"
      case Primitive.Short      => "short"
      case Primitive.Long       => "long"
      case Primitive.Float      => "float"
      case Primitive.Double     => "double"
      case Primitive.BigDecimal => "bigdecimal"
      case Primitive.BigInteger => "bigint"
      case Primitive.Uuid       => "uuid"
      case Primitive.Document   => "document"
    }

    def name: Option[String] = tpe match {
      case Type.Alias(_, name, _) => Some(name)
      case Type.Ref(_, name)      => Some(name)
      case _                      => None
    }
  }

  private def toCamelCase(value: String): String = {
    val (_, output) = value.foldLeft((false, "")) {
      case ((wasLastSkipped, str), c) =>
        if (c.isLetterOrDigit) {
          val newC =
            if (wasLastSkipped) c.toString.capitalize else c.toString
          (false, str + newC)
        } else {
          (true, str)
        }
    }
    output
  }

  private def enumValueClassName(
      name: Option[String],
      value: String,
      ordinal: Int
  ) = {
    name.getOrElse {
      val camel = toCamelCase(value).capitalize
      if (camel.nonEmpty) camel else "Value" + ordinal
    }

  }

  private implicit class EnumValueOps(enumValue: EnumValue) {
    def className =
      enumValueClassName(enumValue.name, enumValue.value, enumValue.ordinal)
  }

  private def renderHint(hint: Hint): Option[String] = hint match {
    case Hint.Native(typedNode) =>
      smithy4s.recursion.cata(renderTypedNode)(typedNode).run(true)._2.some
    case _ => None
  }

  def renderId(name: String, ns: String = namespace): RenderResult =
    line(s"""val id: $ShapeId_ = $ShapeId_("$ns", "$name")""")

  def renderHintsVal(hints: List[Hint]): RenderResult = if (hints.isEmpty) {
    line(s"val hints : $Hints_ = $Hints_.empty")
  } else {
    line(s"val hints : $Hints_ = $Hints_").args {
      hints.flatMap(renderHint(_).toList)
    }
  }

  def memberHints(hints: List[Hint]): String = {
    val h = hints.map(renderHint).collect { case Some(v) => v }
    if (h.isEmpty) "" else h.mkString(", ")
  }

  def renderConstraintValidation(hints: List[Hint]): String = {
    val tags = hints.collect { case Hint.Constraint(tr) => tr }
    if (tags.isEmpty) ""
    else {
      tags.map(t => s".validated[${t.renderFull}]").mkString("")
    }
  }

  def renderFieldConstraintValidation(hints: List[Hint], tpe: Type): String = {
    val tags = hints.collect { case Hint.Constraint(tr) => tr }
    if (tags.isEmpty) ""
    else {
      tags.map(t => s".validated[${t.renderFull}, ${tpe.render}]").mkString(".")
    }
  }

  private def shapeTag(name: String): String =
    s"$ShapeTag_.Companion[$name]"

  type TopLevel = Boolean
  type InCollection = Boolean

  type Contextual[A] = cats.data.Reader[TopLevel, A]
  type CString = Contextual[(InCollection, String)]

  implicit class ContextualOps(val str: String) {
    def write: CString = (false, str).pure[Contextual]
    def writeCollection: CString = (true, str).pure[Contextual]
  }

  implicit class CStringOps(val str: CString) {
    def runDefault = str.run(false)._2
  }

  private def renderTypedNode(tn: TypedNode[CString]): CString = tn match {
    case EnumerationTN(ref, value, ordinal, name) =>
      (ref.show + "." + enumValueClassName(name, value, ordinal)).write
    case StructureTN(ref, fields) =>
      val fieldStrings = fields.map {
        case (_, FieldTN.RequiredTN(value))     => value.runDefault
        case (_, FieldTN.OptionalSomeTN(value)) => s"Some(${value.runDefault})"
        case (_, FieldTN.OptionalNoneTN)        => "None"
      }
      s"${ref.show}(${fieldStrings.mkString(", ")})".write
    case NewTypeTN(ref, target) =>
      Reader(topLevel => {
        val (wroteCollection, text) = target.run(topLevel)
        if (wroteCollection && !topLevel)
          false -> text
        else
          false -> s"${ref.show}($text)"
      })

    case AltTN(ref, altName, alt) =>
      (s"${ref.show}" + "." + s"${altName.capitalize}Case(${alt.runDefault})").write

    case ListTN(values) =>
      s"List(${values.map(_.runDefault).mkString(", ")})".writeCollection
    case SetTN(values) =>
      s"Set(${values.map(_.runDefault).mkString(", ")})".writeCollection
    case MapTN(values) =>
      s"Map(${values
        .map { case (k, v) => k.runDefault + " -> " + v.runDefault }
        .mkString(", ")})".write
    case PrimitiveTN(prim, value) =>
      renderPrimitive(prim)(value).write
  }

  private def renderPrimitive[T](prim: Primitive.Aux[T]): T => String =
    prim match {
      case Primitive.BigDecimal =>
        (bd: BigDecimal) => s"scala.math.BigDecimal($bd)"
      case Primitive.BigInteger => (bi: BigInt) => s"scala.math.BigInt($bi)"
      case Primitive.Unit       => _ => "()"
      case Primitive.Double     => _.toString
      case Primitive.Float      => _.toString
      case Primitive.Long       => _.toString
      case Primitive.Int        => _.toString
      case Primitive.Short      => _.toString
      case Primitive.Bool       => _.toString
      case Primitive.Uuid       => (uuid => s"java.util.UUID.fromString($uuid)")
      case Primitive.String => { raw =>
        import scala.reflect.runtime.universe._
        Literal(Constant(raw)).toString
      }
      case Primitive.Document => { (node: Node) =>
        node.accept(new NodeVisitor[String] {
          def arrayNode(x: ArrayNode): String = {
            val innerValues = x.getElements().asScala.map(_.accept(this))
            innerValues.mkString("smithy4s.Document.array(", ",", ")")
          }
          def booleanNode(x: BooleanNode): String =
            s"smithy4s.Document.fromBoolean(${x.getValue})"
          def nullNode(x: NullNode): String =
            "smithy4s.Document.nullDoc"
          def numberNode(x: NumberNode): String =
            s"smithy4s.Document.fromDouble(${x.getValue.doubleValue()})"
          def objectNode(x: ObjectNode): String = {
            val members = x.getMembers.asScala.map { member =>
              val key = s""""${member._1.getValue()}""""
              val value = member._2.accept(this)
              s"$key -> $value"
            }
            members.mkString("smithy4s.Document.obj(", ",", ")")
          }
          def stringNode(x: StringNode): String =
            s"""smithy4s.Document.fromString("${x.getValue}")"""
        })
      }
      case _ => _ => "null"
    }

  val syntaxImport = Set("smithy4s.schema.Schema._")

}<|MERGE_RESOLUTION|>--- conflicted
+++ resolved
@@ -588,13 +588,8 @@
 
     def methodName = uncapitalise(op.name)
 
-<<<<<<< HEAD
-    val params =
-      if (op.hints.contains(Hint.PackedInputs)) op.params.map(_.tpe) else Nil
-=======
     val paramImports =
       if (op.hints.contains(Hint.PackedInputs)) Nil else op.params.map(_.tpe)
->>>>>>> 68eb872f
 
     def imports =
       (op.input :: op.output :: paramImports ++ op.errors)
