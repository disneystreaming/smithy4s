/*
 *  Copyright 2021 Disney Streaming
 *
 *  Licensed under the Tomorrow Open Source Technology License, Version 1.0 (the "License");
 *  you may not use this file except in compliance with the License.
 *  You may obtain a copy of the License at
 *
 *     https://disneystreaming.github.io/TOST-1.0.txt
 *
 *  Unless required by applicable law or agreed to in writing, software
 *  distributed under the License is distributed on an "AS IS" BASIS,
 *  WITHOUT WARRANTIES OR CONDITIONS OF ANY KIND, either express or implied.
 *  See the License for the specific language governing permissions and
 *  limitations under the License.
 */

package smithy4s.codegen

import cats.data.NonEmptyList
import cats.data.Reader
import cats.syntax.all._
import smithy4s.codegen.TypedNode._
import software.amazon.smithy.model.node.Node
import software.amazon.smithy.model.node._

import scala.jdk.CollectionConverters._

object Renderer  {

  case class Result(namespace: String, name: String, content: String)

  def apply(unit: CompilationUnit): List[Result] = {
    val r = new Renderer(unit)

    val pack = Result(
      unit.namespace,
      "package",
      r.renderPackageContents.lines.mkString(
        System.lineSeparator()
      )
    )

    val classes = unit.declarations.map { decl =>
      val renderResult = r.renderDecl(decl)
      val p = s"package ${unit.namespace}"

      val allImports =
        renderResult.imports.filter(
          _.replaceAll(unit.namespace, "")
            .split('.')
            .count(_.nonEmpty) > 1
        )

      val allLines = List(p, "") ++
        allImports.toList.sorted.map("import " + _) ++
        List("") ++
        renderResult.lines

      val content = allLines.mkString(System.lineSeparator())

      Result(unit.namespace, decl.name, content)
    }

    val packageApplicableDecls = unit.declarations.filter {
      case _: TypeAlias | _: Service => true
      case _                         => false
    }

    if (packageApplicableDecls.isEmpty) classes
    else pack :: classes
  }

}

private[codegen] class Renderer(compilationUnit: CompilationUnit) { self =>

  val names = new CollisionAvoidance.Names(compilationUnit)
  import compilationUnit.namespace
  import names._

  def renderDecl(decl: Decl): RenderResult = decl match {
    case Service(name, originalName, ops, hints, version) =>
      renderService(name, originalName, ops, hints, version)
    case Product(name, originalName, fields, recursive, hints) =>
      renderProduct(name, originalName, fields, recursive, hints)
    case Union(name, originalName, alts, recursive, hints) =>
      renderUnion(name, originalName, alts, recursive, hints)
    case TypeAlias(name, originalName, tpe, hints) =>
      renderTypeAlias(name, originalName, tpe, hints)
    case Enumeration(name, originalName, values, hints) =>
      renderEnum(name, originalName, values, hints)
    case _ => RenderResult.empty
  }

  def renderPackageContents: RenderResult = {
    val typeAliases = compilationUnit.declarations.collect {
      case TypeAlias(name, _, _, _) =>
        s"type $name = ${compilationUnit.namespace}.${name}.Type"
    }

    val blk =
      block(
        s"package object ${compilationUnit.namespace.split('.').last}"
      )(
        compilationUnit.declarations.map(renderDeclPackageContents),
        newline,
        typeAliases,
        newline
      )
    val parts = compilationUnit.namespace.split('.').filter(_.nonEmpty)
    if (parts.size > 1) {
      lines(
        s"package ${parts.dropRight(1).mkString(".")}",
        newline,
        blk
      )
    } else blk
  }

  private def renderDeclPackageContents(decl: Decl): RenderResult = decl match {
    case s: Service =>
      val name = s.name
      lines(
        s"type $name[F[_]] = smithy4s.Monadic[${name}Gen, F]",
        block(
          s"object $name extends smithy4s.Service.Provider[${name}Gen, ${name}Operation]"
        )(
          s"def apply[F[_]](implicit F: $name[F]): F.type = F",
          s"def service : smithy4s.Service[${name}Gen, ${name}Operation] = ${name}Gen",
          s"val id: $ShapeId_ = service.id"
        )
      )
    case _ => empty
  }

  private def renderService(
      name: String,
      originalName: String,
      ops: List[Operation],
      hints: List[Hint],
      version: String
  ): RenderResult = {

    val genName = name + "Gen"
    val opTraitName = name + "Operation"

    lines(
      block(s"trait $genName[F[_, _, _, _, _]]")(
        "self =>",
        newline,
        ops.map { op =>
          line(
            render"def ${op.methodName}(${op.renderArgs}) : F[${op.renderAlgParamsWithImports(genName)}]"
          )
        },
        newline,
        render"def transform[G[_, _, _, _, _]](transformation : $Transformation_[F, G]) : $genName[G] = new Transformed(transformation)",
        block(
          s"class Transformed[G[_, _, _, _, _]](transformation : $Transformation_[F, G]) extends $genName[G]"
        ) {
          ops.map { op =>
            val opName = op.methodName
            render"def $opName(${op.renderArgs}) = transformation[${op
              .renderAlgParamsWithImports(genName)}](self.$opName(${op.renderParams}))"
          }
        }
      ),
      newline,
      obj(
        genName,
        ext = s"$Service_[$genName, $opTraitName]"
      )(
        newline,
        line(
          s"def apply[F[_]](implicit F: smithy4s.Monadic[$genName, F]): F.type = F"
        ),
        newline,
        renderId(originalName),
        newline,
        renderHintsValWithId(hints),
        newline,
        line(s"val endpoints = List").args(ops.map(_.name)),
        newline,
        line(s"""val version: String = "$version""""),
        newline,
        if (ops.isEmpty) {
          line(
            s"""def endpoint[I, E, O, SI, SO](op : $opTraitName[I, E, O, SI, SO]) = sys.error("impossible")"""
          )
        } else {
          block(
            s"def endpoint[I, E, O, SI, SO](op : $opTraitName[I, E, O, SI, SO]) = op match"
          ) {
            ops.map {
              case op if op.input != Type.unit =>
                s"case ${op.name}(input) => (input, ${op.name})"
              case op =>
                s"case ${op.name}() => ((), ${op.name})"
            }
          }
        },
        newline,
        block(s"object reified extends $genName[$opTraitName]") {
          ops.map {
            case op if op.input == Type.unit =>
              render"def ${op.methodName}(${op.renderArgs}) = ${op.name}()"
            case op if op.hints.contains(Hint.PackedInputs) =>
              render"def ${op.methodName}(${op.renderArgs}) = ${op.name}(input)"
            case op =>
              render"def ${op.methodName}(${op.renderArgs}) = ${op.name}(${op.input.render}(${op.renderParams}))"
          }
        },
        newline,
        render"def transform[P[_, _, _, _, _]](transformation: smithy4s.Transformation[$opTraitName, P]): $genName[P] = reified.transform(transformation)",
        newline,
          render"def transform[P[_, _, _, _, _], P1[_, _, _, _, _]](alg: $genName[P], transformation: smithy4s.Transformation[P, P1]): $genName[P1] = alg.transform(transformation)",
        newline,
        block(
          s"def asTransformation[P[_, _, _, _, _]](impl : $genName[P]): smithy4s.Transformation[$opTraitName, P] = new smithy4s.Transformation[$opTraitName, P]"
        ) {
          if (ops.isEmpty) {
              render"""def apply[I, E, O, SI, SO](op : $opTraitName[I, E, O, SI, SO]) : P[I, E, O, SI, SO] = sys.error("impossible")""".toRenderResult
          } else {
            block(
              s"def apply[I, E, O, SI, SO](op : $opTraitName[I, E, O, SI, SO]) : P[I, E, O, SI, SO] = op match "
            ) {
              ops.map {
                case op if op.input == Type.unit =>
                  render"case ${op.name}() => impl.${op.methodName}(${op.renderParams})"
                case op if op.hints.contains(Hint.PackedInputs) =>
                  render"case ${op.name}(input) => impl.${op.methodName}(${op.renderParams})"
                case op =>
                  render"case ${op.name}(${op.input.render}(${op.renderParams})) => impl.${op.methodName}(${op.renderParams})"
              }
            }
          }
        },
        ops.map(renderOperation(name, _))
      ),
      newline,
        render"sealed trait $opTraitName[Input, Err, Output, StreamedInput, StreamedOutput]",
      newline
    )
  }

  private def renderOperation(
      serviceName: String,
      op: Operation
  ): RenderResult = {
    val params = if (op.input != Type.unit) {
      s"input: ${op.input.render}"
    } else ""
    val opName = op.name
    val traitName = s"${serviceName}Operation"
    val input =
      if (op.input == Type.unit) "" else "input"
    val errorName = if (op.errors.isEmpty) "Nothing" else s"${op.name}Error"

    val errorable = if (op.errors.nonEmpty) {
      s" with $Errorable_[$errorName]"
    } else ""

    val errorUnion: Option[Union] = for {
      errorNel <- NonEmptyList.fromList(op.errors)
      alts <- errorNel.traverse { t =>
        t.name.map(n => Alt(n, t))
      }
      name = opName + "Error"
    } yield Union(name, name, alts)

    val renderedErrorUnion = errorUnion.foldMap {
      case Union(name, originalName, alts, recursive, hints) =>
        renderUnion(name, originalName, alts, recursive, hints, error = true)
    }

    lines(
      render"case class $opName($params) extends $traitName[${op.renderAlgParamsWithImports(serviceName+"Gen")}]",
      obj(
        opName,
        ext = s"$Endpoint_[${traitName}, ${op.renderAlgParams}]$errorable"
      )(
        renderId(op.name, op.originalNamespace),
        render"val input: $Schema_[${op.input.render}] = ${op.input.schemaRef}.withHints(smithy4s.internals.InputOutput.Input)",
        render"val output: $Schema_[${op.output.render}] = ${op.output.schemaRef}.withHints(smithy4s.internals.InputOutput.Output)",
        renderStreamingSchemaVal("streamedInput", op.streamedInput),
        renderStreamingSchemaVal("streamedOutput", op.streamedOutput),
        renderHintsValWithId(op.hints),
        s"def wrap(input: ${op.input.render}) = ${opName}($input)",
        renderErrorable(op)
      ),
      renderedErrorUnion
    ).addImports(syntaxImport)
  }

  private def renderStreamingSchemaVal(
      valName: String,
      sField: Option[StreamingField]
  ) = sField match {
    case Some(StreamingField(name, tpe, hints)) =>
      val mh = if (hints.isEmpty) "" else s".withHints(${memberHints(hints)})"
      line(
        s"""val $valName : $StreamingSchema_[${tpe.render}] = $StreamingSchema_("$name", ${tpe.schemaRef}$mh)"""
      )
    case None =>
      line(
        s"""val $valName : $StreamingSchema_[Nothing] = $StreamingSchema_.nothing"""
      )
  }

  private def renderProtocol(name: String, hints: List[Hint]): RenderResult = {
    hints.collectFirst({ case p: Hint.Protocol => p }).foldMap { protocol =>
      val protocolTraits = protocol.traits
        .map(t => s"${t.namespace}.${t.name.capitalize}")
        .mkString(", ")
      lines(
        newline,
        block(
          s"implicit val protocol: smithy4s.Protocol[$name] = new smithy4s.Protocol[$name]"
        ) {
          s"def schemas: smithy4s.SchemaIndex = smithy4s.SchemaIndex($protocolTraits)"
        }
      )
    }
  }

  private def renderProduct(
      name: String,
      originalName: String,
      fields: List[Field],
      recursive: Boolean,
      hints: List[Hint]
  ): RenderResult = {
    val decl = render"case class $name(${renderArgs(fields)})"
    val imports = decl.imports ++ syntaxImport
    lines(
      if (hints.contains(Hint.Error)) {
        block(s"${decl.line} extends Throwable") {
          fields
            .find(_.name == "message")
            .map(field => (field.tpe, field.required))
            .filter { case (tpe, _) =>
              tpe.dealiased == Type.PrimitiveType(Primitive.String)
            } match {
            case Some((tpe, true)) if (tpe.dealiased == tpe) =>
              line("override def getMessage() : String = message")
            case Some((tpe, false)) if (tpe.dealiased == tpe) =>
              line("override def getMessage() : String = message.orNull")
            case Some((_, true)) =>
              line("override def getMessage() : String = message.value")
            case Some((_, false)) =>
              line(
                "override def getMessage() : String = message.map(_.value).orNull"
              )
            case None => empty
          }
        }
      } else line(decl),
      obj(name, ext = shapeTag(name))(
        renderId(originalName),
        newline,
        renderHintsValWithId(hints),
        renderProtocol(name, hints),
        newline,
        if (fields.nonEmpty) {
          val renderedFields =
            fields.map {
              case Field(fieldName, realName, tpe, required, hints) =>
                val req = if (required) "required" else "optional"
                if (hints.isEmpty) {
                  s"""${tpe.schemaRef}.$req[$name]("$realName", _.$fieldName)"""
                } else {
                  val mh = memberHints(hints)
                  s"""${tpe.schemaRef}.$req[$name]("$realName", _.$fieldName).withHints($mh)"""
                }
            }
          if (fields.size <= 22) {
            val definition = if (recursive) "recursive(struct" else "struct"
            line(s"val schema: $Schema_[$name] = $definition")
              .args(renderedFields)
              .block(s"$name.apply")
              .appendToLast(".withHints(hints)")
              .appendToLast(if (recursive) ")" else "")
          } else {
            val definition =
              if (recursive) "recursive(bigStruct" else "bigStruct"
            line(s"val schema: $Schema_[$name] = $definition")
              .args(renderedFields)
              .block(
                line(s"arr => new $name").args(
                  fields.zipWithIndex.map {
                    case (Field(_, _, tpe, required, _), idx) =>
                      val scalaTpe =
                        if (required) tpe.render
                        else s"Option[${tpe.render}]"
                      line(s"arr($idx).asInstanceOf[$scalaTpe]")
                  }
                )
              )
              .appendToLast(".withHints(hints)")
              .appendToLast(if (recursive) ")" else "")
          }
        } else {
          line(
            s"val schema: $Schema_[$name] = constant($name()).withHints(hints)"
          )
        },
        s"implicit val staticSchema : $Static_[$Schema_[$name]] = $Static_(schema)"
      )
    ).addImports(imports)
  }

  private def renderErrorable(op: Operation): RenderResult = {
    val errorName = op.name + "Error"

    if (op.errors.isEmpty) RenderResult.empty
    else
      lines(
        s"override val errorable: Option[$Errorable_[$errorName]] = Some(this)",
        s"val error: $errorUnion_.Schema[$errorName] = $errorName.schema",
        block(
          s"def liftError(throwable: Throwable) : Option[$errorName] = throwable match"
        ) {
          op.errors.collect { case Type.Ref(_, name) =>
            s"case e: ${name} => Some($errorName.${name}Case(e))"
          } ++ List("case _ => None")
        },
        block(
          s"def unliftError(e: $errorName) : Throwable = e match"
        ) {
          op.errors.collect { case Type.Ref(_, name) =>
            line(s"case $errorName.${name}Case(e) => e")
          }
        }
      )
  }

  private def renderUnion(
      name: String,
      originalName: String,
      alts: NonEmptyList[Alt],
      recursive: Boolean,
      hints: List[Hint],
      error: Boolean = false
  ): RenderResult = {
    def caseName(altName: String) =
      altName.dropWhile(_ == '_').capitalize + "Case"
    val caseNames = alts.map(_.name).map(caseName)
    val imports = alts.foldMap(_.tpe.imports) ++ syntaxImport

    lines(
      s"sealed trait $name extends scala.Product with scala.Serializable",
      obj(name, ext = shapeTag(name))(
        renderId(originalName),
        newline,
        renderHintsValWithId(hints),
        newline,
        alts.map { case Alt(altName, _, tpe, _) =>
          val cn = caseName(altName)
          s"case class $cn(${uncapitalise(altName)}: ${tpe.render}) extends $name"
        },
        newline,
        alts.map { case Alt(altName, realName, tpe, altHints) =>
          val cn = caseName(altName)
          block(s"object $cn")(
            renderHintsVal(altHints),
            s"val schema: $Schema_[$cn] = bijection(${tpe.schemaRef}.withHints(hints), $cn(_), _.${uncapitalise(altName)})",
            s"""val alt = schema.oneOf[$name]("$realName")"""
          )
        },
        newline, {
          val union =
            if (error)
              s"val schema: $errorUnion_.Schema[$name] = errors"
            else if (recursive)
              s"val schema: $Schema_[$name] = recursive(union"
            else
              s"val schema: $Schema_[$name] = union"
          line(union)
            .args {
              caseNames.map(_ + ".alt")
            }
            .block {
              caseNames.map { caseName =>
                s"case c : $caseName => $caseName.alt(c)"
              }
            }
            .appendToLast(
              if (error) "" else ".withHints(hints)"
            )
            .appendToLast(if (recursive) ")" else "")
        },
        s"implicit val staticSchema : $Static_[$Schema_[$name]] = $Static_(schema)"
      )
    ).addImports(imports)
  }

  private def fieldToRenderLine(field: Field): RenderLine = {
    field match {
      case Field(name, _, tpe, required, _) =>
        val (imports, line) = tpe.importsAndRender
        RenderLine(
          imports,
          name + ": " + { if (required) line else s"Option[$line] = None" }
        )
    }
  }
  private def renderArgs(fields: List[Field]): RenderLine = fields
    .map(fieldToRenderLine)
    .intercalate(RenderLine(", "))


  private def renderEnum(
      name: String,
      originalName: String,
      values: List[EnumValue],
      hints: List[Hint]
  ): RenderResult = lines(
    s"sealed abstract class $name(val value: String, val ordinal: Int) extends scala.Product with scala.Serializable",
    obj(name, ext = s"$Enumeration_[$name]", w = shapeTag(name))(
      renderId(originalName),
      newline,
      renderHintsValWithId(hints),
      newline,
      values.map { case e @ EnumValue(value, ordinal, _, _) =>
        line(
          s"""case object ${e.className} extends $name("$value", $ordinal)"""
        )
      },
      newline,
      line(s"val values: List[$name] = List").args(
        values.toList.map(_.className)
      ),
      newline,
      line(s"def to(e: $name) : (String, Int) = (e.value, e.ordinal)"),
      lines(
        s"val schema: $Schema_[$name] = enumeration(to, valueMap, ordinalMap).withHints(hints)",
        s"implicit val staticSchema : $Static_[$Schema_[$name]] = $Static_(schema)"
      )
    )
  ).addImports(syntaxImport)

  private def renderTypeAlias(
      name: String,
      originalName: String,
      tpe: Type,
      hints: List[Hint]
  ): RenderResult = {
    val imports = tpe.imports ++ Set("smithy4s.Newtype") ++ syntaxImport

    lines(
      obj(name, extensions = List(s"Newtype[${tpe.render}]"))(
        renderId(originalName),
        renderHintsValWithId(hints),
        s"val underlyingSchema : $Schema_[${tpe.render}] = ${tpe.schemaRef}.withHints(hints)",
        lines(
          s"val schema : $Schema_[$name] = bijection(underlyingSchema, $name(_), (_ : $name).value)",
          s"implicit val staticSchema : $Static_[$Schema_[$name]] = $Static_(schema)"
        )
      )
    ).addImports(imports)
  }

  private implicit class OperationExt(op: Operation) {
    def renderArgs =
      if (op.input == Type.unit) RenderLine.empty
      else if (op.hints.contains(Hint.PackedInputs)) {
        val (imports, line) = op.input.importsAndRender
        RenderLine(imports, "input: " + line)
      } else self.renderArgs(op.params)

    def renderParams =
      if (op.input == Type.unit) ""
      else if (op.hints.contains(Hint.PackedInputs)) {
        "input"
      } else op.params.map(_.name).mkString(", ")

    def methodName = uncapitalise(op.name)

<<<<<<< HEAD
    val paramImports: List[Type] =
=======
    val paramImports =
>>>>>>> 6b336e89
      if (op.hints.contains(Hint.PackedInputs)) Nil else op.params.map(_.tpe)

    def imports =
      (op.input :: op.output :: paramImports ++ op.errors)
        .foldMap(_.imports)

    def renderInput = op.input.render
    def renderOutput = op.output.render
    def renderError = if (op.errors.isEmpty) "Nothing" else op.name + "Error"

    def renderStreamedInput =
      op.streamedInput.map(_.tpe.render).getOrElse("Nothing")
    def renderStreamedOutput =
      op.streamedOutput.map(_.tpe.render).getOrElse("Nothing")

    def renderAlgParams =
      s"$renderInput, $renderError, $renderOutput, $renderStreamedInput, $renderStreamedOutput"

    def renderAlgParamsWithImports(genName: String) = {
      val (imports, input) = op.input.importsAndRender
      val (imports2, output) = op.output.importsAndRender
      val (imports3, streamedInput) = op.streamedInput
        .map(_.tpe.importsAndRender)
        .getOrElse((Set.empty, "Nothing"))
      val (imports4, streamedOutput) = op.streamedOutput
        .map(_.tpe.importsAndRender)
        .getOrElse((Set.empty, "Nothing"))
      val (imports5, errors) =
        if (op.errors.isEmpty) (Set.empty, "Nothing")
        else {
          val name = op.name + "Error"
          (Set(s"$genName.$name"), name)
        }
      RenderLine(
        imports ++ imports2 ++ imports3 ++ imports4 ++ imports5,
        s"$input, $errors, $output, $streamedInput, $streamedOutput"
      )
    }
  }

  implicit class TypeExt(tpe: Type) {

    def render: String = importsAndRender._2
    def imports: Set[String] = importsAndRender._1

    /**
     * Returns both the rendered string of the type,
     * and the necessary imports.
     */
    def importsAndRender: (Set[String], String) = tpe match {
      case Type.PrimitiveType(p) => importAndRenderP(p)
      case Type.List(member) =>
        val (imports, m) = member.importsAndRender
        imports -> s"List[$m]"
      case Type.Set(member) =>
        val (imports, m) = member.importsAndRender
        imports -> s"Set[$m]"
      case Type.Map(key, value) =>
        val (kimports, k) = key.importsAndRender
        val (vimports, v) = value.importsAndRender
        (kimports ++ vimports) -> s"Map[$k, $v]"
      case Type.Alias(ns, name, Type.PrimitiveType(_)) =>
        Set(s"$ns.$name") -> name
      case Type.Alias(ns, name, aliased) =>
        val (imports, t) = aliased.importsAndRender
        imports + s"$ns.$name" -> t
      case Type.Ref(ns, name) =>
        val imports =
          if (ns != namespace) Set(s"$ns.$name") else Set.empty[String]
        imports -> name
    }

    private def importAndRenderP(p: Primitive): (Set[String], String) =
      p match {
        case Primitive.Unit       => Set.empty -> "Unit"
        case Primitive.ByteArray  => Set("schematic.ByteArray") -> "ByteArray"
        case Primitive.Bool       => Set.empty -> "Boolean"
        case Primitive.String     => Set.empty -> "String"
        case Primitive.Timestamp  => Set.empty -> "smithy4s.Timestamp"
        case Primitive.Byte       => Set.empty -> "Byte"
        case Primitive.Int        => Set.empty -> "Int"
        case Primitive.Short      => Set.empty -> "Short"
        case Primitive.Long       => Set.empty -> "Long"
        case Primitive.Float      => Set.empty -> "Float"
        case Primitive.Double     => Set.empty -> "Double"
        case Primitive.BigDecimal => Set.empty -> "BigDecimal"
        case Primitive.BigInteger => Set.empty -> "BigInt"
        case Primitive.Uuid       => Set("java.util.UUID") -> "UUID"
        case Primitive.Document   => Set.empty -> "smithy4s.Document"
      }

    def schemaRef: String = tpe match {
      case Type.PrimitiveType(p) => schemaRefP(p)
      case Type.List(member)     => s"list(${member.schemaRef})"
      case Type.Set(member)      => s"set(${member.schemaRef})"
      case Type.Map(key, value)  => s"map(${key.schemaRef}, ${value.schemaRef})"
      case Type.Alias(_, name, Type.PrimitiveType(_)) =>
        s"$name.schema"
      case Type.Alias(_, name, _) =>
        s"$name.underlyingSchema"
      case Type.Ref(_, name) => s"$name.schema"
    }

    private def schemaRefP(primitive: Primitive): String = primitive match {
      case Primitive.Unit       => "unit"
      case Primitive.ByteArray  => "bytes"
      case Primitive.Bool       => "boolean"
      case Primitive.String     => "string"
      case Primitive.Timestamp  => "timestamp"
      case Primitive.Byte       => "byte"
      case Primitive.Int        => "int"
      case Primitive.Short      => "short"
      case Primitive.Long       => "long"
      case Primitive.Float      => "float"
      case Primitive.Double     => "double"
      case Primitive.BigDecimal => "bigdecimal"
      case Primitive.BigInteger => "bigint"
      case Primitive.Uuid       => "uuid"
      case Primitive.Document   => "document"
    }

    def name: Option[String] = tpe match {
      case Type.Alias(_, name, _) => Some(name)
      case Type.Ref(_, name)      => Some(name)
      case _                      => None
    }
  }

  private def toCamelCase(value: String): String = {
    val (_, output) = value.foldLeft((false, "")) {
      case ((wasLastSkipped, str), c) =>
        if (c.isLetterOrDigit) {
          val newC =
            if (wasLastSkipped) c.toString.capitalize else c.toString
          (false, str + newC)
        } else {
          (true, str)
        }
    }
    output
  }

  private def enumValueClassName(
      name: Option[String],
      value: String,
      ordinal: Int
  ) = {
    name.getOrElse {
      val camel = toCamelCase(value).capitalize
      if (camel.nonEmpty) camel else "Value" + ordinal
    }

  }

  private implicit class EnumValueOps(enumValue: EnumValue) {
    def className =
      enumValueClassName(enumValue.name, enumValue.value, enumValue.ordinal)
  }

  private def renderHint(hint: Hint): Option[String] = hint match {
    case Hint.Native(typedNode) =>
      smithy4s.recursion.cata(renderTypedNode)(typedNode).run(true)._2.some
    case _ => None
  }

  def renderId(name: String, ns: String = namespace): RenderResult =
    line(s"""val id: $ShapeId_ = $ShapeId_("$ns", "$name")""")

  def renderHintsValWithId(hints: List[Hint]): RenderResult =
    line(s"val hints : $Hints_ = $Hints_").args {
      "id" :: hints.flatMap(renderHint(_).toList)
    }

  def renderHintsVal(hints: List[Hint]): RenderResult =
    line(s"val hints : $Hints_ = $Hints_").args {
      hints.flatMap(renderHint(_).toList)
    }

  def memberHints(hints: List[Hint]): String = {
    val h = hints.map(renderHint).collect { case Some(v) => v }
    if (h.isEmpty) "" else h.mkString(", ")
  }

  private def shapeTag(name: String): String =
    s"$ShapeTag_.Companion[$name]"

  type TopLevel = Boolean
  type InCollection = Boolean

  type Contextual[A] = cats.data.Reader[TopLevel, A]
  type CString = Contextual[(InCollection, String)]

  implicit class ContextualOps(val str: String) {
    def write: CString = (false, str).pure[Contextual]
    def writeCollection: CString = (true, str).pure[Contextual]
  }

  implicit class CStringOps(val str: CString) {
    def runDefault = str.run(false)._2
  }

  private def renderTypedNode(tn: TypedNode[CString]): CString = tn match {
    case EnumerationTN(ref, value, ordinal, name) =>
      (ref.show + "." + enumValueClassName(name, value, ordinal)).write
    case StructureTN(ref, fields) =>
      val fieldStrings = fields.map {
        case (_, FieldTN.RequiredTN(value))     => value.runDefault
        case (_, FieldTN.OptionalSomeTN(value)) => s"Some(${value.runDefault})"
        case (_, FieldTN.OptionalNoneTN)        => "None"
      }
      s"${ref.show}(${fieldStrings.mkString(", ")})".write
    case NewTypeTN(ref, target) =>
      Reader(topLevel => {
        val (wroteCollection, text) = target.run(topLevel)
        if (wroteCollection && !topLevel)
          false -> text
        else
          false -> s"${ref.show}($text)"
      })

    case AltTN(ref, altName, alt) =>
      (s"${ref.show}" + "." + s"${altName.capitalize}Case(${alt.runDefault})").write

    case ListTN(values) =>
      s"List(${values.map(_.runDefault).mkString(", ")})".writeCollection
    case SetTN(values) =>
      s"Set(${values.map(_.runDefault).mkString(", ")})".writeCollection
    case MapTN(values) =>
      s"Map(${values
        .map { case (k, v) => k.runDefault + " -> " + v.runDefault }
        .mkString(", ")})".write
    case PrimitiveTN(prim, value) =>
      renderPrimitive(prim)(value).write
  }

  private def renderPrimitive[T](prim: Primitive.Aux[T]): T => String =
    prim match {
      case Primitive.BigDecimal =>
        (bd: BigDecimal) => s"scala.math.BigDecimal($bd)"
      case Primitive.BigInteger => (bi: BigInt) => s"scala.math.BigInt($bi)"
      case Primitive.Unit       => _ => "()"
      case Primitive.Double     => _.toString
      case Primitive.Float      => _.toString
      case Primitive.Long       => _.toString
      case Primitive.Int        => _.toString
      case Primitive.Short      => _.toString
      case Primitive.Bool       => _.toString
      case Primitive.Uuid       => (uuid => s"java.util.UUID.fromString($uuid)")
      case Primitive.String => { raw =>
        import scala.reflect.runtime.universe._
        Literal(Constant(raw)).toString
      }
      case Primitive.Document => { (node: Node) =>
        node.accept(new NodeVisitor[String] {
          def arrayNode(x: ArrayNode): String = {
            val innerValues = x.getElements().asScala.map(_.accept(this))
            innerValues.mkString("smithy4s.Document.array(", ",", ")")
          }
          def booleanNode(x: BooleanNode): String =
            s"smithy4s.Document.fromBoolean(${x.getValue})"
          def nullNode(x: NullNode): String =
            "smithy4s.Document.nullDoc"
          def numberNode(x: NumberNode): String =
            s"smithy4s.Document.fromDouble(${x.getValue.doubleValue()})"
          def objectNode(x: ObjectNode): String = {
            val members = x.getMembers.asScala.map { member =>
              val key = s""""${member._1.getValue()}""""
              val value = member._2.accept(this)
              s"$key -> $value"
            }
            members.mkString("smithy4s.Document.obj(", ",", ")")
          }
          def stringNode(x: StringNode): String =
            s"""smithy4s.Document.fromString("${x.getValue}")"""
        })
      }
      case _ => _ => "null"
    }

  val syntaxImport = Set("smithy4s.syntax._")

}<|MERGE_RESOLUTION|>--- conflicted
+++ resolved
@@ -576,11 +576,8 @@
 
     def methodName = uncapitalise(op.name)
 
-<<<<<<< HEAD
-    val paramImports: List[Type] =
-=======
     val paramImports =
->>>>>>> 6b336e89
+
       if (op.hints.contains(Hint.PackedInputs)) Nil else op.params.map(_.tpe)
 
     def imports =
