/*
 *  Copyright 2021-2022 Disney Streaming
 *
 *  Licensed under the Tomorrow Open Source Technology License, Version 1.0 (the "License");
 *  you may not use this file except in compliance with the License.
 *  You may obtain a copy of the License at
 *
 *     https://disneystreaming.github.io/TOST-1.0.txt
 *
 *  Unless required by applicable law or agreed to in writing, software
 *  distributed under the License is distributed on an "AS IS" BASIS,
 *  WITHOUT WARRANTIES OR CONDITIONS OF ANY KIND, either express or implied.
 *  See the License for the specific language governing permissions and
 *  limitations under the License.
 */

package smithy4s.codegen

import cats.data.NonEmptyList
import cats.data.Reader
import cats.syntax.all._
import smithy4s.codegen.Primitive.Nothing
import smithy4s.codegen.TypedNode._
import software.amazon.smithy.model.node.Node
import software.amazon.smithy.model.node._
import Line._

import scala.jdk.CollectionConverters._
import LineSyntax.LineInterpolator
import ToLines.lineToLines
import smithy4s.codegen.LineSegment._

object Renderer {

  case class Result(namespace: String, name: String, content: String)

  def apply(unit: CompilationUnit): List[Result] = {
    val r = new Renderer(unit)

    val pack = Result(
      unit.namespace,
      "package",
      r.renderPackageContents.list
        .map(_.segments.toList.map(_.show).mkString)
        .mkString(
          System.lineSeparator()
        )
    )

    val classes = unit.declarations.map { decl =>
      val renderResult = r.renderDecl(decl)
      val p = s"package ${unit.namespace}"

      val nameCollisions: Set[String] = renderResult.list
        .flatMap(_.segments.toList)
        .distinct
        .collect {
          case TypeReference(_,name)    => name
          case TypeDefinition(name) => name
        }
        .groupBy(identity)
        .filter(_._2.size > 1)
        .keySet

      def condenseSmithy4sImports(typeReference: TypeReference):TypeReference = {
        typeReference match {
          case tr@TypeReference(List("smithy4s"), _) => tr.copy(name = "_")
          case tr@TypeReference(List("smithy4s", "schema", "Schema"), _) => tr.copy(name = "_")
          case tr => tr
        }
      }

      val allImports: List[String] = renderResult.list
        .flatMap { line =>
          line.segments.toList.collect {
            case tr @ TypeReference(pkg, name)
                if pkg.nonEmpty && !nameCollisions.contains(name) &&
                  !pkg.mkString(".").equalsIgnoreCase(unit.namespace) => condenseSmithy4sImports(tr).show
            case Import(value) => value
              }
        }

      val code: List[String] = renderResult.list
        .map { line =>
          line.segments.toList.collect {
            case Hardcoded(value)     => value
            case TypeDefinition(name) => name
            case tr: TypeReference =>
              if (nameCollisions.contains(tr.name)) tr.asValue else tr.name
          }.mkString
        }


      val allLines: List[String] = List(p, "") ++
        allImports.toSet.map("import " + _) ++
        List("") ++ code

      val content = allLines.mkString(System.lineSeparator())

      Result(unit.namespace, decl.name, content)
    }

    val packageApplicableDecls = unit.declarations.filter {
      case _: TypeAlias | _: Service => true
      case _                         => false
    }

    if (packageApplicableDecls.isEmpty) classes
    else pack :: classes
  }

}

private[codegen] class Renderer(compilationUnit: CompilationUnit) { self =>

  val names = new CollisionAvoidance.Names(compilationUnit)
  import compilationUnit.namespace
  import names._

  def renderDecl(decl: Decl): Lines = decl match {
    case Service(name, originalName, ops, hints, version) =>
      renderService(name, originalName, ops, hints, version)
    case p: Product => renderProduct(p)
    case Union(name, originalName, alts, recursive, hints) =>
      renderUnion(name, originalName, alts, recursive, hints)
    case TypeAlias(name, originalName, tpe, _, hints) =>
      renderTypeAlias(name, originalName, tpe, hints)
    case Enumeration(name, originalName, values, hints) =>
      renderEnum(name, originalName, values, hints)
    case _ => Lines.empty
  }

  def renderPackageContents: Lines = {
    val typeAliases = compilationUnit.declarations.collect {
      case TypeAlias(name, _, _, _, _) =>
        s"type $name = ${compilationUnit.namespace}.${name}.Type"
    }

    val blk =
      block(
        s"package object ${compilationUnit.namespace.split('.').last}"
      )(
        compilationUnit.declarations.map(renderDeclPackageContents),
        newline,
        typeAliases,
        newline
      )
    val parts = compilationUnit.namespace.split('.').filter(_.nonEmpty)
    if (parts.size > 1) {
      lines(
        s"package ${parts.dropRight(1).mkString(".")}",
        newline,
        blk
      )
    } else blk
  }

  private def renderDeclPackageContents(decl: Decl): Lines = decl match {
    case s: Service =>
      val name = s.name
      lines(
        line"type $name[F[_]] = $Monadic_[${name}Gen, F]",
        block(
          line"object ${TypeReference(name)} extends $Service_.Provider[${name}Gen, ${name}Operation]"
        )(
          line"def apply[F[_]](implicit F: $name[F]): F.type = F",
          line"def service: $Service_[${name}Gen, ${name}Operation] = ${name}Gen",
          line"val id: $ShapeId_ = service.id"
        )
      )
    case _ => Lines.empty
  }

  private def renderService(
      name: String,
      originalName: String,
      ops: List[Operation],
      hints: List[Hint],
      version: String
  ): Lines = {

    val genName = name + "Gen"
    val opTraitName = name + "Operation"

    implicitly[ToLine[LineSegment]]
    lines(
      block(line"trait ${TypeDefinition.line(genName)}[F[_, _, _, _, _]]")(
        line"self =>",
        newline,
        ops.map { op =>
          line"def ${op.methodName}(${op.renderArgs}) : F[${op.renderAlgParams(genName)}]"

        },
        newline,
        line"def transform[G[_, _, _, _, _]](transformation : $Transformation_[F, G]) : $genName[G] = new Transformed(transformation)",
        block(
          line"class $Transformed_[G[_, _, _, _, _]](transformation : $Transformation_[F, G]) extends $genName[G]"
        ) {
          ops.map { op =>
            val opName = op.methodName
            line"def $opName(${op.renderArgs}) = transformation[${op
              .renderAlgParams(genName)}](self.$opName(${op.renderParams}))"
          }
        }
      ),
      newline,
      obj(
        genName,
        ext = line"$Service_[$genName, $opTraitName]"
      )(
        newline,
        line"def apply[F[_]](implicit F: $Monadic_[$genName, F]): F.type = F",
        newline,
        renderId(originalName),
        newline,
        renderHintsVal(hints),
        newline,
        line"val endpoints: List[$Endpoint_[$opTraitName, _, _, _, _, _]] = List"
          .args(ops.map(_.name)),
        newline,
        line"""val version: String = "$version"""",
        newline,
        if (ops.isEmpty) {
          line"""def endpoint[I, E, O, SI, SO](op : $opTraitName[I, E, O, SI, SO]) = sys.error("impossible")"""

        } else {
          block(
            line"def endpoint[I, E, O, SI, SO](op : $opTraitName[I, E, O, SI, SO]) = op match"
          ) {
            ops.map {
              case op if op.input != Type.unit =>
                line"case ${op.name}(input) => (input, ${op.name})"
              case op =>
                line"case ${op.name}() => ((), ${op.name})"
            }
          }
        },
        newline,
        block(
          line"object ${TypeReference("reified")} extends $genName[$opTraitName]"
        ) {
          ops.map {
            case op if op.input == Type.unit =>
              line"def ${op.methodName}(${op.renderArgs}) = ${op.name}()"
            case op if op.hints.contains(Hint.PackedInputs) =>
              line"def ${op.methodName}(${op.renderArgs}) = ${op.name}(input)"
            case op =>
              line"def ${op.methodName}(${op.renderArgs}) = ${op.name}(${op.input}(${op.renderParams}))"
          }
        },
        newline,
        line"def transform[P[_, _, _, _, _]](transformation: $Transformation_[$opTraitName, P]): $genName[P] = reified.transform(transformation)",
        newline,
        line"def transform[P[_, _, _, _, _], P1[_, _, _, _, _]](alg: $genName[P], transformation: $Transformation_[P, P1]): $genName[P1] = alg.transform(transformation)",
        newline,
        block(
          line"def asTransformation[P[_, _, _, _, _]](impl : $genName[P]): $Transformation_[$opTraitName, P] = new $Transformation_[$opTraitName, P]"
        ) {
          if (ops.isEmpty) {
            line"""def apply[I, E, O, SI, SO](op : $opTraitName[I, E, O, SI, SO]) : P[I, E, O, SI, SO] = sys.error("impossible")""".toLines
          } else {
            block(
              line"def apply[I, E, O, SI, SO](op : $opTraitName[I, E, O, SI, SO]) : P[I, E, O, SI, SO] = op match "
            ) {
              ops.map {
                case op if op.input == Type.unit =>
                  line"case ${op.name}() => impl.${op.methodName}(${op.renderParams})"
                case op if op.hints.contains(Hint.PackedInputs) =>
                  line"case ${op.name}(input) => impl.${op.methodName}(${op.renderParams})"
                case op =>
                  line"case ${op.name}(${op.input}(${op.renderParams})) => impl.${op.methodName}(${op.renderParams})"
              }
            }
          }
        },
        ops.map(renderOperation(name, _))
      ),
      newline,
      line"sealed trait $opTraitName[Input, Err, Output, StreamedInput, StreamedOutput]",
      newline
    )
  }

  private def renderOperation(
      serviceName: String,
      op: Operation
  ): Lines = {
    val params = if (op.input != Type.unit) {
      line"input: ${op.input}"
    } else Line.empty
    val opName = op.name
    val traitName = line"${serviceName}Operation"
    val input =
      if (op.input == Type.unit) "" else "input"
    val errorName =
      if (op.errors.isEmpty) line"Nothing" else line"${op.name}Error"

    val errorable = if (op.errors.nonEmpty) {
      line" with $Errorable_[$errorName]"
    } else Line.empty

    val errorUnion: Option[Union] = for {
      errorNel <- NonEmptyList.fromList(op.errors)
      alts <- errorNel.traverse { t =>
        t.name.map(n => Alt(n, UnionMember.TypeCase(t)))
      }
      name = opName + "Error"
    } yield Union(name, name, alts)

    val renderedErrorUnion = errorUnion.foldMap {
      case Union(name, originalName, alts, recursive, hints) =>
        renderUnion(name, originalName, alts, recursive, hints, error = true)
    }

    lines(
      line"case class ${TypeDefinition.line(opName)}($params) extends $traitName[${op
        .renderAlgParams(serviceName + "Gen")}]",
      obj(
        opName,
        ext =
          line"$Endpoint_[${traitName}, ${op.renderAlgParams(serviceName + "Gen")}]$errorable"
      )(
        renderId(op.name, op.originalNamespace),
        line"val input: $Schema_[${op.input}] = ${op.input.schemaRef}.addHints(smithy4s.internals.InputOutput.Input.widen)",
        line"val output: $Schema_[${op.output}] = ${op.output.schemaRef}.addHints(smithy4s.internals.InputOutput.Output.widen)",
        renderStreamingSchemaVal("streamedInput", op.streamedInput),
        renderStreamingSchemaVal("streamedOutput", op.streamedOutput),
        renderHintsVal(op.hints),
        line"def wrap(input: ${op.input}) = ${opName}($input)",
        renderErrorable(op)
      ),
      renderedErrorUnion
    )
  }

  private def renderStreamingSchemaVal(
      valName: String,
      sField: Option[StreamingField]
  ): Line = sField match {
    case Some(StreamingField(name, tpe, hints)) =>
      val mh =
        if (hints.isEmpty) Line.empty
        else line".addHints(${memberHints(hints)})"
      line"""val $valName : $StreamingSchema_[${tpe}] = $StreamingSchema_("$name", ${tpe.schemaRef}$mh)"""
    case None =>
      line"""val $valName : $StreamingSchema_[Nothing] = $StreamingSchema_.nothing"""
  }

  private def renderProtocol(name: String, hints: List[Hint]): Lines = {
    hints.collectFirst({ case p: Hint.Protocol => p }).foldMap { protocol =>
      val protocolTraits = protocol.traits
        .map(t => line"""$ShapeId_("${t.namespace}", "${t.name}")""")
        .intercalate(Line.comma)
      lines(
        newline,
        block(
          line"implicit val protocol: smithy4s.Protocol[$name] = new smithy4s.Protocol[$name]"
        ) {
          line"def traits: Set[$ShapeId_] = Set($protocolTraits)"
        }
      )
    }
  }

  private def renderProductNonMixin(
      product: Product,
      adtParent: Option[String],
      additionalLines: Lines
  ): Lines = {
<<<<<<< HEAD

    val decl =
      line"case class ${TypeDefinition.line(name)}(${renderArgs(fields)})"
=======
    import product._
    val decl = line"case class $name(${renderArgs(fields)})"
    val imports = syntaxImport
>>>>>>> f2dd3e63
    val schemaImplicit = if (adtParent.isEmpty) "implicit " else ""

    lines(
      if (hints.contains(Hint.Error)) {
<<<<<<< HEAD
        block(line"$decl extends Throwable") {
=======
        val mixinExtensions = if (mixins.nonEmpty) {
          val ext = mixins.map(m => line"$m").intercalate(line" with ")
          line" with $ext"
        } else Line.empty
        block(line"${decl} extends Throwable$mixinExtensions") {
>>>>>>> f2dd3e63
          fields
            .find { f =>
              f.hints.contains_(Hint.ErrorMessage) ||
              f.name === "message"
            }
            .filter {
              _.tpe.dealiased == Type.PrimitiveType(Primitive.String)
            }
            .foldMap(renderGetMessage)
        }
      } else {
        val extendAdt = adtParent.map(t => line"$t").toList
        val mixinLines = mixins.map(m => line"$m")
        val extend = (extendAdt ++ mixinLines).intercalate(line" with ")
        val ext =
          if (extend.nonEmpty) line" extends $extend"
          else Line.empty
        line"$decl$ext"
      },
      obj(name, shapeTag(name))(
        renderId(originalName),
        newline,
        renderHintsVal(hints),
        renderProtocol(name, hints),
        newline,
        if (fields.nonEmpty) {
          val renderedFields =
            fields.map { case Field(fieldName, realName, tpe, required, hints) =>
              val req = if (required) "required" else "optional"
              if (hints.isEmpty) {
                line"""${tpe.schemaRef}.$req[$name]("$realName", _.$fieldName)"""
              } else {
                val mh = memberHints(hints)
                  // format: off
                  line"""${tpe.schemaRef}${renderConstraintValidation(hints)}.$req[$name]("$realName", _.$fieldName).addHints($mh)"""
                  // format: on
              }
            }
          if (fields.size <= 22) {
            val definition =
              if (recursive) line"$recursive_($struct_" else line"$struct_"
            line"${schemaImplicit}val schema: $Schema_[$name] = $definition"
              .args(renderedFields)
              .block(line"$name.apply")
              .appendToLast(".withId(id).addHints(hints)")
              .appendToLast(if (recursive) ")" else "")
          } else {
            val definition =
              if (recursive) line"$recursive_($struct_.genericArity"
              else line"$struct_.genericArity"
            line"${schemaImplicit}val schema: $Schema_[$name] = $definition"
              .args(renderedFields)
              .block(
                line"arr => new $name".args(
                  fields.zipWithIndex.map {
                    case (Field(_, _, tpe, required, _), idx) =>
                      val scalaTpe = line"$tpe"
                      val optional =
                        if (required) scalaTpe else Line.optional(scalaTpe)

                      line"arr($idx).asInstanceOf[$optional]"
                  }
                )
              )
              .appendToLast(".withId(id).addHints(hints)")
              .appendToLast(if (recursive) ")" else "")
          }
        } else {
          line"implicit val schema: $Schema_[$name] = $constant_($name()).withId(id).addHints(hints)"
        },
        additionalLines
      )
    )
  }

<<<<<<< HEAD
  private def renderGetMessage(field: Field): String = field match {
=======
  private def renderProductMixin(
      product: Product,
      adtParent: Option[String],
      additionalLines: Lines
  ): Lines = {
    import product._
    val ext = if (mixins.nonEmpty) {
      val mixinExtensions = mixins.map(m => line"$m").intercalate(line" with ")
      line" extends $mixinExtensions"
    } else Line.empty
    block(line"trait $name$ext") {
      lines(
        fields.map(f => line"def ${fieldToRenderLine(f, noDefault = true)}")
      )
    }
  }

  private def renderProduct(
      product: Product,
      adtParent: Option[String] = None,
      additionalLines: Lines = Lines.empty
  ): Lines = {
    import product._
    if (isMixin)
      renderProductMixin(
        product,
        adtParent,
        additionalLines
      )
    else
      renderProductNonMixin(
        product,
        adtParent,
        additionalLines
      )
  }

  private def renderGetMessage(field: Field) = field match {
>>>>>>> f2dd3e63
    case field if field.tpe.isResolved && field.required =>
      s"override def getMessage(): String = ${field.name}"
    case field if field.tpe.isResolved =>
      s"override def getMessage(): String = ${field.name}.orNull"
    case field if field.required =>
      s"override def getMessage(): String = ${field.name}.value"
    case field =>
      s"override def getMessage(): String = ${field.name}.map(_.value).orNull"
  }

  private def renderErrorable(op: Operation): Lines = {
    val errorName = op.name + "Error"

    if (op.errors.isEmpty) Lines.empty
    else
      lines(
        line"override val errorable: Option[$Errorable_[$errorName]] = Some(this)",
        line"val error: $unionSchema_[$errorName] = $errorName.schema",
        block(
          line"def liftError(throwable: Throwable) : Option[$errorName] = throwable match"
        ) {
          op.errors.collect { case Type.Ref(_, name) =>
            line"case e: ${name} => Some($errorName.${name}Case(e))"
          } ++ List(line"case _ => None")
        },
        block(
          line"def unliftError(e: $errorName) : Throwable = e match"
        ) {
          op.errors.collect { case Type.Ref(_, name) =>
            line"case $errorName.${name}Case(e) => e"
          }
        }
      )
  }

  private def renderUnion(
      name: String,
      originalName: String,
      alts: NonEmptyList[Alt],
      recursive: Boolean,
      hints: List[Hint],
      error: Boolean = false
  ): Lines = {
    def caseName(alt: Alt) = alt.member match {
      case UnionMember.ProductCase(product) => product.name
      case UnionMember.TypeCase(_) | UnionMember.UnitCase =>
        alt.name.dropWhile(_ == '_').capitalize + "Case"
    }
    val caseNames = alts.map(caseName)
    val caseNamesAndIsUnit =
      caseNames.zip(alts.map(_.member == UnionMember.UnitCase))

    lines(
      block(
        line"sealed trait ${TypeDefinition.line(name)} extends scala.Product with scala.Serializable"
      )(
        line"@inline final def widen: $name = this"
      ),
      obj(name, line"${shapeTag(name)}")(
        renderId(originalName),
        newline,
        renderHintsVal(hints),
        newline,
        alts.map {
          case a @ Alt(_, realName, UnionMember.UnitCase, altHints) =>
            val cn = caseName(a)
            // format: off
            lines(
              line"case object ${TypeReference(cn)} extends $name",
              line"""private val ${cn}Alt = $Schema_.constant($cn)${renderConstraintValidation(altHints)}.oneOf[$name]("$realName").addHints(hints)""",
              line"private val ${cn}AltWithValue = ${cn}Alt($cn)"
            )
            // format: on
          case a @ Alt(altName, _, UnionMember.TypeCase(tpe), _) =>
            val cn = caseName(a)
            lines(
              line"case class ${TypeDefinition
                .line(cn)}(${uncapitalise(altName)}: ${tpe}) extends $name"
            )
          case Alt(_, realName, UnionMember.ProductCase(struct), _) =>
            val additionalLines = lines(
              newline,
              line"""val alt = schema.oneOf[$name]("$realName")"""
            )
            renderProduct(
              struct,
              adtParent = Some(name),
              additionalLines
            )
        },
        newline,
        alts.collect {
          case a @ Alt(
                altName,
                realName,
                UnionMember.TypeCase(tpe),
                altHints
              ) =>
            val cn = caseName(a)
            block(line"object ${TypeReference(cn)}")(
              renderHintsVal(altHints),
            // format: off
            line"val schema: $Schema_[$cn] = $bijection_(${tpe.schemaRef}.addHints(hints)${renderConstraintValidation(altHints)}, $cn(_), _.${uncapitalise(altName)})",
            line"""val alt = schema.oneOf[$name]("$realName")""",
            // format: on
            )
        },
        newline, {
          val union =
            if (error)
              line"implicit val schema: $unionSchema_[$name] = $union_"
            else if (recursive)
              line"implicit val schema: $Schema_[$name] = $recursive_($union_"
            else
              line"implicit val schema: $Schema_[$name] = $union_"
          union
            .args {
              caseNamesAndIsUnit.map {
                case (caseName, false) => caseName + ".alt"
                case (caseName, true)  => caseName + "Alt"
              }
            }
            .block {
              caseNamesAndIsUnit.map {
                case (caseName, true) =>
                  line"case $caseName => ${caseName}AltWithValue"
                case (caseName, false) =>
                  line"case c : $caseName => $caseName.alt(c)"
              }
            }
            .appendToLast(
              if (error) "" else ".withId(id).addHints(hints)"
            )
            .appendToLast(if (recursive) ")" else "")
        }
      )
    )
  }

  private def fieldToRenderLine(
      field: Field,
      noDefault: Boolean = false
  ): Line = {
    field match {
      case Field(name, _, tpe, required, _) =>
<<<<<<< HEAD
        val line = line"$tpe"
        line"$name: " :++ (if (required) line else Line.optional(line, true))

=======
        line"$tpe"
          .modify { line =>
            val default = if (noDefault) "" else " = None"
            name + ": " + { if (required) line else s"Option[$line]$default" }
          }
>>>>>>> f2dd3e63
    }
  }
  private def renderArgs(fields: List[Field]): Line = fields
    .map(fieldToRenderLine(_))
    .intercalate(Line.comma)

  private def renderEnum(
      name: String,
      originalName: String,
      values: List[EnumValue],
      hints: List[Hint]
  ): Lines = lines(
    block(
      line"sealed abstract class $name(_value: String, _name: String, _ordinal: Int) extends $Enumeration_.Value"
    )(
      line"override val value: String = _value",
      line"override val name: String = _name",
      line"override val ordinal: Int = _ordinal",
      line"override val hints: $Hints_ = $Hints_.empty",
      line"@inline final def widen: $name = this"
    ),
    obj(name, ext = line"$Enumeration_[$name]", w = line"${shapeTag(name)}")(
      renderId(originalName),
      newline,
      renderHintsVal(hints),
      newline,
      values.map { case e @ EnumValue(value, ordinal, _, _) =>
<<<<<<< HEAD
        line"""case object ${TypeReference(
          e.className
        )} extends $name("$value", "${e.className}", $ordinal)"""
=======
        line"""case object ${e.name} extends $name("$value", "${e.name}", $ordinal)"""
>>>>>>> f2dd3e63
      },
      newline,
      line"val values: List[$name] = List".args(
        values.map(_.name)
      ),
      line"implicit val schema: $Schema_[$name] = $enumeration_(values).withId(id).addHints(hints)"
    )
  )

  private def renderTypeAlias(
      name: String,
      originalName: String,
      tpe: Type,
      hints: List[Hint]
  ): Lines = {
    val trailingCalls =
      line".withId(id).addHints(hints)${renderConstraintValidation(hints)}"
    lines(
      obj(name, line"$Newtype_[$tpe]")(
        renderId(originalName),
        renderHintsVal(hints),
        line"val underlyingSchema : $Schema_[$tpe] = ${tpe.schemaRef}$trailingCalls",
        lines(
          line"implicit val schema : $Schema_[$name] = $bijection_(underlyingSchema, asBijection)"
        )
      )
    )
  }

  private implicit class OperationExt(op: Operation) {
    def renderArgs =
      if (op.input == Type.unit) Line.empty
      else if (op.hints.contains(Hint.PackedInputs)) {
        line"input: ${op.input}"
      } else self.renderArgs(op.params)

    def renderParams: Line =
      if (op.input == Type.unit) Line.empty
      else if (op.hints.contains(Hint.PackedInputs)) {
        line"input"
      } else op.params.map(f => Line(f.name)).intercalate(Line.comma)

    def methodName = uncapitalise(op.name)

    def renderAlgParams(serviceName: String) = {
      line"${op.input}, ${if (op.errors.isEmpty) line"Nothing"
      else TypeReference(s"$serviceName.${op.name}Error")}, ${op.output}, ${op.streamedInput
        .map(_.tpe)
        .getOrElse(Type.PrimitiveType(Nothing))}, ${op.streamedOutput
        .map(_.tpe)
        .getOrElse(Type.PrimitiveType(Nothing))}"
    }
  }

  implicit class TypeRefExt(tpe: Type.Ref) {
    def renderFull: String = s"${tpe.namespace}.${tpe.name}"
  }

  implicit class TypeExt(tpe: Type) {
    val schemaPkg_ = "smithy4s.schema.Schema"
    def schemaRef: Line = tpe match {
      case Type.PrimitiveType(p) => TypeReference(schemaRefP(p))
      case Type.Collection(collectionType, member) =>
        val col = collectionType match {
          case CollectionType.List       => s"$schemaPkg_.list"
          case CollectionType.Set        => s"$schemaPkg_.set"
          case CollectionType.Vector     => s"$schemaPkg_.vector"
          case CollectionType.IndexedSeq => s"$schemaPkg_.indexedSeq"
        }
        line"${TypeReference(col)}(${member.schemaRef})"
      case Type.Map(key, value) =>
        line"${TypeReference(s"$schemaPkg_.map")}(${key.schemaRef}, ${value.schemaRef})"
      case Type.Alias(
            ns,
            name,
            _,
            false
          ) =>
        TypeReference(ns, s"$name.schema")
      case Type.Alias(ns, name, _, _) =>
        TypeReference(ns, s"$name.underlyingSchema")
      case Type.Ref(ns, name) => TypeReference(ns, s"$name.schema")
      case Type.ExternalType(
            _,
            fqn,
            maybeProviderImport,
            underlyingTpe,
            hint
          ) =>
        line"${underlyingTpe.schemaRef}.refined[$fqn](${renderNativeHint(hint)})${maybeProviderImport
          .map { providerImport => Import(providerImport).toLine }
          .getOrElse(Line.empty)}"
    }

    private def schemaRefP(primitive: Primitive): String = primitive match {
      case Primitive.Unit       => s"${schemaPkg_}.unit"
      case Primitive.ByteArray  => s"${schemaPkg_}.bytes"
      case Primitive.Bool       => s"${schemaPkg_}.boolean"
      case Primitive.String     => s"${schemaPkg_}.string"
      case Primitive.Timestamp  => s"${schemaPkg_}.timestamp"
      case Primitive.Byte       => s"${schemaPkg_}.byte"
      case Primitive.Int        => s"${schemaPkg_}.int"
      case Primitive.Short      => s"${schemaPkg_}.short"
      case Primitive.Long       => s"${schemaPkg_}.long"
      case Primitive.Float      => s"${schemaPkg_}.float"
      case Primitive.Double     => s"${schemaPkg_}.double"
      case Primitive.BigDecimal => s"${schemaPkg_}.bigdecimal"
      case Primitive.BigInteger => s"${schemaPkg_}.bigint"
      case Primitive.Uuid       => s"${schemaPkg_}.uuid"
      case Primitive.Document   => s"${schemaPkg_}.document"
      case Primitive.Nothing    => "???"
    }

    def name: Option[String] = tpe match {
      case Type.Alias(_, name, _, _) => Some(name)
      case Type.Ref(_, name)         => Some(name)
      case _                         => None
    }
  }

  private def renderNativeHint(hint: Hint.Native): Line =
    Line(
      smithy4s.recursion
        .cata(renderTypedNode)(hint.typedNode)
        .run(true)
        ._2
    )

  private def renderHint(hint: Hint): Option[Line] = hint match {
    case h: Hint.Native => renderNativeHint(h).some
    case Hint.IntEnum   => line"smithy4s.IntEnum()".some
    case _              => None
  }

  def renderId(name: String, ns: String = namespace): Line =
    line"""val id: $ShapeId_ = $ShapeId_("$ns", "$name")"""

  def renderHintsVal(hints: List[Hint]): Lines = if (hints.isEmpty) {
    lines(line"val hints : $Hints_ = $Hints_.empty")
  } else {
    line"val hints : $Hints_ = $Hints_".args {
      hints.flatMap(renderHint(_).toList)
    }
  }

  def memberHints(hints: List[Hint]): Line = {
    val h = hints.map(renderHint).collect { case Some(v) => v }
    if (h.isEmpty) Line.empty else h.intercalate(Line.comma)
  }

  def renderConstraintValidation(hints: List[Hint]): Line = {
    val tags = hints.collect { case t: Hint.Constraint => t }
    if (tags.isEmpty) Line.empty
    else {
      tags
        .map { tag =>
          line".validated(${renderNativeHint(tag.native)})"
        }
        .intercalate(Line.empty)
    }
  }

  private def shapeTag(name: String): Line =
    line"$ShapeTag_.Companion[$name]"

  type TopLevel = Boolean
  type InCollection = Boolean

  type Contextual[A] = cats.data.Reader[TopLevel, A]
  type CString = Contextual[(InCollection, String)]

  implicit class ContextualOps(val str: String) {
    def write: CString = (false, str).pure[Contextual]
    def writeCollection: CString = (true, str).pure[Contextual]
  }

  implicit class CStringOps(val str: CString) {
    def runDefault = str.run(false)._2
  }

  private def renderTypedNode(tn: TypedNode[CString]): CString = tn match {
    case EnumerationTN(ref, _, _, name) =>
      (ref.show + "." + name + ".widen").write
    case StructureTN(ref, fields) =>
      val fieldStrings = fields.map {
        case (_, FieldTN.RequiredTN(value))     => value.runDefault
        case (_, FieldTN.OptionalSomeTN(value)) => s"Some(${value.runDefault})"
        case (_, FieldTN.OptionalNoneTN)        => "None"
      }
      s"${ref.show}(${fieldStrings.mkString(", ")})".write
    case NewTypeTN(ref, target) =>
      Reader(topLevel => {
        val (wroteCollection, text) = target.run(topLevel)
        if (wroteCollection && !topLevel)
          false -> text
        else
          false -> s"${ref.show}($text)"
      })

    case AltTN(ref, altName, AltValueTN.TypeAltTN(alt)) =>
      (s"${ref.show}" + "." + s"${altName.capitalize}Case(${alt.runDefault}).widen").write

    case AltTN(_, _, AltValueTN.ProductAltTN(alt)) =>
      alt.runDefault.write

    case CollectionTN(collectionType, values) =>
      val col = collectionType.tpe
      s"$col(${values.map(_.runDefault).mkString(", ")})".writeCollection
    case MapTN(values) =>
      s"Map(${values
        .map { case (k, v) => k.runDefault + " -> " + v.runDefault }
        .mkString(", ")})".writeCollection
    case PrimitiveTN(prim, value) =>
      renderPrimitive(prim)(value).write
  }

  private def renderPrimitive[T](prim: Primitive.Aux[T]): T => String =
    prim match {
      case Primitive.BigDecimal =>
        (bd: BigDecimal) => s"scala.math.BigDecimal($bd)"
      case Primitive.BigInteger => (bi: BigInt) => s"scala.math.BigInt($bi)"
      case Primitive.Unit       => _ => "()"
      case Primitive.Double     => _.toString
      case Primitive.Float      => _.toString
      case Primitive.Long       => _.toString
      case Primitive.Int        => _.toString
      case Primitive.Short      => _.toString
      case Primitive.Bool       => _.toString
      case Primitive.Uuid       => (uuid => s"java.util.UUID.fromString($uuid)")
      case Primitive.String => { raw =>
        import scala.reflect.runtime.universe._
        Literal(Constant(raw)).toString
      }
      case Primitive.Document => { (node: Node) =>
        node.accept(new NodeVisitor[String] {
          def arrayNode(x: ArrayNode): String = {
            val innerValues = x.getElements().asScala.map(_.accept(this))
            innerValues.mkString("smithy4s.Document.array(", ",", ")")
          }
          def booleanNode(x: BooleanNode): String =
            s"smithy4s.Document.fromBoolean(${x.getValue})"
          def nullNode(x: NullNode): String =
            "smithy4s.Document.nullDoc"
          def numberNode(x: NumberNode): String =
            s"smithy4s.Document.fromDouble(${x.getValue.doubleValue()})"
          def objectNode(x: ObjectNode): String = {
            val members = x.getMembers.asScala.map { member =>
              val key = s""""${member._1.getValue()}""""
              val value = member._2.accept(this)
              s"$key -> $value"
            }
            members.mkString("smithy4s.Document.obj(", ",", ")")
          }
          def stringNode(x: StringNode): String =
            s"""smithy4s.Document.fromString("${x.getValue}")"""
        })
      }
      case _ => _ => "null"
    }

}<|MERGE_RESOLUTION|>--- conflicted
+++ resolved
@@ -182,7 +182,6 @@
     val genName = name + "Gen"
     val opTraitName = name + "Operation"
 
-    implicitly[ToLine[LineSegment]]
     lines(
       block(line"trait ${TypeDefinition.line(genName)}[F[_, _, _, _, _]]")(
         line"self =>",
@@ -367,28 +366,18 @@
       adtParent: Option[String],
       additionalLines: Lines
   ): Lines = {
-<<<<<<< HEAD
-
+    import product._
     val decl =
       line"case class ${TypeDefinition.line(name)}(${renderArgs(fields)})"
-=======
-    import product._
-    val decl = line"case class $name(${renderArgs(fields)})"
-    val imports = syntaxImport
->>>>>>> f2dd3e63
     val schemaImplicit = if (adtParent.isEmpty) "implicit " else ""
 
     lines(
       if (hints.contains(Hint.Error)) {
-<<<<<<< HEAD
-        block(line"$decl extends Throwable") {
-=======
         val mixinExtensions = if (mixins.nonEmpty) {
           val ext = mixins.map(m => line"$m").intercalate(line" with ")
           line" with $ext"
         } else Line.empty
         block(line"${decl} extends Throwable$mixinExtensions") {
->>>>>>> f2dd3e63
           fields
             .find { f =>
               f.hints.contains_(Hint.ErrorMessage) ||
@@ -464,9 +453,6 @@
     )
   }
 
-<<<<<<< HEAD
-  private def renderGetMessage(field: Field): String = field match {
-=======
   private def renderProductMixin(
       product: Product,
       adtParent: Option[String],
@@ -505,7 +491,6 @@
   }
 
   private def renderGetMessage(field: Field) = field match {
->>>>>>> f2dd3e63
     case field if field.tpe.isResolved && field.required =>
       s"override def getMessage(): String = ${field.name}"
     case field if field.tpe.isResolved =>
@@ -651,17 +636,9 @@
   ): Line = {
     field match {
       case Field(name, _, tpe, required, _) =>
-<<<<<<< HEAD
         val line = line"$tpe"
-        line"$name: " :++ (if (required) line else Line.optional(line, true))
-
-=======
-        line"$tpe"
-          .modify { line =>
-            val default = if (noDefault) "" else " = None"
-            name + ": " + { if (required) line else s"Option[$line]$default" }
-          }
->>>>>>> f2dd3e63
+        line"$name: " :++ (if (required) line else Line.optional(line, !noDefault))
+
     }
   }
   private def renderArgs(fields: List[Field]): Line = fields
@@ -689,13 +666,7 @@
       renderHintsVal(hints),
       newline,
       values.map { case e @ EnumValue(value, ordinal, _, _) =>
-<<<<<<< HEAD
-        line"""case object ${TypeReference(
-          e.className
-        )} extends $name("$value", "${e.className}", $ordinal)"""
-=======
-        line"""case object ${e.name} extends $name("$value", "${e.name}", $ordinal)"""
->>>>>>> f2dd3e63
+        line"""case object ${TypeReference(e.name)} extends $name("$value", "${e.name}", $ordinal)"""
       },
       newline,
       line"val values: List[$name] = List".args(
@@ -826,7 +797,7 @@
 
   private def renderHint(hint: Hint): Option[Line] = hint match {
     case h: Hint.Native => renderNativeHint(h).some
-    case Hint.IntEnum   => line"smithy4s.IntEnum()".some
+    case Hint.IntEnum   => line"${TypeReference("smithy4s","IntEnum")}()".some
     case _              => None
   }
 
