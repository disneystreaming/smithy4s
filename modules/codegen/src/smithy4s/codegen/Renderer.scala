--- conflicted
+++ resolved
@@ -309,11 +309,7 @@
       sField: Option[StreamingField]
   ) = sField match {
     case Some(StreamingField(name, tpe, hints)) =>
-<<<<<<< HEAD
-      val mh = if (hints.isEmpty) "" else s".addHints${memberHints(hints)}"
-=======
       val mh = if (hints.isEmpty) "" else s".addHints(${memberHints(hints)})"
->>>>>>> deaa5a36
       line(
         s"""val $valName : $StreamingSchema_[${tpe.render}] = $StreamingSchema_("$name", ${tpe.schemaRef}$mh)"""
       )
@@ -386,12 +382,10 @@
                   s"""${tpe.schemaRef}.$req[$name]("$realName", _.$fieldName)"""
                 } else {
                   val mh = memberHints(hints)
-                  // format: off
-<<<<<<< HEAD
-                  s"""${tpe.schemaRef}.$req[$name]("$realName", _.$fieldName).addHints($mh)${renderFieldConstraintCheck(hints, tpe)}"""
-=======
-                  s"""${tpe.schemaRef}.$req[$name]("$realName", _.$fieldName).addHints($mh)${renderFieldConstraintValidation(hints, tpe)}"""
->>>>>>> deaa5a36
+                  s"""${tpe.schemaRef}.$req[$name]("$realName", _.$fieldName).addHints($mh)${renderFieldConstraintValidation(
+                    hints,
+                    tpe
+                  )}"""
                   // format: on
                 }
             }
@@ -567,11 +561,7 @@
     val imports = tpe.imports ++ Set("smithy4s.Newtype") ++ syntaxImport
 
     val trailingCalls =
-<<<<<<< HEAD
-      s".withId(id).addHints(hints)${renderConstraintCheck(hints)}"
-=======
       s".withId(id).addHints(hints)${renderConstraintValidation(hints)}"
->>>>>>> deaa5a36
 
     lines(
       obj(name, extensions = List(s"Newtype[${tpe.render}]"))(
@@ -765,21 +755,6 @@
     if (h.isEmpty) "" else h.mkString(", ")
   }
 
-<<<<<<< HEAD
-  def renderConstraintCheck(hints: List[Hint]): String = {
-    val tags = hints.collect { case Hint.Constraint(tr) => tr }
-    if (tags.isEmpty) ""
-    else {
-      tags.map(t => s".checked[${t.renderFull}]").mkString(".")
-    }
-  }
-
-  def renderFieldConstraintCheck(hints: List[Hint], tpe: Type): String = {
-    val tags = hints.collect { case Hint.Constraint(tr) => tr }
-    if (tags.isEmpty) ""
-    else {
-      tags.map(t => s".checked[${t.renderFull}, ${tpe.render}]").mkString(".")
-=======
   def renderConstraintValidation(hints: List[Hint]): String = {
     val tags = hints.collect { case Hint.Constraint(tr) => tr }
     if (tags.isEmpty) ""
@@ -793,7 +768,6 @@
     if (tags.isEmpty) ""
     else {
       tags.map(t => s".validated[${t.renderFull}, ${tpe.render}]").mkString(".")
->>>>>>> deaa5a36
     }
   }
 
