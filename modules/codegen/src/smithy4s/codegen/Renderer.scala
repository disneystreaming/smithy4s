--- conflicted
+++ resolved
@@ -309,11 +309,7 @@
       sField: Option[StreamingField]
   ) = sField match {
     case Some(StreamingField(name, tpe, hints)) =>
-<<<<<<< HEAD
-      val mh = if (hints.isEmpty) "" else s".addHints${memberHints(hints)}"
-=======
       val mh = if (hints.isEmpty) "" else s".addHints(${memberHints(hints)})"
->>>>>>> 2fc19d57
       line(
         s"""val $valName : $StreamingSchema_[${tpe.render}] = $StreamingSchema_("$name", ${tpe.schemaRef}$mh)"""
       )
@@ -386,13 +382,9 @@
                   s"""${tpe.schemaRef}.$req[$name]("$realName", _.$fieldName)"""
                 } else {
                   val mh = memberHints(hints)
-<<<<<<< HEAD
-                  s"""${tpe.schemaRef}.$req[$name]("$realName", _.$fieldName).addHints($mh)"""
-=======
                   // format: off
                   s"""${tpe.schemaRef}.$req[$name]("$realName", _.$fieldName).addHints($mh)${renderFieldConstraintValidation(hints, tpe)}"""
                   // format: on
->>>>>>> 2fc19d57
                 }
             }
           if (fields.size <= 22) {
@@ -573,11 +565,7 @@
       obj(name, extensions = List(s"Newtype[${tpe.render}]"))(
         renderId(originalName),
         renderHintsVal(hints),
-<<<<<<< HEAD
-        s"val underlyingSchema : $Schema_[${tpe.render}] = ${tpe.schemaRef}.withId(id).addHints(hints)",
-=======
         s"val underlyingSchema : $Schema_[${tpe.render}] = ${tpe.schemaRef}$trailingCalls",
->>>>>>> 2fc19d57
         lines(
           s"implicit val schema : $Schema_[$name] = bijection(underlyingSchema, $name(_), (_ : $name).value)"
         )
