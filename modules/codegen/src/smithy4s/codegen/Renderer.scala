--- conflicted
+++ resolved
@@ -167,19 +167,7 @@
       val nameGen = NameRef(s"${name}Gen")
       lines(
         line"type ${NameDef(name)}[F[_]] = $FunctorAlgebra_[$nameGen, F]",
-        block(
-          line"object ${NameRef(name)} extends $Service_.Provider[$nameGen]"
-        )(
-          line"def apply[F[_]](implicit F: ${NameRef(name)}[F]): F.type = F",
-<<<<<<< HEAD
-          line"def service: $Service_[$nameGen, ${name}Operation] = $nameGen",
-          line"val id: $ShapeId_ = service.id",
-          line"type WithError[F[_, _]] = $BiFunctorAlgebra_[$nameGen, F]"
-=======
-          line"def service: $Service_[$nameGen] = $nameGen",
-          line"val id: $ShapeId_ = service.id"
->>>>>>> 8d7bf602
-        )
+        line"val ${NameRef(name)} = $nameGen"
       )
     case _ => Lines.empty
   }
@@ -215,6 +203,8 @@
       )(
         newline,
         line"def apply[F[_]](implicit F: $FunctorAlgebra_[$genNameRef, F]): F.type = F",
+        newline,
+        line"type WithError[F[_, _]] = $BiFunctorAlgebra_[$genNameRef, F]",
         newline,
         renderId(shapeId),
         newline,
