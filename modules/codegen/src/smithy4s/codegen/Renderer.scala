--- conflicted
+++ resolved
@@ -283,32 +283,20 @@
         ext = line"$Endpoint_[${traitName}, ${op.renderAlgParams}]$errorable"
       )(
         renderId(op.name, op.originalNamespace),
-<<<<<<< HEAD
+
         line"val input: $Schema_[${op.input}] = ${op.input.schemaRef}.withHints(smithy4s.internals.InputOutput.Input)",
         line"val output: $Schema_[${op.output}] = ${op.output.schemaRef}.withHints(smithy4s.internals.InputOutput.Output)",
         renderStreamingSchemaVal("streamedInput", op.streamedInput),
         renderStreamingSchemaVal("streamedOutput", op.streamedOutput),
-        renderHintsValWithId(op.hints),
+      renderHintsVal(op.hints),
         line"def wrap(input: ${op.input}) = ${opName}($input)",
         renderErrorable(op)
       ),
       renderedErrorUnion
-    ).addImports(syntaxImport ++ {
+    ).addImports(additionalImports ++ {
       if (op.errors.isEmpty) Set.empty[String]
       else Set(s"${serviceName}Gen.$errorName")
     })
-=======
-        s"val input: $Schema_[${op.input.render}] = ${op.input.schemaRef}.addHints(smithy4s.internals.InputOutput.Input)",
-        s"val output: $Schema_[${op.output.render}] = ${op.output.schemaRef}.addHints(smithy4s.internals.InputOutput.Output)",
-        renderStreamingSchemaVal("streamedInput", op.streamedInput),
-        renderStreamingSchemaVal("streamedOutput", op.streamedOutput),
-        renderHintsVal(op.hints),
-        s"def wrap(input: ${op.input.render}) = ${opName}($input)",
-        renderErrorable(op)
-      ),
-      renderedErrorUnion
-    ).addImports(op.imports).addImports(additionalImports)
->>>>>>> deaa5a36
   }
 
   private def renderStreamingSchemaVal(
@@ -316,15 +304,8 @@
       sField: Option[StreamingField]
   ): Line = sField match {
     case Some(StreamingField(name, tpe, hints)) =>
-<<<<<<< HEAD
-      val mh = if (hints.isEmpty) "" else s".withHints(${memberHints(hints)})"
+      val mh = if (hints.isEmpty) "" else s".addHints(${memberHints(hints)})"
       line"""val $valName : $StreamingSchema_[${tpe}] = $StreamingSchema_("$name", ${tpe.schemaRef}$mh)"""
-=======
-      val mh = if (hints.isEmpty) "" else s".addHints(${memberHints(hints)})"
-      line(
-        s"""val $valName : $StreamingSchema_[${tpe.render}] = $StreamingSchema_("$name", ${tpe.schemaRef}$mh)"""
-      )
->>>>>>> deaa5a36
     case None =>
       line"""val $valName : $StreamingSchema_[Nothing] = $StreamingSchema_.nothing"""
   }
@@ -398,25 +379,17 @@
             }
           if (fields.size <= 22) {
             val definition = if (recursive) "recursive(struct" else "struct"
-<<<<<<< HEAD
-            line"val schema: $Schema_[$name] = $definition"
-=======
-            line(s"implicit val schema: $Schema_[$name] = $definition")
->>>>>>> deaa5a36
+
+            line"implicit val schema: $Schema_[$name] = $definition"
               .args(renderedFields)
               .block(s"$name.apply")
               .appendToLast(".withId(id).addHints(hints)")
               .appendToLast(if (recursive) ")" else "")
           } else {
             val definition =
-<<<<<<< HEAD
-              if (recursive) "recursive(bigStruct" else "bigStruct"
-            line"val schema: $Schema_[$name] = $definition"
-=======
               if (recursive) "recursive(struct.genericArity"
               else "struct.genericArity"
-            line(s"implicit val schema: $Schema_[$name] = $definition")
->>>>>>> deaa5a36
+            line"implicit val schema: $Schema_[$name] = $definition"
               .args(renderedFields)
               .block(
                 line"arr => new $name".args(
@@ -434,16 +407,9 @@
               .appendToLast(if (recursive) ")" else "")
           }
         } else {
-<<<<<<< HEAD
-          line"val schema: $Schema_[$name] = constant($name()).withHints(hints)"
-        },
-        s"implicit val staticSchema : $Static_[$Schema_[$name]] = $Static_(schema)"
-=======
-          line(
-            s"implicit val schema: $Schema_[$name] = constant($name()).withId(id).addHints(hints)"
-          )
+            line"implicit val schema: $Schema_[$name] = constant($name()).withId(id).addHints(hints)"
+         
         }
->>>>>>> deaa5a36
       )
     ).addImports(imports)
   }
@@ -511,21 +477,12 @@
         newline, {
           val union =
             if (error)
-<<<<<<< HEAD
-              line"val schema: $errorUnion_.Schema[$name] = errors"
+              line"implicit val schema: $unionSchema_[$name] = union"
             else if (recursive)
-              line"val schema: $Schema_[$name] = recursive(union"
+              line"implicit val schema: $Schema_[$name] = recursive(union"
             else
-              line"val schema: $Schema_[$name] = union"
+              line"implicit val schema: $Schema_[$name] = union"
           union
-=======
-              s"implicit val schema: $unionSchema_[$name] = union"
-            else if (recursive)
-              s"implicit val schema: $Schema_[$name] = recursive(union"
-            else
-              s"implicit val schema: $Schema_[$name] = union"
-          line(union)
->>>>>>> deaa5a36
             .args {
               caseNames.map(_ + ".alt")
             }
@@ -561,21 +518,15 @@
       originalName: String,
       values: List[EnumValue],
       hints: List[Hint]
-<<<<<<< HEAD
   ): Lines = lines(
-    s"sealed abstract class $name(val value: String, val ordinal: Int) extends scala.Product with scala.Serializable",
-    obj(name, ext = line"$Enumeration_[$name]", w = line"${shapeTag(name)}")(
-=======
-  ): RenderResult = lines(
     block(
-      s"sealed abstract class $name(_value: String, _ordinal: Int) extends $Enumeration_.Value"
+      line"sealed abstract class $name(_value: String, _ordinal: Int) extends $Enumeration_.Value"
     )(
       "override val value : String = _value",
       "override val ordinal: Int = _ordinal",
       s"override val hints: $Hints_ = $Hints_.empty"
     ),
-    obj(name, ext = s"$Enumeration_[$name]", w = shapeTag(name))(
->>>>>>> deaa5a36
+    obj(name, ext = line"$Enumeration_[$name]", w = line"${shapeTag(name)}")(
       renderId(originalName),
       newline,
       renderHintsVal(hints),
@@ -587,14 +538,8 @@
     line"val values: List[$name] = List".args(
         values.map(_.className)
       ),
-<<<<<<< HEAD
-      newline,
-      line"def to(e: $name) : (String, Int) = (e.value, e.ordinal)",
-=======
->>>>>>> deaa5a36
-      lines(
-        s"implicit val schema: $Schema_[$name] = enumeration(values).withId(id).addHints(hints)"
-      )
+        line"implicit val schema: $Schema_[$name] = enumeration(values).withId(id).addHints(hints)"
+      
     )
   ).addImports(syntaxImport)
 
@@ -603,27 +548,16 @@
       originalName: String,
       tpe: Type,
       hints: List[Hint]
-<<<<<<< HEAD
   ): Lines = {
-    val imports = /* tpe.imports ++*/ Set("smithy4s.Newtype") ++ syntaxImport
-=======
-  ): RenderResult = {
-    val imports = tpe.imports ++ Set("smithy4s.Newtype") ++ syntaxImport
+    val imports =  Set("smithy4s.Newtype") ++ syntaxImport
 
     val trailingCalls =
-      s".withId(id).addHints(hints)${renderConstraintValidation(hints)}"
-
->>>>>>> deaa5a36
+      line".withId(id).addHints(hints)${renderConstraintValidation(hints)}"
     lines(
       obj(name, line"Newtype[$tpe]")(
         renderId(originalName),
-<<<<<<< HEAD
-        renderHintsValWithId(hints),
-        line"val underlyingSchema : $Schema_[${tpe}] = ${tpe.schemaRef}.withHints(hints)",
-=======
         renderHintsVal(hints),
-        s"val underlyingSchema : $Schema_[${tpe.render}] = ${tpe.schemaRef}$trailingCalls",
->>>>>>> deaa5a36
+        line"val underlyingSchema : $Schema_[${tpe.render}] = ${tpe.schemaRef}$trailingCalls",
         lines(
           s"implicit val schema : $Schema_[$name] = bijection(underlyingSchema, $name(_), (_ : $name).value)"
         )
@@ -659,59 +593,6 @@
   }
 
   implicit class TypeExt(tpe: Type) {
-
-<<<<<<< HEAD
-=======
-    def render: String = importsAndRender._2
-    def imports: Set[String] = importsAndRender._1
-
-    /**
-      * Returns both the rendered string of the type,
-      * and the necessary imports.
-      */
-    def importsAndRender: (Set[String], String) = tpe match {
-      case Type.PrimitiveType(p) => importAndRenderP(p)
-      case Type.List(member) =>
-        val (imports, m) = member.importsAndRender
-        imports -> s"List[$m]"
-      case Type.Set(member) =>
-        val (imports, m) = member.importsAndRender
-        imports -> s"Set[$m]"
-      case Type.Map(key, value) =>
-        val (kimports, k) = key.importsAndRender
-        val (vimports, v) = value.importsAndRender
-        (kimports ++ vimports) -> s"Map[$k, $v]"
-      case Type.Alias(ns, name, Type.PrimitiveType(_)) =>
-        Set(s"$ns.$name") -> name
-      case Type.Alias(ns, name, aliased) =>
-        val (imports, t) = aliased.importsAndRender
-        imports + s"$ns.$name" -> t
-      case Type.Ref(ns, name) =>
-        val imports =
-          if (ns != namespace) Set(s"$ns.$name") else Set.empty[String]
-        imports -> name
-    }
-
-    private def importAndRenderP(p: Primitive): (Set[String], String) =
-      p match {
-        case Primitive.Unit       => Set.empty -> "Unit"
-        case Primitive.ByteArray  => Set("smithy4s.ByteArray") -> "ByteArray"
-        case Primitive.Bool       => Set.empty -> "Boolean"
-        case Primitive.String     => Set.empty -> "String"
-        case Primitive.Timestamp  => Set.empty -> "smithy4s.Timestamp"
-        case Primitive.Byte       => Set.empty -> "Byte"
-        case Primitive.Int        => Set.empty -> "Int"
-        case Primitive.Short      => Set.empty -> "Short"
-        case Primitive.Long       => Set.empty -> "Long"
-        case Primitive.Float      => Set.empty -> "Float"
-        case Primitive.Double     => Set.empty -> "Double"
-        case Primitive.BigDecimal => Set.empty -> "BigDecimal"
-        case Primitive.BigInteger => Set.empty -> "BigInt"
-        case Primitive.Uuid       => Set("java.util.UUID") -> "UUID"
-        case Primitive.Document   => Set.empty -> "smithy4s.Document"
-      }
-
->>>>>>> deaa5a36
     def schemaRef: String = tpe match {
       case Type.PrimitiveType(p) => schemaRefP(p)
       case Type.List(member)     => s"list(${member.schemaRef})"
@@ -790,20 +671,10 @@
   def renderId(name: String, ns: String = namespace): Line =
     line"""val id: $ShapeId_ = $ShapeId_("$ns", "$name")"""
 
-<<<<<<< HEAD
-  def renderHintsValWithId(hints: List[Hint]): Lines =
+  def renderHintsVal(hints: List[Hint]): RenderResult = if (hints.isEmpty) {
+    line"val hints : $Hints_ = $Hints_.empty"
+  } else {
     line"val hints : $Hints_ = $Hints_".args {
-      "id" :: hints.flatMap(renderHint(_).toList)
-    }
-
-  def renderHintsVal(hints: List[Hint]): Lines =
-    line"val hints : $Hints_ = $Hints_".args {
-=======
-  def renderHintsVal(hints: List[Hint]): RenderResult = if (hints.isEmpty) {
-    line(s"val hints : $Hints_ = $Hints_.empty")
-  } else {
-    line(s"val hints : $Hints_ = $Hints_").args {
->>>>>>> deaa5a36
       hints.flatMap(renderHint(_).toList)
     }
   }
