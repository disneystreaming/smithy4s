/*
 *  Copyright 2021-2022 Disney Streaming
 *
 *  Licensed under the Tomorrow Open Source Technology License, Version 1.0 (the "License");
 *  you may not use this file except in compliance with the License.
 *  You may obtain a copy of the License at
 *
 *     https://disneystreaming.github.io/TOST-1.0.txt
 *
 *  Unless required by applicable law or agreed to in writing, software
 *  distributed under the License is distributed on an "AS IS" BASIS,
 *  WITHOUT WARRANTIES OR CONDITIONS OF ANY KIND, either express or implied.
 *  See the License for the specific language governing permissions and
 *  limitations under the License.
 */

package smithy4s.codegen

import cats.data.NonEmptyList
import cats.data.Reader
import cats.syntax.all._
import smithy4s.codegen.Primitive.Nothing
import smithy4s.codegen.TypedNode._
import software.amazon.smithy.model.node.Node
import software.amazon.smithy.model.node._
import Line._
import scala.jdk.CollectionConverters._
import LineSyntax.LineInterpolator
import ToLines.lineToLines
import smithy4s.codegen.LineSegment._

object Renderer {

  case class Result(namespace: String, name: String, content: String)

  def apply(unit: CompilationUnit): List[Result] = {
    val r = new Renderer(unit)

    val pack = Result(
      unit.namespace,
      "package",
      r.renderPackageContents.list
        .flatMap(_.segments.toList.map(_.show))
        .mkString(
          System.lineSeparator()
        )
    )

    val classes = unit.declarations.map { decl =>
      val renderResult = r.renderDecl(decl)
      val p = s"package ${unit.namespace}"

      //  navigate through both segments and remove
      val allImports: List[String] = renderResult.list
        .flatMap { line =>
          line.segments.toList.collect { case tr: TypeReference =>
            tr.show
          }
        }
        .filter(
          _.replaceAll(unit.namespace, "")
            .split('.')
            .count(_.nonEmpty) > 1
        )

      /*     val (imports,code) =  renderResult.list.flatMap{
      line => line.segments.toList.map{
        case tr:TypeReference => tr.show
        case td:TypeDefinition => td.show
        case hardcoded: Hardcoded => hardcoded.show
      }
    }*/
      // todo remove imports from code
      // isolate imports
      // remove unused imports
      // deduplicate imports - simply convert to set
      // check for namespace collision
      // condense imports

      def condense(imports: Set[String]): Set[String] = {
        imports
          .groupBy(str => str.substring(0, str.lastIndexOf('.')))
          .foldLeft(Set.empty[String]) { case (acc, (k, v)) =>
            if (v.size > 1) acc + (k + "._") else acc ++ v
          }
      }
      // TODO iterate through imports and remove unused ones , based off the current namespace
      val allLines: List[String] = List(p, "") ++
        condense(allImports.sorted.map("import " + _).toSet) ++
        List("") ++
        renderResult.list
          .filterNot(str => allImports.contains(str.show))
          .map { line =>
            line.segments.toList.map {
              case Hardcoded(value)        => value
              case TypeDefinition(_, name) => name
              case TypeReference(_, name)  => name
            }.mkString
          }


      val content = allLines.mkString(System.lineSeparator())

      Result(unit.namespace, decl.name, content)
    }

    val packageApplicableDecls = unit.declarations.filter {
      case _: TypeAlias | _: Service => true
      case _                         => false
    }

    if (packageApplicableDecls.isEmpty) classes
    else pack :: classes
  }

}

private[codegen] class Renderer(compilationUnit: CompilationUnit) { self =>

  val names = new CollisionAvoidance.Names(compilationUnit)
  import compilationUnit.namespace
  import names._

  def renderDecl(decl: Decl): Lines = decl match {
    case Service(name, originalName, ops, hints, version) =>
      renderService(name, originalName, ops, hints, version)
    case Product(name, originalName, fields, recursive, hints) =>
      renderProduct(name, originalName, fields, recursive, hints)
    case Union(name, originalName, alts, recursive, hints) =>
      renderUnion(name, originalName, alts, recursive, hints)
    case TypeAlias(name, originalName, tpe, _, hints) =>
      renderTypeAlias(name, originalName, tpe, hints)
    case Enumeration(name, originalName, values, hints) =>
      renderEnum(name, originalName, values, hints)
    case _ => Lines.empty
  }

  def renderPackageContents: Lines = {
    val typeAliases = compilationUnit.declarations.collect {
      case TypeAlias(name, _, _, _, _) =>
        s"type $name = ${compilationUnit.namespace}.${name}.Type"
    }

    val blk =
      block(
        s"package object ${compilationUnit.namespace.split('.').last}"
      )(
        compilationUnit.declarations.map(renderDeclPackageContents),
        newline,
        typeAliases,
        newline
      )
    val parts = compilationUnit.namespace.split('.').filter(_.nonEmpty)
    if (parts.size > 1) {
      lines(
        s"package ${parts.dropRight(1).mkString(".")}",
        newline,
        blk
      )
    } else blk
  }

  private def renderDeclPackageContents(decl: Decl): Lines = decl match {
    case s: Service =>
      val name = s.name
      lines(
        s"type $name[F[_]] = smithy4s.Monadic[${name}Gen, F]",
        block(
          s"object $name extends $Service_.Provider[${name}Gen, ${name}Operation]"
        )(
          s"def apply[F[_]](implicit F: $name[F]): F.type = F",
          s"def service: $Service_[${name}Gen, ${name}Operation] = ${name}Gen",
          s"val id: $ShapeId_ = service.id"
        )
      )
    case _ => Lines.empty
  }

  private def renderService(
      name: String,
      originalName: String,
      ops: List[Operation],
      hints: List[Hint],
      version: String
  ): Lines = {

    val genName = name + "Gen"
    val opTraitName = name + "Operation"

    lines(
      block(s"trait $genName[F[_, _, _, _, _]]")(
        line"self =>",
        newline,
        ops.map { op =>
          line"def ${op.methodName}(${op.renderArgs}) : F[${op.renderAlgParams}]"

        },
        newline,
        line"def transform[G[_, _, _, _, _]](transformation : $Transformation_[F, G]) : $genName[G] = new Transformed(transformation)",
        block(
          line"class Transformed[G[_, _, _, _, _]](transformation : $Transformation_[F, G]) extends $genName[G]"
        ) {
          ops.map { op =>
            val opName = op.methodName
            line"def $opName(${op.renderArgs}) = transformation[${op.renderAlgParams}](self.$opName(${op.renderParams}))"
          }
        }
      ),
      newline,
      obj(
        genName,
        ext = line"$Service_[$genName, $opTraitName]"
      )(
        newline,
        line"def apply[F[_]](implicit F: smithy4s.Monadic[$genName, F]): F.type = F",
        newline,
        renderId(originalName),
        newline,
        renderHintsVal(hints),
        newline,
        line"val endpoints: List[$Endpoint_[$opTraitName, _, _, _, _, _]] = List"
          .args(ops.map(_.name)),
        newline,
        line"""val version: String = "$version"""",
        newline,
        if (ops.isEmpty) {
          line"""def endpoint[I, E, O, SI, SO](op : $opTraitName[I, E, O, SI, SO]) = sys.error("impossible")"""

        } else {
          block(
            s"def endpoint[I, E, O, SI, SO](op : $opTraitName[I, E, O, SI, SO]) = op match"
          ) {
            ops.map {
              case op if op.input != Type.unit =>
                s"case ${op.name}(input) => (input, ${op.name})"
              case op =>
                s"case ${op.name}() => ((), ${op.name})"
            }
          }
        },
        newline,
        block(s"object reified extends $genName[$opTraitName]") {
          ops.map {
            case op if op.input == Type.unit =>
              line"def ${op.methodName}(${op.renderArgs}) = ${op.name}()"
            case op if op.hints.contains(Hint.PackedInputs) =>
              line"def ${op.methodName}(${op.renderArgs}) = ${op.name}(input)"
            case op =>
              line"def ${op.methodName}(${op.renderArgs}) = ${op.name}(${op.input}(${op.renderParams}))"
          }
        },
        newline,
        line"def transform[P[_, _, _, _, _]](transformation: $Transformation_[$opTraitName, P]): $genName[P] = reified.transform(transformation)",
        newline,
        line"def transform[P[_, _, _, _, _], P1[_, _, _, _, _]](alg: $genName[P], transformation: $Transformation_[P, P1]): $genName[P1] = alg.transform(transformation)",
        newline,
        block(
          line"def asTransformation[P[_, _, _, _, _]](impl : $genName[P]): $Transformation_[$opTraitName, P] = new $Transformation_[$opTraitName, P]"
        ) {
          if (ops.isEmpty) {
            line"""def apply[I, E, O, SI, SO](op : $opTraitName[I, E, O, SI, SO]) : P[I, E, O, SI, SO] = sys.error("impossible")""".toLines
          } else {
            block(
              line"def apply[I, E, O, SI, SO](op : $opTraitName[I, E, O, SI, SO]) : P[I, E, O, SI, SO] = op match "
            ) {
              ops.map {
                case op if op.input == Type.unit =>
                  line"case ${op.name}() => impl.${op.methodName}(${op.renderParams})"
                case op if op.hints.contains(Hint.PackedInputs) =>
                  line"case ${op.name}(input) => impl.${op.methodName}(${op.renderParams})"
                case op =>
                  line"case ${op.name}(${op.input}(${op.renderParams})) => impl.${op.methodName}(${op.renderParams})"
              }
            }
          }
        },
        ops.map(renderOperation(name, _))
      ),
      newline,
      line"sealed trait $opTraitName[Input, Err, Output, StreamedInput, StreamedOutput]",
      newline
    )
  }

  private def renderOperation(
      serviceName: String,
      op: Operation
  ): Lines = {
    val params = if (op.input != Type.unit) {
      line"input: ${op.input}"
    } else Line.empty
    val opName = op.name
    val traitName = s"${serviceName}Operation"
    val input =
      if (op.input == Type.unit) "" else "input"
    val errorName = if (op.errors.isEmpty) "Nothing" else s"${op.name}Error"

    val errorable = if (op.errors.nonEmpty) {
      s" with $Errorable_[$errorName]"
    } else ""

    val errorUnion: Option[Union] = for {
      errorNel <- NonEmptyList.fromList(op.errors)
      alts <- errorNel.traverse { t =>
        t.name.map(n => Alt(n, UnionMember.TypeCase(t)))
      }
      name = opName + "Error"
    } yield Union(name, name, alts)

    val renderedErrorUnion = errorUnion.foldMap {
      case Union(name, originalName, alts, recursive, hints) =>
        renderUnion(name, originalName, alts, recursive, hints, error = true)
    }

    val additionalImports =
      if (op.input == Type.unit || op.output == Type.unit) syntaxImport
      else Set.empty[String]

    lines(
      line"case class $opName($params) extends $traitName[${op.renderAlgParams}]",
      obj(
        opName,
        ext = line"$Endpoint_[${traitName}, ${op.renderAlgParams}]$errorable"
      )(
        renderId(op.name, op.originalNamespace),
        line"val input: $Schema_[${op.input}] = ${op.input.schemaRef}.addHints(smithy4s.internals.InputOutput.Input.widen)",
        line"val output: $Schema_[${op.output}] = ${op.output.schemaRef}.addHints(smithy4s.internals.InputOutput.Output.widen)",
        renderStreamingSchemaVal("streamedInput", op.streamedInput),
        renderStreamingSchemaVal("streamedOutput", op.streamedOutput),
        renderHintsVal(op.hints),
        line"def wrap(input: ${op.input}) = ${opName}($input)",
        renderErrorable(op)
      ),
      renderedErrorUnion
    ).addImports(additionalImports ++ {
      if (op.errors.isEmpty) Set.empty[String]
      else Set(s"${serviceName}Gen.$errorName")
    })
  }

  private def renderStreamingSchemaVal(
      valName: String,
      sField: Option[StreamingField]
  ): Line = sField match {
    case Some(StreamingField(name, tpe, hints)) =>
      val mh =
        if (hints.isEmpty) Line.empty
        else line".addHints(${memberHints(hints)})"
      line"""val $valName : $StreamingSchema_[${tpe}] = $StreamingSchema_("$name", ${tpe.schemaRef}$mh)"""
    case None =>
      line"""val $valName : $StreamingSchema_[Nothing] = $StreamingSchema_.nothing"""
  }

  private def renderProtocol(name: String, hints: List[Hint]): Lines = {
    hints.collectFirst({ case p: Hint.Protocol => p }).foldMap { protocol =>
      val protocolTraits = protocol.traits
        .map(t => line"""$ShapeId_("${t.namespace}", "${t.name}")""")
        .intercalate(Line.comma)
      lines(
        newline,
        block(
          line"implicit val protocol: smithy4s.Protocol[$name] = new smithy4s.Protocol[$name]"
        ) {
          line"def traits: Set[$ShapeId_] = Set($protocolTraits)"
        }
      )
    }
  }

  private def renderProduct(
      name: String,
      originalName: String,
      fields: List[Field],
      recursive: Boolean,
      hints: List[Hint],
      adtParent: Option[String] = None,
      additionalLines: Lines = Lines.empty
  ): Lines = {

    val decl = line"case class $name(${renderArgs(fields)})"
    val imports = syntaxImport
    val schemaImplicit = if (adtParent.isEmpty) "implicit " else ""

    lines(
      if (hints.contains(Hint.Error)) {
        block(line"${decl} extends Throwable") {
          fields
            .find { f =>
              f.hints.contains_(Hint.ErrorMessage) ||
              f.name === "message"
            }
            .filter {
              _.tpe.dealiased == Type.PrimitiveType(Primitive.String)
            }
            .foldMap(renderGetMessage)
        }
      } else {
        val extend = adtParent.map(t => s" extends $t").getOrElse("")
        line"$decl$extend"
      },
      obj(name, line"${shapeTag(name)}")(
        renderId(originalName),
        newline,
        renderHintsVal(hints),
        renderProtocol(name, hints),
        newline,
        if (fields.nonEmpty) {
          val renderedFields =
            fields.map { case Field(fieldName, realName, tpe, required, hints) =>
              val req = if (required) "required" else "optional"
              if (hints.isEmpty) {
                line"""${tpe.schemaRef}.$req[$name]("$realName", _.$fieldName)"""
              } else {
                val mh = memberHints(hints)
                  // format: off
                  line"""${tpe.schemaRef}${renderConstraintValidation(hints)}.$req[$name]("$realName", _.$fieldName).addHints($mh)"""
                  // format: on
              }
            }
          if (fields.size <= 22) {
            val definition = if (recursive) "recursive(struct" else "struct"
            line"${schemaImplicit}val schema: $Schema_[$name] = $definition"
              .args(renderedFields)
              .block(s"$name.apply")
              .appendToLast(".withId(id).addHints(hints)")
              .appendToLast(if (recursive) ")" else "")
          } else {
            val definition =
              if (recursive) "recursive(struct.genericArity"
              else "struct.genericArity"
            line"${schemaImplicit}val schema: $Schema_[$name] = $definition"
              .args(renderedFields)
              .block(
                line"arr => new $name".args(
                  fields.zipWithIndex.map {
                    case (Field(_, _, tpe, required, _), idx) =>
                      val scalaTpe = line"$tpe"
                      val optional =
                        if (required) scalaTpe else Line.optional(scalaTpe)

                      line"arr($idx).asInstanceOf[$optional]"
                  }
                )
              )
              .appendToLast(".withId(id).addHints(hints)")
              .appendToLast(if (recursive) ")" else "")
          }
        } else {
          line"implicit val schema: $Schema_[$name] = constant($name()).withId(id).addHints(hints)"
        },
        additionalLines
      )
    ).addImports(imports)
  }

  private def renderGetMessage(field: Field) = field match {
    case field if field.tpe.isResolved && field.required =>
      line"override def getMessage(): String = ${field.name}"
    case field if field.tpe.isResolved =>
      line"override def getMessage(): String = ${field.name}.orNull"
    case field if field.required =>
      line"override def getMessage(): String = ${field.name}.value"
    case field =>
      line"override def getMessage(): String = ${field.name}.map(_.value).orNull"
  }

  private def renderErrorable(op: Operation): Lines = {
    val errorName = op.name + "Error"

    if (op.errors.isEmpty) Lines.empty
    else
      lines(
        s"override val errorable: Option[$Errorable_[$errorName]] = Some(this)",
        s"val error: $unionSchema_[$errorName] = $errorName.schema",
        block(
          s"def liftError(throwable: Throwable) : Option[$errorName] = throwable match"
        ) {
          op.errors.collect { case Type.Ref(_, name) =>
            s"case e: ${name} => Some($errorName.${name}Case(e))"
          } ++ List("case _ => None")
        },
        block(
          s"def unliftError(e: $errorName) : Throwable = e match"
        ) {
          op.errors.collect { case Type.Ref(_, name) =>
            line"case $errorName.${name}Case(e) => e"
          }
        }
      )
  }

  private def renderUnion(
      name: String,
      originalName: String,
      alts: NonEmptyList[Alt],
      recursive: Boolean,
      hints: List[Hint],
      error: Boolean = false
  ): Lines = {
    def caseName(alt: Alt) = alt.member match {
      case UnionMember.ProductCase(product) => product.name
      case UnionMember.TypeCase(_) | UnionMember.UnitCase =>
        alt.name.dropWhile(_ == '_').capitalize + "Case"
    }
    val caseNames = alts.map(caseName)
    val caseNamesAndIsUnit =
      caseNames.zip(alts.map(_.member == UnionMember.UnitCase))
    val imports = /* alts.foldMap(_.tpe.imports) ++*/ syntaxImport

    lines(
      block(
        s"sealed trait $name extends scala.Product with scala.Serializable"
      )(
        line"@inline final def widen: $name = this"
      ),
      obj(name, line"${shapeTag(name)}")(
        renderId(originalName),
        newline,
        renderHintsVal(hints),
        newline,
        alts.map {
          case a @ Alt(_, realName, UnionMember.UnitCase, altHints) =>
            val cn = caseName(a)
            // format: off
            lines(
              line"case object $cn extends $name",
              line"""private val ${cn}Alt = $Schema_.constant($cn)${renderConstraintValidation(altHints)}.oneOf[$name]("$realName").addHints(hints)""",
              line"private val ${cn}AltWithValue = ${cn}Alt($cn)"
            )
            // format: on
          case a @ Alt(altName, _, UnionMember.TypeCase(tpe), _) =>
            val cn = caseName(a)
            lines(
              line"case class $cn(${uncapitalise(altName)}: ${tpe}) extends $name"
            )
          case Alt(_, realName, UnionMember.ProductCase(struct), _) =>
            val additionalLines = lines(
              newline,
              line"""val alt = schema.oneOf[$name]("$realName")"""
            )
            renderProduct(
              struct.name,
              struct.originalName,
              struct.fields,
              struct.recursive,
              struct.hints,
              adtParent = Some(name),
              additionalLines
            )
        },
        newline,
        alts.collect {
          case a @ Alt(
                altName,
                realName,
                UnionMember.TypeCase(tpe),
                altHints
              ) =>
            val cn = caseName(a)
            block(s"object $cn")(
              renderHintsVal(altHints),
            // format: off
            line"val schema: $Schema_[$cn] = bijection(${tpe.schemaRef}.addHints(hints)${renderConstraintValidation(altHints)}, $cn(_), _.${uncapitalise(altName)})",
            line"""val alt = schema.oneOf[$name]("$realName")""",
            // format: on
            )
        },
        newline, {
          val union =
            if (error)
              line"implicit val schema: $unionSchema_[$name] = union"
            else if (recursive)
              line"implicit val schema: $Schema_[$name] = recursive(union"
            else
              line"implicit val schema: $Schema_[$name] = union"
          union
            .args {
              caseNamesAndIsUnit.map {
                case (caseName, false) => caseName + ".alt"
                case (caseName, true)  => caseName + "Alt"
              }
            }
            .block {
              caseNamesAndIsUnit.map {
                case (caseName, true) =>
                  s"case $caseName => ${caseName}AltWithValue"
                case (caseName, false) =>
                  s"case c : $caseName => $caseName.alt(c)"
              }
            }
            .appendToLast(
              if (error) "" else ".withId(id).addHints(hints)"
            )
            .appendToLast(if (recursive) ")" else "")
        }
      )
    ).addImports(imports)
  }

  private def fieldToRenderLine(field: Field): Line = {
    field match {
      case Field(name, _, tpe, required, _) =>
        val line = line"$tpe"
        line"$name: " :++ (if (required) line else Line.optional(line, true))

    }
  }
  private def renderArgs(fields: List[Field]): Line = fields
    .map(fieldToRenderLine)
    .intercalate(Line.comma)

  private def renderEnum(
      name: String,
      originalName: String,
      values: List[EnumValue],
      hints: List[Hint]
  ): Lines = lines(
    block(
      line"sealed abstract class $name(_value: String, _name: String, _ordinal: Int) extends $Enumeration_.Value"
    )(
      line"override val value: String = _value",
      line"override val name: String = _name",
      line"override val ordinal: Int = _ordinal",
      line"override val hints: $Hints_ = $Hints_.empty",
      line"@inline final def widen: $name = this"
    ),
    obj(name, ext = line"$Enumeration_[$name]", w = line"${shapeTag(name)}")(
      renderId(originalName),
      newline,
      renderHintsVal(hints),
      newline,
      values.map { case e @ EnumValue(value, ordinal, _, _) =>
        line"""case object ${e.className} extends $name("$value", "${e.className}", $ordinal)"""
      },
      newline,
      line"val values: List[$name] = List".args(
        values.map(_.className)
      ),
      line"implicit val schema: $Schema_[$name] = enumeration(values).withId(id).addHints(hints)"
    )
  ).addImports(syntaxImport)

  private def renderTypeAlias(
      name: String,
      originalName: String,
      tpe: Type,
      hints: List[Hint]
  ): Lines = {
    val imports = Set("smithy4s.Newtype") ++ syntaxImport

    val trailingCalls =
      line".withId(id).addHints(hints)${renderConstraintValidation(hints)}"
    lines(
      obj(name, line"Newtype[$tpe]")(
        renderId(originalName),
        renderHintsVal(hints),
        line"val underlyingSchema : $Schema_[$tpe] = ${tpe.schemaRef}$trailingCalls",
        lines(
          s"implicit val schema : $Schema_[$name] = bijection(underlyingSchema, asBijection)"
        )
      )
    ).addImports(imports)
  }

  private implicit class OperationExt(op: Operation) {
    def renderArgs =
      if (op.input == Type.unit) Line.empty
      else if (op.hints.contains(Hint.PackedInputs)) {
        line"input: ${op.input}"
      } else self.renderArgs(op.params)

    def renderParams: Line =
      if (op.input == Type.unit) Line.empty
      else if (op.hints.contains(Hint.PackedInputs)) {
        line"input"
      } else op.params.map(f => Line(f.name)).intercalate(Line.comma)

    def methodName = uncapitalise(op.name)

    def renderAlgParams = {
      line"${op.input}, ${if (op.errors.isEmpty) "Nothing"
      else op.name + "Error"}, ${op.output}, ${op.streamedInput.map(_.tpe).getOrElse(Type.PrimitiveType(Nothing))}, ${op.streamedOutput
        .map(_.tpe)
        .getOrElse(Type.PrimitiveType(Nothing))}"
    }
  }

  implicit class TypeRefExt(tpe: Type.Ref) {
    def renderFull: String = s"${tpe.namespace}.${tpe.name}"
  }

  implicit class TypeExt(tpe: Type) {
    def schemaRef: Line = tpe match {
      case Type.PrimitiveType(p) => Line(schemaRefP(p))
      case Type.Collection(collectionType, member) =>
        val col = collectionType match {
          case CollectionType.List       => "list"
          case CollectionType.Set        => "set"
          case CollectionType.Vector     => "vector"
          case CollectionType.IndexedSeq => "indexedSeq"
        }
        line"$col(${member.schemaRef})"
      case Type.Map(key, value) =>
        line"map(${key.schemaRef}, ${value.schemaRef})"
<<<<<<< HEAD
      case Type.Alias(ns, name, Type.PrimitiveType(_)) =>
        TypeReference(ns, s"$name.schema")
      case Type.Alias(ns, name, _) =>
        TypeReference(ns, s"$name.underlyingSchema")
      case Type.Ref(ns, name) =>
        TypeReference(ns, s"$name.schema")
=======
      case Type.Alias(
            ns,
            name,
            _,
            false
          ) =>
        line"$name.schema".addImport(ns + "." + name)
      case Type.Alias(ns, name, _, _) =>
        line"$name.underlyingSchema".addImport(ns + "." + name)
      case Type.Ref(ns, name) => line"$name.schema".addImport(ns + "." + name)
      case Type.ExternalType(
            _,
            fqn,
            maybeProviderImport,
            underlyingTpe,
            hint
          ) =>
        line"${underlyingTpe.schemaRef}.refined[$fqn](${renderNativeHint(hint)})"
          .addImport(maybeProviderImport.getOrElse(""))
>>>>>>> 72a91af4
    }

    private def schemaRefP(primitive: Primitive): String = primitive match {
      case Primitive.Unit       => "unit"
      case Primitive.ByteArray  => "bytes"
      case Primitive.Bool       => "boolean"
      case Primitive.String     => "string"
      case Primitive.Timestamp  => "timestamp"
      case Primitive.Byte       => "byte"
      case Primitive.Int        => "int"
      case Primitive.Short      => "short"
      case Primitive.Long       => "long"
      case Primitive.Float      => "float"
      case Primitive.Double     => "double"
      case Primitive.BigDecimal => "bigdecimal"
      case Primitive.BigInteger => "bigint"
      case Primitive.Uuid       => "uuid"
      case Primitive.Document   => "document"
      case Primitive.Nothing    => "???"
    }

    def name: Option[String] = tpe match {
      case Type.Alias(_, name, _, _) => Some(name)
      case Type.Ref(_, name)         => Some(name)
      case _                         => None
    }
  }

  private def toCamelCase(value: String): String = {
    val (_, output) = value.foldLeft((false, "")) {
      case ((wasLastSkipped, str), c) =>
        if (c.isLetterOrDigit) {
          val newC =
            if (wasLastSkipped) c.toString.capitalize else c.toString
          (false, str + newC)
        } else {
          (true, str)
        }
    }
    output
  }

  private def enumValueClassName(
      name: Option[String],
      value: String,
      ordinal: Int
  ) = {
    name.getOrElse {
      val camel = toCamelCase(value).capitalize
      if (camel.nonEmpty) camel else "Value" + ordinal
    }

  }

  private implicit class EnumValueOps(enumValue: EnumValue) {
    def className =
      enumValueClassName(enumValue.name, enumValue.value, enumValue.ordinal)
  }

  private def renderNativeHint(hint: Hint.Native): Line =
    Line(
      smithy4s.recursion
        .cata(renderTypedNode)(hint.typedNode)
        .run(true)
        ._2
    )

  private def renderHint(hint: Hint): Option[Line] = hint match {
    case h: Hint.Native => renderNativeHint(h).some
    case _              => None
  }

  def renderId(name: String, ns: String = namespace): Line =
    line"""val id: $ShapeId_ = $ShapeId_("$ns", "$name")"""

  def renderHintsVal(hints: List[Hint]): Lines = if (hints.isEmpty) {
    lines(line"val hints : $Hints_ = $Hints_.empty")
  } else {
    line"val hints : $Hints_ = $Hints_".args {
      hints.flatMap(renderHint(_).toList)
    }
  }

  def memberHints(hints: List[Hint]): Line = {
    val h = hints.map(renderHint).collect { case Some(v) => v }
    if (h.isEmpty) Line.empty else h.intercalate(Line.comma)
  }

  def renderConstraintValidation(hints: List[Hint]): Line = {
    val tags = hints.collect { case t: Hint.Constraint => t }
    if (tags.isEmpty) Line.empty
    else {
      tags
        .map { tag =>
          line".validated(${renderNativeHint(tag.native)})"
        }
        .intercalate(Line.empty)
    }
  }

  private def shapeTag(name: String): String =
    s"$ShapeTag_.Companion[$name]"

  type TopLevel = Boolean
  type InCollection = Boolean

  type Contextual[A] = cats.data.Reader[TopLevel, A]
  type CString = Contextual[(InCollection, String)]

  implicit class ContextualOps(val str: String) {
    def write: CString = (false, str).pure[Contextual]
    def writeCollection: CString = (true, str).pure[Contextual]
  }

  implicit class CStringOps(val str: CString) {
    def runDefault = str.run(false)._2
  }

  private def renderTypedNode(tn: TypedNode[CString]): CString = tn match {
    case EnumerationTN(ref, value, ordinal, name) =>
      val className = enumValueClassName(name, value, ordinal)
      (ref.show + "." + className + ".widen").write
    case StructureTN(ref, fields) =>
      val fieldStrings = fields.map {
        case (_, FieldTN.RequiredTN(value))     => value.runDefault
        case (_, FieldTN.OptionalSomeTN(value)) => s"Some(${value.runDefault})"
        case (_, FieldTN.OptionalNoneTN)        => "None"
      }
      s"${ref.show}(${fieldStrings.mkString(", ")})".write
    case NewTypeTN(ref, target) =>
      Reader(topLevel => {
        val (wroteCollection, text) = target.run(topLevel)
        if (wroteCollection && !topLevel)
          false -> text
        else
          false -> s"${ref.show}($text)"
      })

    case AltTN(ref, altName, AltValueTN.TypeAltTN(alt)) =>
      (s"${ref.show}" + "." + s"${altName.capitalize}Case(${alt.runDefault}).widen").write

    case AltTN(_, _, AltValueTN.ProductAltTN(alt)) =>
      alt.runDefault.write

    case CollectionTN(collectionType, values) =>
      val col = collectionType.tpe
      s"$col(${values.map(_.runDefault).mkString(", ")})".writeCollection
    case MapTN(values) =>
      s"Map(${values
        .map { case (k, v) => k.runDefault + " -> " + v.runDefault }
        .mkString(", ")})".writeCollection
    case PrimitiveTN(prim, value) =>
      renderPrimitive(prim)(value).write
  }

  private def renderPrimitive[T](prim: Primitive.Aux[T]): T => String =
    prim match {
      case Primitive.BigDecimal =>
        (bd: BigDecimal) => s"scala.math.BigDecimal($bd)"
      case Primitive.BigInteger => (bi: BigInt) => s"scala.math.BigInt($bi)"
      case Primitive.Unit       => _ => "()"
      case Primitive.Double     => _.toString
      case Primitive.Float      => _.toString
      case Primitive.Long       => _.toString
      case Primitive.Int        => _.toString
      case Primitive.Short      => _.toString
      case Primitive.Bool       => _.toString
      case Primitive.Uuid       => (uuid => s"java.util.UUID.fromString($uuid)")
      case Primitive.String => { raw =>
        import scala.reflect.runtime.universe._
        Literal(Constant(raw)).toString
      }
      case Primitive.Document => { (node: Node) =>
        node.accept(new NodeVisitor[String] {
          def arrayNode(x: ArrayNode): String = {
            val innerValues = x.getElements().asScala.map(_.accept(this))
            innerValues.mkString("smithy4s.Document.array(", ",", ")")
          }
          def booleanNode(x: BooleanNode): String =
            s"smithy4s.Document.fromBoolean(${x.getValue})"
          def nullNode(x: NullNode): String =
            "smithy4s.Document.nullDoc"
          def numberNode(x: NumberNode): String =
            s"smithy4s.Document.fromDouble(${x.getValue.doubleValue()})"
          def objectNode(x: ObjectNode): String = {
            val members = x.getMembers.asScala.map { member =>
              val key = s""""${member._1.getValue()}""""
              val value = member._2.accept(this)
              s"$key -> $value"
            }
            members.mkString("smithy4s.Document.obj(", ",", ")")
          }
          def stringNode(x: StringNode): String =
            s"""smithy4s.Document.fromString("${x.getValue}")"""
        })
      }
      case _ => _ => "null"
    }

  val syntaxImport = Set("smithy4s.schema.Schema._")

}<|MERGE_RESOLUTION|>--- conflicted
+++ resolved
@@ -702,24 +702,16 @@
         line"$col(${member.schemaRef})"
       case Type.Map(key, value) =>
         line"map(${key.schemaRef}, ${value.schemaRef})"
-<<<<<<< HEAD
-      case Type.Alias(ns, name, Type.PrimitiveType(_)) =>
-        TypeReference(ns, s"$name.schema")
-      case Type.Alias(ns, name, _) =>
-        TypeReference(ns, s"$name.underlyingSchema")
-      case Type.Ref(ns, name) =>
-        TypeReference(ns, s"$name.schema")
-=======
       case Type.Alias(
             ns,
             name,
             _,
             false
           ) =>
-        line"$name.schema".addImport(ns + "." + name)
+        TypeReference(ns, s"$name.schema")
       case Type.Alias(ns, name, _, _) =>
-        line"$name.underlyingSchema".addImport(ns + "." + name)
-      case Type.Ref(ns, name) => line"$name.schema".addImport(ns + "." + name)
+        TypeReference(ns, s"$name.underlyingSchema")
+      case Type.Ref(ns, name) =>  TypeReference(ns, s"$name.schema")
       case Type.ExternalType(
             _,
             fqn,
@@ -727,9 +719,7 @@
             underlyingTpe,
             hint
           ) =>
-        line"${underlyingTpe.schemaRef}.refined[$fqn](${renderNativeHint(hint)})"
-          .addImport(maybeProviderImport.getOrElse(""))
->>>>>>> 72a91af4
+        line"${underlyingTpe.schemaRef}.refined[$fqn](${renderNativeHint(hint)})" :++ maybeProviderImport.map(TypeReference(_)).getOrElse(Line.empty)
     }
 
     private def schemaRefP(primitive: Primitive): String = primitive match {
