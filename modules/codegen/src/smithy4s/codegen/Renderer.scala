--- conflicted
+++ resolved
@@ -115,13 +115,8 @@
     case p: Product => renderProduct(p)
     case union @ Union(_, originalName, alts, recursive, hints) =>
       renderUnion(union.nameRef, originalName, alts, recursive, hints)
-<<<<<<< HEAD
-    case ta @ TypeAlias(_, originalName, tpe, _, hints) =>
-      renderTypeAlias(ta.nameRef, originalName, tpe, hints)
-=======
     case ta @ TypeAlias(_, originalName, tpe, _, recursive, hints) =>
       renderTypeAlias(ta.nameRef, originalName, tpe, recursive, hints)
->>>>>>> f376b362
     case enumeration @ Enumeration(_, originalName, values, hints) =>
       renderEnum(enumeration.nameRef, originalName, values, hints)
     case _ => Lines.empty
@@ -129,11 +124,7 @@
 
   def renderPackageContents: Lines = {
     val typeAliases = compilationUnit.declarations.collect {
-<<<<<<< HEAD
-      case TypeAlias(name, _, _, _, _) =>
-=======
       case TypeAlias(name, _, _, _, _, _) =>
->>>>>>> f376b362
         line"type $name = ${compilationUnit.namespace}.${name}.Type"
     }
 
@@ -160,25 +151,14 @@
     case s: Service =>
       val name = s.name
       val nameGen = NameRef(s"${name}Gen")
-      val nameOp = NameRef(s"${name}Operation")
       lines(
-<<<<<<< HEAD
         line"type ${NameDef(name)}[F[_]] = $Monadic_[$nameGen, F]",
         block(
-          line"object ${NameRef(name)} extends $Service_.Provider[$nameGen, $nameOp]"
+          line"object ${NameRef(name)} extends $Service_.Provider[$nameGen, ${name}Operation]"
         )(
           line"def apply[F[_]](implicit F: ${NameRef(name)}[F]): F.type = F",
-          line"def service: $Service_[$nameGen, $nameOp] = $nameGen",
-          line"val id: $ShapeId_ = ${NameRef("service.id")}"
-=======
-        line"type ${NameDef(name)}[F[_]] = $Monadic_[${name}Gen, F]",
-        block(
-          line"object ${NameRef(name)} extends $Service_.Provider[${name}Gen, ${name}Operation]"
-        )(
-          line"def apply[F[_]](implicit F: $name[F]): F.type = F",
-          line"def service: $Service_[${name}Gen, ${name}Operation] = ${name}Gen",
+          line"def service: $Service_[$nameGen, ${name}Operation] = $nameGen",
           line"val id: $ShapeId_ = service.id"
->>>>>>> f376b362
         )
       )
     case _ => Lines.empty
@@ -308,7 +288,7 @@
     val input =
       if (op.input == Type.unit) "" else "input"
     val errorName =
-      if (op.errors.isEmpty) line"Nothing" else line"${op.name}Error"
+      if (op.errors.isEmpty) line"Nothing" else line"${NameRef({op.name + "Error"})}"
 
     val errorable = if (op.errors.nonEmpty) {
       line" with $Errorable_[$errorName]"
@@ -324,9 +304,6 @@
 
     val renderedErrorUnion = errorUnion.foldMap {
       case union @ Union(_, originalName, alts, recursive, hints) =>
-<<<<<<< HEAD
-        renderUnion(union.nameRef, originalName, alts, recursive, hints, error = true)
-=======
         renderUnion(
           union.nameRef,
           originalName,
@@ -335,7 +312,6 @@
           hints,
           error = true
         )
->>>>>>> f376b362
     }
 
     lines(
@@ -529,7 +505,7 @@
   }
 
   private def renderErrorable(op: Operation): Lines = {
-    val errorName = op.name + "Error"
+    val errorName = NameRef(op.name + "Error")
 
     if (op.errors.isEmpty) Lines.empty
     else
@@ -539,8 +515,8 @@
         block(
           line"def liftError(throwable: Throwable) : Option[$errorName] = throwable match"
         ) {
-          op.errors.collect { case Type.Ref(_, name) =>
-            line"case e: ${name} => Some($errorName.${name}Case(e))"
+          op.errors.collect { case Type.Ref(pkg, name) =>
+            line"case e: ${NameRef(pkg+"."+name)} => Some($errorName.${name}Case(e))"
           } ++ List(line"case _ => None")
         },
         block(
@@ -661,13 +637,6 @@
       noDefault: Boolean = false
   ): Line = {
     field match {
-<<<<<<< HEAD
-      case Field(name, _, tpe, required, _) =>
-        val line = line"$tpe"
-        line"$name: " + (if (required) line
-                         else Line.optional(line, !noDefault))
-
-=======
       case Field(name, _, tpe, required, hints) =>
         val line = line"$tpe"
         val tpeAndDefault = if (required) {
@@ -680,7 +649,6 @@
         }
 
         line"$name: " + tpeAndDefault
->>>>>>> f376b362
     }
   }
   private def renderArgs(fields: List[Field]): Line = fields
@@ -694,11 +662,7 @@
       hints: List[Hint]
   ): Lines = lines(
     block(
-<<<<<<< HEAD
-      line"sealed abstract class ${name.name}(_value: String, _name: String, _ordinal: Int) extends $Enumeration_.Value"
-=======
       line"sealed abstract class ${name.name}(_value: String, _name: String, _intValue: Int) extends $Enumeration_.Value"
->>>>>>> f376b362
     )(
       line"override val value: String = _value",
       line"override val name: String = _name",
@@ -711,17 +675,10 @@
       newline,
       renderHintsVal(hints),
       newline,
-<<<<<<< HEAD
-      values.map { case e @ EnumValue(value, ordinal, _, _) =>
-        line"""case object ${NameRef(
-          e.name
-        )} extends $name("$value", "${e.name}", $ordinal)"""
-=======
       values.map { case e @ EnumValue(value, intValue, _, _) =>
         line"""case object ${NameRef(
           e.name
         )} extends $name("$value", "${e.name}", $intValue)"""
->>>>>>> f376b362
       },
       newline,
       line"val values: List[$name] = List".args(
@@ -738,12 +695,9 @@
       recursive: Boolean,
       hints: List[Hint]
   ): Lines = {
-<<<<<<< HEAD
-=======
     val definition =
       if (recursive) line"$recursive_("
       else Line.empty
->>>>>>> f376b362
     val trailingCalls =
       line".withId(id).addHints(hints)${renderConstraintValidation(hints)}"
     val closing = if (recursive) ")" else ""
@@ -753,11 +707,7 @@
         renderHintsVal(hints),
         line"val underlyingSchema : $Schema_[$tpe] = ${tpe.schemaRef}$trailingCalls",
         lines(
-<<<<<<< HEAD
-          line"implicit val schema : $Schema_[$name] = $bijection_(underlyingSchema, asBijection)"
-=======
           line"implicit val schema : $Schema_[$name] = $definition$bijection_(underlyingSchema, asBijection)$closing"
->>>>>>> f376b362
         )
       )
     )
