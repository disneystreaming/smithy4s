/*
 *  Copyright 2021-2022 Disney Streaming
 *
 *  Licensed under the Tomorrow Open Source Technology License, Version 1.0 (the "License");
 *  you may not use this file except in compliance with the License.
 *  You may obtain a copy of the License at
 *
 *     https://disneystreaming.github.io/TOST-1.0.txt
 *
 *  Unless required by applicable law or agreed to in writing, software
 *  distributed under the License is distributed on an "AS IS" BASIS,
 *  WITHOUT WARRANTIES OR CONDITIONS OF ANY KIND, either express or implied.
 *  See the License for the specific language governing permissions and
 *  limitations under the License.
 */

package smithy4s.interopcats

import cats.Hash
import cats.implicits.{
  catsKernelStdHashForList,
  catsKernelStdHashForOption,
  toContravariantOps
}
import smithy4s.{Bijection, Hints, Lazy, Refinement, ShapeId}
import smithy4s.capability.EncoderK
import smithy4s.interopcats.instances.HashInstances._
<<<<<<< HEAD
import smithy4s.schema.{
  Alt,
  CollectionTag,
  EnumTag,
  EnumValue,
  Field,
  Primitive,
  Schema,
  SchemaAlt,
  SchemaField,
  SchemaVisitor
}
=======
import smithy4s.schema.Schema
import smithy4s.schema._
>>>>>>> 4f1c1398

import scala.util.hashing.MurmurHash3.productSeed

object SchemaVisitorHash extends CachedSchemaCompiler.Impl[Hash] {
  protected type Aux[A] = Hash[A]
  def fromSchema[A](
      schema: Schema[A],
      cache: Cache
  ): Hash[A] = {
    schema.compile(new SchemaVisitorHash(cache))
  }
}

final class SchemaVisitorHash(
    val cache: CompilationCache[Hash]
) extends SchemaVisitor.Cached[Hash] { self =>

  override def primitive[P](
      shapeId: ShapeId,
      hints: Hints,
      tag: Primitive[P]
  ): Hash[P] = primHashPf(tag)

  override def collection[C[_], A](
      shapeId: ShapeId,
      hints: Hints,
      tag: CollectionTag[C],
      member: Schema[A]
  ): Hash[C[A]] = {
    implicit val memberHash: Hash[A] = self(member)
    tag match {
      case CollectionTag.ListTag   => Hash[List[A]]
      case CollectionTag.SetTag    => Hash[Set[A]]
      case CollectionTag.VectorTag => Hash[Vector[A]]
      case CollectionTag.IndexedSeqTag =>
        Hash[scala.collection.immutable.Seq[A]].contramap(_.toIndexedSeq)
    }
  }

  override def map[K, V](
      shapeId: ShapeId,
      hints: Hints,
      key: Schema[K],
      value: Schema[V]
  ): Hash[Map[K, V]] = {
    implicit val keyHash: Hash[K] = self(key)
    implicit val valueHash: Hash[V] = self(value)
    Hash[Map[K, V]]
  }

  override def enumeration[E](
      shapeId: ShapeId,
      hints: Hints,
      tag: EnumTag,
      values: List[EnumValue[E]],
      total: E => EnumValue[E]
  ): Hash[E] = {
    implicit val enumValueHash: Hash[EnumValue[E]] =
      tag match {
        case EnumTag.IntEnum =>
          Hash[Int].contramap(_.intValue)
        case EnumTag.StringEnum =>
          Hash[String].contramap(_.stringValue)
      }

    Hash[EnumValue[E]].contramap(total)
  }

  override def struct[S](
      shapeId: ShapeId,
      hints: Hints,
      fields: Vector[SchemaField[S, _]],
      make: IndexedSeq[Any] => S
  ): Hash[S] = {
    def forField[A2](field: Field[Schema, S, A2]): Hash[S] = {
      val hashField: Hash[A2] =
        field.foldK(new Field.FolderK[Schema, S, Hash]() {
          override def onRequired[A](
              label: String,
              instance: Schema[A],
              get: S => A
          ): Hash[A] = self(instance)

          override def onOptional[A](
              label: String,
              instance: Schema[A],
              get: S => Option[A]
          ): Hash[Option[A]] = {
            implicit val hashA: Hash[A] = self(instance)
            Hash[Option[A]]
          }
        })
      hashField.contramap(field.get)
    }
    val hashInstances: Vector[Hash[S]] = fields.map(field => forField(field))
    // similar to how productPrefix is used
    val nameHash = Hash[String].hash(shapeId.name)
    new Hash[S] {
      override def hash(x: S): Int = {
        val hashCodes = hashInstances.map(_.hash(x))
        combineHash(productSeed, nameHash +: hashCodes: _*)
      }
      override def eqv(x: S, y: S): Boolean =
        hashInstances.forall(_.eqv(x, y))
    }
  }

  override def union[U](
      shapeId: ShapeId,
      hints: Hints,
      alternatives: Vector[SchemaAlt[U, _]],
      dispatch: Alt.Dispatcher[Schema, U]
  ): Hash[U] = {

    // A version of `Hash` that assumes for the eqv method that the RHS is "up-casted" to U.
    trait AltHash[A] {
      def eqv(a: A, u: U): Boolean
      def hash(a: A): Int
    }

    // The encoded form that Hash works against for the eqV method, is a partially-applied curried function.
    implicit val encoderKInstance = new EncoderK[AltHash, (U => Boolean, Int)] {
      def apply[A](fa: AltHash[A], a: A): (U => Boolean, Int) = {
        ((u: U) => fa.eqv(a, u), fa.hash(a))
      }

      def absorb[A](f: A => (U => Boolean, Int)): AltHash[A] = new AltHash[A] {
        def eqv(a: A, u: U): Boolean = f(a)._1(u)
        def hash(a: A): Int = f(a)._2
      }
    }

    val precompiler = new Alt.Precompiler[Schema, AltHash] {
      def apply[A](label: String, instance: Schema[A]): AltHash[A] = {
        // Here we "cheat" to recover the `Alt` corresponding to `A`, as this information
        // is lost in the precompiler.
        val altA =
          alternatives.find(_.label == label).get.asInstanceOf[SchemaAlt[U, A]]

        val labelHash = Hash[String].hash(label)

        // We're using it to get a function that lets us project the `U` against `A`.
        // `U` is not necessarily an `A, so this function returns an `Option`
        val projectA: U => Option[A] = dispatch.projector(altA)
        val hashA = instance.compile(self)
        new AltHash[A] {
          def eqv(a: A, u: U): Boolean = projectA(u) match {
            case None => false // U is not an A.
            case Some(a2) =>
              hashA.eqv(a, a2) // U is an A, we delegate the comparison
          }
          override def hash(a: A): Int = {
            combineHash(hashA.hash(a), labelHash)
          }
        }
      }
    }

    val altHashU: AltHash[U] = dispatch.compile(precompiler)
    new Hash[U] {
      def eqv(x: U, y: U): Boolean = altHashU.eqv(x, y)
      def hash(x: U): Int = altHashU.hash(x)
    }
  }

  override def biject[A, B](
      schema: Schema[A],
      bijection: Bijection[A, B]
  ): Hash[B] = {
    implicit val hashA: Hash[A] = self(schema)
    Hash[A].contramap(bijection.from)
  }

  override def refine[A, B](
      schema: Schema[A],
      refinement: Refinement[A, B]
  ): Hash[B] = {
    implicit val hashA: Hash[A] = self(schema)
    Hash[A].contramap(refinement.from)
  }

  override def lazily[A](suspend: Lazy[Schema[A]]): Hash[A] = {
    implicit val hashA: Lazy[Hash[A]] = suspend.map(self(_))
    new Hash[A] {
      override def hash(x: A): Int = hashA.value.hash(x)
      override def eqv(x: A, y: A): Boolean = hashA.value.eqv(x, y)
    }
  }

}<|MERGE_RESOLUTION|>--- conflicted
+++ resolved
@@ -25,23 +25,8 @@
 import smithy4s.{Bijection, Hints, Lazy, Refinement, ShapeId}
 import smithy4s.capability.EncoderK
 import smithy4s.interopcats.instances.HashInstances._
-<<<<<<< HEAD
-import smithy4s.schema.{
-  Alt,
-  CollectionTag,
-  EnumTag,
-  EnumValue,
-  Field,
-  Primitive,
-  Schema,
-  SchemaAlt,
-  SchemaField,
-  SchemaVisitor
-}
-=======
 import smithy4s.schema.Schema
 import smithy4s.schema._
->>>>>>> 4f1c1398
 
 import scala.util.hashing.MurmurHash3.productSeed
 
