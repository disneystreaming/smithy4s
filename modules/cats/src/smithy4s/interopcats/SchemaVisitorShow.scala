--- conflicted
+++ resolved
@@ -21,23 +21,8 @@
 import smithy4s._
 import smithy4s.capability.EncoderK
 import smithy4s.interopcats.instances.ShowInstances._
-<<<<<<< HEAD
-import smithy4s.schema.{
-  Alt,
-  CollectionTag,
-  EnumTag,
-  EnumValue,
-  Field,
-  Primitive,
-  Schema,
-  SchemaAlt,
-  SchemaField,
-  SchemaVisitor
-}
-=======
 import smithy4s.schema.Schema
 import smithy4s.schema._
->>>>>>> 4f1c1398
 import smithy4s.schema.Alt.Precompiler
 
 object SchemaVisitorShow extends CachedSchemaCompiler.Impl[Show] {
