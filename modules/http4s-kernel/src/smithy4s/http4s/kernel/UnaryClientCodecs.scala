--- conflicted
+++ resolved
@@ -20,13 +20,11 @@
 import org.http4s.Response
 import smithy4s.Endpoint
 import smithy4s.http.HttpDiscriminator
-import smithy4s.http.HttpEndpoint
-import smithy4s.http.uri.HostPrefixInjector
-import smithy4s.http4s.kernel.RequestEncoder.fromHostEndpoint
 import smithy4s.schema.CachedSchemaCompiler
+import fs2.Pure
 
 trait UnaryClientCodecs[F[_], I, E, O] {
-  val inputEncoder: RequestEncoder[F, I]
+  val inputEncoder: RequestWriter[Pure, F, I]
   val outputDecoder: ResponseDecoder[F, O]
   val errorDecoder: ResponseDecoder[F, Throwable]
 }
@@ -54,48 +52,30 @@
 
       def apply[I, E, O, SI, SO](
           endpoint: Endpoint.Base[I, E, O, SI, SO]
-<<<<<<< HEAD
-      ): UnaryClientCodecs[F, I, E, O] =
-        new UnaryClientCodecs[F, I, E, O] {
-          private val requestEncoder =
-            input.fromSchema(endpoint.input, requestEncoderCache)
-          private val hostEncoder =
-            if (hostPrefixInjection)
-              HostPrefixInjector(endpoint).map(fromHostEndpoint(_))
-            else None
-          private val baseEncoder = requestEncoder.combineOpt(hostEncoder)
-          val inputEncoder: RequestEncoder[F, I] = {
-            HttpEndpoint.cast(endpoint).toOption match {
-              case Some(httpEndpoint) => {
-                val httpInputEncoder =
-                  RequestEncoder.fromHttpEndpoint[F, I](httpEndpoint)
-                httpInputEncoder.combine(baseEncoder)
-              }
-              case None => baseEncoder
-=======
       ): UnaryClientCodecs[F, I, E, O] = new UnaryClientCodecs[F, I, E, O] {
 
-        val inputEncoder: RequestEncoder[F, I] =
-          HttpEndpoint.cast(endpoint).toOption match {
-            case Some(httpEndpoint) => {
-              val httpInputEncoder =
-                RequestEncoder.fromHttpEndpoint[F, I](httpEndpoint)
-              val requestEncoder =
-                input.fromSchema(endpoint.input, requestEncoderCache)
-              httpInputEncoder.pipe(requestEncoder)
->>>>>>> 303d2cea
-            }
-          }
+        private val hostEncoder =
+          RequestEncoder.hostPrefix(endpoint).when(hostPrefixInjection)
+        private val httpEndpointEncoder =
+          RequestEncoder.httpEndpoint(endpoint)
+        private val requestEncoder =
+          input.fromSchema(endpoint.input, requestEncoderCache)
 
-          val outputDecoder: ResponseDecoder[F, O] =
-            output.fromSchema(endpoint.output, responseDecoderCache)
-          val errorDecoder: ResponseDecoder[F, Throwable] =
-            ResponseDecoder.forErrorAsThrowable(
-              endpoint.errorable,
-              error,
-              errorDiscriminator
-            )
-        }
+        val inputEncoder =
+          hostEncoder
+            .pipe(httpEndpointEncoder)
+            .andThen(_.covary[F])
+            .pipe(requestEncoder)
+
+        val outputDecoder: ResponseDecoder[F, O] =
+          output.fromSchema(endpoint.output, responseDecoderCache)
+        val errorDecoder: ResponseDecoder[F, Throwable] =
+          ResponseDecoder.forErrorAsThrowable(
+            endpoint.errorable,
+            error,
+            errorDiscriminator
+          )
+      }
     }
   }
 
