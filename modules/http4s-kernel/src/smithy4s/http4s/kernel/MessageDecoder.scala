package smithy4s.http4s.kernel

import cats.MonadThrow
import smithy4s.ConstraintError
import smithy4s.capability.Covariant
import org.http4s.Media
import smithy4s.kinds.PolyFunction
import org.http4s.EntityDecoder
import smithy4s.schema.CachedSchemaCompiler
import cats.effect.Concurrent
import smithy4s.kinds.FunctorK
import cats.Applicative
import cats.FlatMap
import cats.syntax.all._
import smithy4s.PartialData
import smithy4s.schema.Schema
import smithy4s.http.HttpRestSchema
import cats.Monad

trait MessageDecoder[F[_], -Message, A] { self =>
  def decode(message: Message): F[A]

  final def compose[M](f: M => Message): MessageDecoder[F, M, A] =
    new MessageDecoder[F, M, A] {
      def decode(m: M): F[A] = self.decode(f(m))
    }

  final def composeF[M, Message2 <: Message](
      f: M => F[Message2]
  )(implicit F: FlatMap[F]): MessageDecoder[F, M, A] =
    new MessageDecoder[F, M, A] {
      def decode(message: M): F[A] = f(message).flatMap(self.decode)
    }

  final def narrow[M2 <: Message]: MessageDecoder[F, M2, A] =
    self.asInstanceOf[MessageDecoder[F, M2, A]]

}

object MessageDecoder {

  implicit def applicativeMessageDecoder[F[_]: Applicative, Message]
      : Applicative[MessageDecoder[F, Message, *]] =
    new Applicative[MessageDecoder[F, Message, *]] {
      def pure[A](a: A): MessageDecoder[F, Message, A] =
        new MessageDecoder[F, Message, A] {
          def decode(message: Message): F[A] = Applicative[F].pure(a)
        }
      def ap[A, B](ff: MessageDecoder[F, Message, A => B])(
          fa: MessageDecoder[F, Message, A]
      ): MessageDecoder[F, Message, B] = new MessageDecoder[F, Message, B] {
        def decode(message: Message): F[B] =
          Applicative[F].ap(ff.decode(message))(fa.decode(message))
      }
    }

  implicit def covariantMessageDecoder[F[_]: MonadThrow, Message]
      : Covariant[MessageDecoder[F, Message, *]] =
    new Covariant[MessageDecoder[F, Message, *]] {
      def map[A, B](
          fa: MessageDecoder[F, Message, A]
      )(f: A => B): MessageDecoder[F, Message, B] =
        new MessageDecoder[F, Message, B] {
          def decode(message: Message): F[B] =
            fa.decode(message).map(f)
        }

      def emap[A, B](fa: MessageDecoder[F, Message, A])(
          f: A => Either[ConstraintError, B]
      ): MessageDecoder[F, Message, B] = new MessageDecoder[F, Message, B] {
        def decode(message: Message): F[B] =
          fa.decode(message).map(f).flatMap(_.liftTo[F])
      }
    }

  def fromEntityDecoder[F[_], A](implicit
      F: MonadThrow[F],
      entityDecoder: EntityDecoder[F, A]
  ): MessageDecoder[F, Media[F], A] = new MessageDecoder[F, Media[F], A] {
    def decode(response: Media[F]): F[A] = response.as[A]
  }

  def fromEntityDecoderK[F[_]: MonadThrow]
      : PolyFunction[EntityDecoder[F, *], MessageDecoder[F, Media[F], *]] =
    new PolyFunction[EntityDecoder[F, *], MessageDecoder[F, Media[F], *]] {
      def apply[A](fa: EntityDecoder[F, A]): MessageDecoder[F, Media[F], A] =
        fromEntityDecoder(MonadThrow[F], fa)
    }

  type CachedCompiler[F[_], Message] =
    CachedSchemaCompiler[MessageDecoder[F, Message, *]]

  /**
    * A compiler for MessageDecoder that encodes the whole data in the body
    * of the request
    */
  def rpcSchemaCompiler[F[_]: Concurrent](
      entityDecoderCompiler: CachedSchemaCompiler[EntityDecoder[F, *]]
  ): CachedCompiler[F, Media[F]] =
    FunctorK[CachedSchemaCompiler].mapK(
      entityDecoderCompiler,
      fromEntityDecoderK[F]
    )

  /**
    * A compiler for MessageDecoder that abides by REST-semantics :
    * fields that are annotated with `httpLabel`, `httpHeader`, `httpQuery`,
    * `httpStatusCode` ... are decoded from the corresponding metadata.
    *
    * The rest is decoded from the body.
    */
<<<<<<< HEAD
  def restSchemaCompiler[F[_]](
      entityDecoderCompiler: CachedSchemaCompiler[EntityDecoder[F, *]],
      metadataDecoderCompiler: CachedSchemaCompiler[Metadata.Decoder]
  )(implicit
      F: Concurrent[F]
  ): CachedSchemaCompiler[MessageDecoder[F, *]] =
    new CachedSchemaCompiler[MessageDecoder[F, *]] {
      type MetadataCache = metadataDecoderCompiler.Cache
      type EntityCache = entityDecoderCompiler.Cache
      type Cache = (EntityCache, MetadataCache)
      def createCache(): Cache = {
        val eCache = entityDecoderCompiler.createCache()
        val mCache = metadataDecoderCompiler.createCache()
        (eCache, mCache)
=======
  // scalafmt: {maxColumn = 120}
  private[kernel] def restCombinedSchemaCompiler[F[_]: Monad, Message](
      metadataDecoderCompiler: CachedCompiler[F, Message],
      bodyDecoderCompiler: CachedCompiler[F, Message]
  ): CachedSchemaCompiler[MessageDecoder[F, Message, *]] =
    new CachedSchemaCompiler[MessageDecoder[F, Message, *]] {
      val applicative = applicativeMessageDecoder[F, Message]

      type MetadataCache = metadataDecoderCompiler.Cache
      type BodyCache = bodyDecoderCompiler.Cache
      type Cache = (MetadataCache, BodyCache)
      def createCache(): Cache = {
        val mCache = metadataDecoderCompiler.createCache()
        val bCache = bodyDecoderCompiler.createCache()
        (mCache, bCache)
>>>>>>> abf6eec2
      }
      def fromSchema[A](schema: Schema[A]) =
        fromSchema(schema, createCache())

      def fromSchema[A](fullSchema: Schema[A], cache: Cache) = {
        HttpRestSchema(fullSchema) match {
          case HttpRestSchema.OnlyMetadata(metadataSchema) =>
            // The data can be fully decoded from the metadata,
            // but we still decoding Unit from the body to drain the message.
            val metadataDecoder =
<<<<<<< HEAD
              metadataDecoderCompiler.fromSchema(metadataSchema, cache._2)
            MessageDecoder.fromMetadataDecoder(
              metadataDecoder,
              drainMessage = true
            )
=======
              metadataDecoderCompiler.fromSchema(metadataSchema, cache._1)
            val bodyDecoder =
              bodyDecoderCompiler.fromSchema(Schema.unit, cache._2)
            (bodyDecoder, metadataDecoder).mapN { case (_, data) => data }
>>>>>>> abf6eec2
          case HttpRestSchema.OnlyBody(bodySchema) =>
            // The data can be fully decoded from the body
            bodyDecoderCompiler.fromSchema(bodySchema, cache._2)
          case HttpRestSchema.MetadataAndBody(metadataSchema, bodySchema) =>
<<<<<<< HEAD
            val metadataDecoder =
              metadataDecoderCompiler.fromSchema(metadataSchema, cache._2)
            val metadataMessageDecoder =
              MessageDecoder.fromMetadataDecoder[F, PartialData[A]](
                metadataDecoder,
                drainMessage = false
              )
            implicit val bodyDecoder: EntityDecoder[F, PartialData[A]] =
              entityDecoderCompiler.fromSchema(bodySchema, cache._1)

            // format: off
            new MessageDecoder[F, A] {
              def decodeRequest(request: Request[F]): F[A] = for {
                metadataPartial <- metadataMessageDecoder.decodeRequest(request)
                bodyPartial <- request.as[PartialData[A]]
              } yield PartialData.unsafeReconcile(metadataPartial, bodyPartial)

              def decodeResponse(response: Response[F]): F[A] = for {
                metadataPartial <- metadataMessageDecoder.decodeResponse(response)
                bodyPartial <- response.as[PartialData[A]]
              } yield PartialData.unsafeReconcile(metadataPartial, bodyPartial)
            }
=======
            val metadataDecoder: MessageDecoder[F, Message, PartialData[A]] =
              metadataDecoderCompiler.fromSchema(metadataSchema, cache._1)
            val bodyDecoder: MessageDecoder[F, Message, PartialData[A]] =
              bodyDecoderCompiler.fromSchema(bodySchema, cache._2)
            (metadataDecoder, bodyDecoder).mapN(
              PartialData.unsafeReconcile(_, _)
            )
>>>>>>> abf6eec2
          case HttpRestSchema.Empty(value) =>
            applicative.pure(value)
          // format: on
        }
      }
    }

}<|MERGE_RESOLUTION|>--- conflicted
+++ resolved
@@ -109,22 +109,6 @@
     *
     * The rest is decoded from the body.
     */
-<<<<<<< HEAD
-  def restSchemaCompiler[F[_]](
-      entityDecoderCompiler: CachedSchemaCompiler[EntityDecoder[F, *]],
-      metadataDecoderCompiler: CachedSchemaCompiler[Metadata.Decoder]
-  )(implicit
-      F: Concurrent[F]
-  ): CachedSchemaCompiler[MessageDecoder[F, *]] =
-    new CachedSchemaCompiler[MessageDecoder[F, *]] {
-      type MetadataCache = metadataDecoderCompiler.Cache
-      type EntityCache = entityDecoderCompiler.Cache
-      type Cache = (EntityCache, MetadataCache)
-      def createCache(): Cache = {
-        val eCache = entityDecoderCompiler.createCache()
-        val mCache = metadataDecoderCompiler.createCache()
-        (eCache, mCache)
-=======
   // scalafmt: {maxColumn = 120}
   private[kernel] def restCombinedSchemaCompiler[F[_]: Monad, Message](
       metadataDecoderCompiler: CachedCompiler[F, Message],
@@ -140,7 +124,6 @@
         val mCache = metadataDecoderCompiler.createCache()
         val bCache = bodyDecoderCompiler.createCache()
         (mCache, bCache)
->>>>>>> abf6eec2
       }
       def fromSchema[A](schema: Schema[A]) =
         fromSchema(schema, createCache())
@@ -151,46 +134,14 @@
             // The data can be fully decoded from the metadata,
             // but we still decoding Unit from the body to drain the message.
             val metadataDecoder =
-<<<<<<< HEAD
-              metadataDecoderCompiler.fromSchema(metadataSchema, cache._2)
-            MessageDecoder.fromMetadataDecoder(
-              metadataDecoder,
-              drainMessage = true
-            )
-=======
               metadataDecoderCompiler.fromSchema(metadataSchema, cache._1)
             val bodyDecoder =
               bodyDecoderCompiler.fromSchema(Schema.unit, cache._2)
             (bodyDecoder, metadataDecoder).mapN { case (_, data) => data }
->>>>>>> abf6eec2
           case HttpRestSchema.OnlyBody(bodySchema) =>
             // The data can be fully decoded from the body
             bodyDecoderCompiler.fromSchema(bodySchema, cache._2)
           case HttpRestSchema.MetadataAndBody(metadataSchema, bodySchema) =>
-<<<<<<< HEAD
-            val metadataDecoder =
-              metadataDecoderCompiler.fromSchema(metadataSchema, cache._2)
-            val metadataMessageDecoder =
-              MessageDecoder.fromMetadataDecoder[F, PartialData[A]](
-                metadataDecoder,
-                drainMessage = false
-              )
-            implicit val bodyDecoder: EntityDecoder[F, PartialData[A]] =
-              entityDecoderCompiler.fromSchema(bodySchema, cache._1)
-
-            // format: off
-            new MessageDecoder[F, A] {
-              def decodeRequest(request: Request[F]): F[A] = for {
-                metadataPartial <- metadataMessageDecoder.decodeRequest(request)
-                bodyPartial <- request.as[PartialData[A]]
-              } yield PartialData.unsafeReconcile(metadataPartial, bodyPartial)
-
-              def decodeResponse(response: Response[F]): F[A] = for {
-                metadataPartial <- metadataMessageDecoder.decodeResponse(response)
-                bodyPartial <- response.as[PartialData[A]]
-              } yield PartialData.unsafeReconcile(metadataPartial, bodyPartial)
-            }
-=======
             val metadataDecoder: MessageDecoder[F, Message, PartialData[A]] =
               metadataDecoderCompiler.fromSchema(metadataSchema, cache._1)
             val bodyDecoder: MessageDecoder[F, Message, PartialData[A]] =
@@ -198,7 +149,6 @@
             (metadataDecoder, bodyDecoder).mapN(
               PartialData.unsafeReconcile(_, _)
             )
->>>>>>> abf6eec2
           case HttpRestSchema.Empty(value) =>
             applicative.pure(value)
           // format: on
