{
  "name": "smithy4s",
  "version": "0.0.0",
  "private": true,
  "scripts": {
    "docusaurus": "docusaurus",
    "start": "docusaurus start",
    "build": "docusaurus build",
    "swizzle": "docusaurus swizzle",
    "deploy": "docusaurus deploy",
    "clear": "docusaurus clear",
    "serve": "docusaurus serve",
    "write-translations": "docusaurus write-translations",
    "write-heading-ids": "docusaurus write-heading-ids"
  },
  "dependencies": {
    "@docusaurus/core": "2.4.3",
    "@docusaurus/preset-classic": "2.4.3",
    "docusaurus-lunr-search": "3.0.0",
    "@mdx-js/react": "^1.6.21",
<<<<<<< HEAD
    "clsx": "^2.0.0",
    "prism-react-renderer": "^1.3.5",
=======
    "clsx": "^1.2.1",
    "prism-react-renderer": "^2.1.0",
>>>>>>> e572e3b4
    "react": "^17.0.1",
    "react-dom": "^17.0.1"
  },
  "browserslist": {
    "production": [
      ">0.5%",
      "not dead",
      "not op_mini all"
    ],
    "development": [
      "last 1 chrome version",
      "last 1 firefox version",
      "last 1 safari version"
    ]
  }
}<|MERGE_RESOLUTION|>--- conflicted
+++ resolved
@@ -18,13 +18,8 @@
     "@docusaurus/preset-classic": "2.4.3",
     "docusaurus-lunr-search": "3.0.0",
     "@mdx-js/react": "^1.6.21",
-<<<<<<< HEAD
     "clsx": "^2.0.0",
-    "prism-react-renderer": "^1.3.5",
-=======
-    "clsx": "^1.2.1",
     "prism-react-renderer": "^2.1.0",
->>>>>>> e572e3b4
     "react": "^17.0.1",
     "react-dom": "^17.0.1"
   },
