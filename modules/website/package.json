--- conflicted
+++ resolved
@@ -14,15 +14,9 @@
     "write-heading-ids": "docusaurus write-heading-ids"
   },
   "dependencies": {
-<<<<<<< HEAD
     "@docusaurus/core": "2.2.0",
-    "@docusaurus/preset-classic": "2.0.1",
+    "@docusaurus/preset-classic": "2.2.0",
     "docusaurus-lunr-search": "2.3.0",
-=======
-    "@docusaurus/core": "2.0.1",
-    "@docusaurus/preset-classic": "2.2.0",
-    "docusaurus-lunr-search": "2.1.15",
->>>>>>> 4b5f7223
     "@mdx-js/react": "^1.6.21",
     "clsx": "^1.2.1",
     "prism-react-renderer": "^1.3.5",
