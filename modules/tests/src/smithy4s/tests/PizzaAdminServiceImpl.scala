/*
 *  Copyright 2021-2022 Disney Streaming
 *
 *  Licensed under the Tomorrow Open Source Technology License, Version 1.0 (the "License");
 *  you may not use this file except in compliance with the License.
 *  You may obtain a copy of the License at
 *
 *     https://disneystreaming.github.io/TOST-1.0.txt
 *
 *  Unless required by applicable law or agreed to in writing, software
 *  distributed under the License is distributed on an "AS IS" BASIS,
 *  WITHOUT WARRANTIES OR CONDITIONS OF ANY KIND, either express or implied.
 *  See the License for the specific language governing permissions and
 *  limitations under the License.
 */

package smithy4s.tests

import cats.effect._
import cats.implicits._
import smithy4s.Timestamp
import smithy4s.example._

import java.util.UUID

import PizzaAdminServiceImpl._
import cats.effect.std.UUIDGen

object PizzaAdminServiceImpl {
  case class Item(food: Food, price: Float, addedAt: Timestamp)
  case class State(restaurants: Map[String, Restaurant])
  case class Restaurant(menu: Map[UUID, Item])

  case object Boom extends Throwable with scala.util.control.NoStackTrace
}

class PizzaAdminServiceImpl(ref: Ref[IO, State]) extends PizzaAdminService[IO] {

  def reservation(name: String, town: Option[String]): IO[ReservationOutput] =
    IO.pure(ReservationOutput(message = s"Booked for $name"))

  def getEnum(theEnum: TheEnum): IO[GetEnumOutput] =
    IO.pure(GetEnumOutput(result = Some(theEnum.value)))

  def getIntEnum(theEnum: EnumResult): IO[GetIntEnumOutput] =
    IO.pure(GetIntEnumOutput(theEnum))

  def addMenuItem(
      restaurant: String,
      menuItem: MenuItem
  ): IO[AddMenuItemResult] =
    for {
      _ <- IO.raiseError(Boom).whenA(restaurant == "boom")
      _ <- IO
        .raiseError(
          PriceError(
            s"Prices must be whole numbers: ${menuItem.price}",
            code = 1
          )
        )
        .unlessA(menuItem.price.isWhole)
      uuid <- UUIDGen.randomUUID[IO]
      timestamp <- IO(Timestamp.nowUTC())
      _ <- ref.update { state =>
        val item = Item(menuItem.food, menuItem.price, timestamp)
        val restau = state.restaurants
          .get(restaurant)
          .map(r => r.copy(menu = r.menu + (uuid -> item)))
          .getOrElse(Restaurant(Map(uuid -> item)))
        state.copy(restaurants = state.restaurants + (restaurant -> restau))
      }
    } yield AddMenuItemResult(uuid.toString(), timestamp)

  def getMenu(restaurant: String): IO[GetMenuResult] =
    for {
      state <- ref.get
      map <- state.restaurants
        .get(restaurant)
        .map(_.menu.map { case (key, item) =>
          key.toString -> MenuItem(item.food, item.price)
        })
        .liftTo[IO](NotFoundError(restaurant))
    } yield GetMenuResult(map)

  def version(): IO[VersionOutput] = IO.pure(VersionOutput("version"))

  def health(query: Option[String]): IO[HealthResponse] =
    IO.pure(HealthResponse(query.getOrElse("empty")))

  def headerEndpoint(
      uppercaseHeader: Option[String],
      capitalizedHeader: Option[String],
      lowercaseHeader: Option[String],
      mixedHeader: Option[String]
  ): IO[HeaderEndpointData] = HeaderEndpointData(
    uppercaseHeader = uppercaseHeader,
    capitalizedHeader = capitalizedHeader,
    lowercaseHeader = lowercaseHeader,
    mixedHeader = mixedHeader
  ).pure[IO]

  def roundTrip(
      label: String,
      header: Option[String] = None,
      query: Option[String] = None,
      body: Option[String] = None
  ): IO[RoundTripData] = IO.pure(
    RoundTripData(label, header, query, body)
  )

  def customCode(code: Int): IO[CustomCodeOutput] =
    IO.pure(CustomCodeOutput(if (code != 0) Some(code) else None))

  def echo(
      pathParam: String,
      body: EchoBody,
      queryParam: Option[String]
  ): IO[Unit] = IO.unit

<<<<<<< HEAD
  def optionalOutput(): IO[OptionalOutputOutput] =
    IO.pure(OptionalOutputOutput(None))
=======
  def headRequest(): cats.effect.IO[HeadRequestOutput] =
    IO.pure(HeadRequestOutput("test"))
>>>>>>> a977468a
}<|MERGE_RESOLUTION|>--- conflicted
+++ resolved
@@ -117,11 +117,9 @@
       queryParam: Option[String]
   ): IO[Unit] = IO.unit
 
-<<<<<<< HEAD
   def optionalOutput(): IO[OptionalOutputOutput] =
     IO.pure(OptionalOutputOutput(None))
-=======
+
   def headRequest(): cats.effect.IO[HeadRequestOutput] =
     IO.pure(HeadRequestOutput("test"))
->>>>>>> a977468a
 }