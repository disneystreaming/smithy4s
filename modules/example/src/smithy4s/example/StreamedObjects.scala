package smithy4s.example

import smithy4s.Endpoint
import smithy4s.Hints
import smithy4s.Schema
import smithy4s.Service
import smithy4s.ShapeId
import smithy4s.StreamingSchema
import smithy4s.Transformation
import smithy4s.kinds.PolyFunction5
import smithy4s.kinds.toPolyFunction5.const5
import smithy4s.schema.Schema.unit

trait StreamedObjectsGen[F[_, _, _, _, _]] {
  self =>

  def putStreamedObject(key: String): F[PutStreamedObjectInput, Nothing, Unit, StreamedBlob, Nothing]
  def getStreamedObject(key: String): F[GetStreamedObjectInput, Nothing, GetStreamedObjectOutput, Nothing, StreamedBlob]

  def transform: Transformation.PartiallyApplied[StreamedObjectsGen[F]] = Transformation.of[StreamedObjectsGen[F]](this)
}

object StreamedObjectsGen extends Service.Mixin[StreamedObjectsGen, StreamedObjectsOperation] {

  val id: ShapeId = ShapeId("smithy4s.example", "StreamedObjects")
  val version: String = "1.0.0"

  val hints: Hints = Hints.empty

  def apply[F[_]](implicit F: Impl[F]): F.type = F

  object ErrorAware {
    def apply[F[_, _]](implicit F: ErrorAware[F]): F.type = F
    type Default[F[+_, +_]] = Constant[smithy4s.kinds.stubs.Kind2[F]#toKind5]
  }

  val endpoints: List[smithy4s.Endpoint[StreamedObjectsOperation, _, _, _, _, _]] = List(
    StreamedObjectsOperation.PutStreamedObject,
    StreamedObjectsOperation.GetStreamedObject,
  )

  def endpoint[I, E, O, SI, SO](op: StreamedObjectsOperation[I, E, O, SI, SO]) = op.endpoint
  class Constant[P[-_, +_, +_, +_, +_]](value: P[Any, Nothing, Nothing, Nothing, Nothing]) extends StreamedObjectsOperation.Transformed[StreamedObjectsOperation, P](reified, const5(value))
  type Default[F[+_]] = Constant[smithy4s.kinds.stubs.Kind1[F]#toKind5]
  def reified: StreamedObjectsGen[StreamedObjectsOperation] = StreamedObjectsOperation.reified
  def mapK5[P[_, _, _, _, _], P1[_, _, _, _, _]](alg: StreamedObjectsGen[P], f: PolyFunction5[P, P1]): StreamedObjectsGen[P1] = new StreamedObjectsOperation.Transformed(alg, f)
  def fromPolyFunction[P[_, _, _, _, _]](f: PolyFunction5[StreamedObjectsOperation, P]): StreamedObjectsGen[P] = new StreamedObjectsOperation.Transformed(reified, f)
  def toPolyFunction[P[_, _, _, _, _]](impl: StreamedObjectsGen[P]): PolyFunction5[StreamedObjectsOperation, P] = StreamedObjectsOperation.toPolyFunction(impl)

}

sealed trait StreamedObjectsOperation[Input, Err, Output, StreamedInput, StreamedOutput] {
  def run[F[_, _, _, _, _]](impl: StreamedObjectsGen[F]): F[Input, Err, Output, StreamedInput, StreamedOutput]
  def endpoint: (Input, Endpoint[StreamedObjectsOperation, Input, Err, Output, StreamedInput, StreamedOutput])
}

object StreamedObjectsOperation {

  object reified extends StreamedObjectsGen[StreamedObjectsOperation] {
    def putStreamedObject(key: String) = PutStreamedObject(PutStreamedObjectInput(key))
    def getStreamedObject(key: String) = GetStreamedObject(GetStreamedObjectInput(key))
  }
  class Transformed[P[_, _, _, _, _], P1[_ ,_ ,_ ,_ ,_]](alg: StreamedObjectsGen[P], f: PolyFunction5[P, P1]) extends StreamedObjectsGen[P1] {
    def putStreamedObject(key: String) = f[PutStreamedObjectInput, Nothing, Unit, StreamedBlob, Nothing](alg.putStreamedObject(key))
    def getStreamedObject(key: String) = f[GetStreamedObjectInput, Nothing, GetStreamedObjectOutput, Nothing, StreamedBlob](alg.getStreamedObject(key))
  }

  def toPolyFunction[P[_, _, _, _, _]](impl: StreamedObjectsGen[P]): PolyFunction5[StreamedObjectsOperation, P] = new PolyFunction5[StreamedObjectsOperation, P] {
    def apply[I, E, O, SI, SO](op: StreamedObjectsOperation[I, E, O, SI, SO]): P[I, E, O, SI, SO] = op.run(impl) 
  }
  final case class PutStreamedObject(input: PutStreamedObjectInput) extends StreamedObjectsOperation[PutStreamedObjectInput, Nothing, Unit, StreamedBlob, Nothing] {
    def run[F[_, _, _, _, _]](impl: StreamedObjectsGen[F]): F[PutStreamedObjectInput, Nothing, Unit, StreamedBlob, Nothing] = impl.putStreamedObject(input.key)
    def endpoint: (PutStreamedObjectInput, smithy4s.Endpoint[StreamedObjectsOperation,PutStreamedObjectInput, Nothing, Unit, StreamedBlob, Nothing]) = (input, PutStreamedObject)
  }
  object PutStreamedObject extends smithy4s.Endpoint[StreamedObjectsOperation,PutStreamedObjectInput, Nothing, Unit, StreamedBlob, Nothing] {
    val id: ShapeId = ShapeId("smithy4s.example", "PutStreamedObject")
    val input: Schema[PutStreamedObjectInput] = PutStreamedObjectInput.schema.addHints(smithy4s.internals.InputOutput.Input.widen)
    val output: Schema[Unit] = unit.addHints(smithy4s.internals.InputOutput.Output.widen)
    val streamedInput: StreamingSchema[StreamedBlob] = StreamingSchema("PutStreamedObjectInput", StreamedBlob.schema.addHints(smithy.api.Default(smithy4s.Document.fromString(""))))
    val streamedOutput: StreamingSchema[Nothing] = StreamingSchema.nothing
    val hints: Hints = Hints.empty
    def wrap(input: PutStreamedObjectInput) = PutStreamedObject(input)
  }
  final case class GetStreamedObject(input: GetStreamedObjectInput) extends StreamedObjectsOperation[GetStreamedObjectInput, Nothing, GetStreamedObjectOutput, Nothing, StreamedBlob] {
    def run[F[_, _, _, _, _]](impl: StreamedObjectsGen[F]): F[GetStreamedObjectInput, Nothing, GetStreamedObjectOutput, Nothing, StreamedBlob] = impl.getStreamedObject(input.key)
    def endpoint: (GetStreamedObjectInput, smithy4s.Endpoint[StreamedObjectsOperation,GetStreamedObjectInput, Nothing, GetStreamedObjectOutput, Nothing, StreamedBlob]) = (input, GetStreamedObject)
  }
  object GetStreamedObject extends smithy4s.Endpoint[StreamedObjectsOperation,GetStreamedObjectInput, Nothing, GetStreamedObjectOutput, Nothing, StreamedBlob] {
    val id: ShapeId = ShapeId("smithy4s.example", "GetStreamedObject")
    val input: Schema[GetStreamedObjectInput] = GetStreamedObjectInput.schema.addHints(smithy4s.internals.InputOutput.Input.widen)
    val output: Schema[GetStreamedObjectOutput] = GetStreamedObjectOutput.schema.addHints(smithy4s.internals.InputOutput.Output.widen)
    val streamedInput: StreamingSchema[Nothing] = StreamingSchema.nothing
    val streamedOutput: StreamingSchema[StreamedBlob] = StreamingSchema("GetStreamedObjectOutput", StreamedBlob.schema.addHints(smithy.api.Default(smithy4s.Document.fromString(""))))
    val hints: Hints = Hints.empty
    def wrap(input: GetStreamedObjectInput) = GetStreamedObject(input)
  }
<<<<<<< HEAD
}
=======
}
>>>>>>> 4c9d6e9e
<|MERGE_RESOLUTION|>--- conflicted
+++ resolved
@@ -94,8 +94,4 @@
     val hints: Hints = Hints.empty
     def wrap(input: GetStreamedObjectInput) = GetStreamedObject(input)
   }
-<<<<<<< HEAD
 }
-=======
-}
->>>>>>> 4c9d6e9e
