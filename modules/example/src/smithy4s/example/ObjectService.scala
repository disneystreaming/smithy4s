--- conflicted
+++ resolved
@@ -53,7 +53,6 @@
       case GetObject(GetObjectInput(key, bucketName)) => impl.getObject(key, bucketName)
     }
   }
-<<<<<<< HEAD
   case class PutObject(input: PutObjectInput) extends ObjectServiceOperation[PutObjectInput, ObjectServiceGen.PutObjectError, Unit, Nothing, Nothing]
   object PutObject extends Endpoint[ObjectServiceOperation, PutObjectInput, ObjectServiceGen.PutObjectError, Unit, Nothing, Nothing] with Errorable[PutObjectError] {
     val id: ShapeId = ShapeId("smithy4s.example", "PutObject")
@@ -62,17 +61,6 @@
     val streamedInput : StreamingSchema[Nothing] = StreamingSchema.nothing
     val streamedOutput : StreamingSchema[Nothing] = StreamingSchema.nothing
     val hints : Hints = Hints(
-      smithy.api.Idempotent(),
-=======
-  case class PutObject(input: PutObjectInput) extends ObjectServiceOperation[PutObjectInput, PutObjectError, Unit, Nothing, Nothing]
-  object PutObject extends smithy4s.Endpoint[ObjectServiceOperation, PutObjectInput, PutObjectError, Unit, Nothing, Nothing] with smithy4s.Errorable[PutObjectError] {
-    val id: smithy4s.ShapeId = smithy4s.ShapeId("smithy4s.example", "PutObject")
-    val input: smithy4s.Schema[PutObjectInput] = PutObjectInput.schema.addHints(smithy4s.internals.InputOutput.Input.widen)
-    val output: smithy4s.Schema[Unit] = unit.addHints(smithy4s.internals.InputOutput.Output.widen)
-    val streamedInput : smithy4s.StreamingSchema[Nothing] = smithy4s.StreamingSchema.nothing
-    val streamedOutput : smithy4s.StreamingSchema[Nothing] = smithy4s.StreamingSchema.nothing
-    val hints : smithy4s.Hints = smithy4s.Hints(
->>>>>>> f2dd3e63
       smithy.api.Http(smithy.api.NonEmptyString("PUT"), smithy.api.NonEmptyString("/{bucketName}/{key}"), Some(200)),
       smithy.api.Idempotent(),
     )
