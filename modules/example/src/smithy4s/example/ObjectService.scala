--- conflicted
+++ resolved
@@ -73,11 +73,7 @@
     val streamedInput : StreamingSchema[Nothing] = StreamingSchema.nothing
     val streamedOutput : StreamingSchema[Nothing] = StreamingSchema.nothing
     val hints : Hints = Hints(
-<<<<<<< HEAD
-      smithy.api.Http(smithy.api.NonEmptyString("PUT"), smithy.api.NonEmptyString("/{bucketName}/{key}"), Some(200)),
-=======
       smithy.api.Http(smithy.api.NonEmptyString("PUT"), smithy.api.NonEmptyString("/{bucketName}/{key}"), 200),
->>>>>>> f376b362
       smithy.api.Idempotent(),
     )
     def wrap(input: PutObjectInput) = PutObject(input)
@@ -131,11 +127,7 @@
     val streamedInput : StreamingSchema[Nothing] = StreamingSchema.nothing
     val streamedOutput : StreamingSchema[Nothing] = StreamingSchema.nothing
     val hints : Hints = Hints(
-<<<<<<< HEAD
-      smithy.api.Http(smithy.api.NonEmptyString("GET"), smithy.api.NonEmptyString("/{bucketName}/{key}"), Some(200)),
-=======
       smithy.api.Http(smithy.api.NonEmptyString("GET"), smithy.api.NonEmptyString("/{bucketName}/{key}"), 200),
->>>>>>> f376b362
       smithy.api.Readonly(),
     )
     def wrap(input: GetObjectInput) = GetObject(input)
