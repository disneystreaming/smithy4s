--- conflicted
+++ resolved
@@ -89,20 +89,12 @@
 
     object ServerErrorCase {
       val hints : smithy4s.Hints = smithy4s.Hints.empty
-<<<<<<< HEAD
-      val schema: smithy4s.Schema[ServerErrorCase] = bijection(ServerError.schema, ServerErrorCase(_), _.serverError)
-=======
       val schema: smithy4s.Schema[ServerErrorCase] = bijection(ServerError.schema.addHints(hints), ServerErrorCase(_), _.serverError)
->>>>>>> deaa5a36
       val alt = schema.oneOf[PutObjectError]("ServerError")
     }
     object NoMoreSpaceCase {
       val hints : smithy4s.Hints = smithy4s.Hints.empty
-<<<<<<< HEAD
-      val schema: smithy4s.Schema[NoMoreSpaceCase] = bijection(NoMoreSpace.schema, NoMoreSpaceCase(_), _.noMoreSpace)
-=======
       val schema: smithy4s.Schema[NoMoreSpaceCase] = bijection(NoMoreSpace.schema.addHints(hints), NoMoreSpaceCase(_), _.noMoreSpace)
->>>>>>> deaa5a36
       val alt = schema.oneOf[PutObjectError]("NoMoreSpace")
     }
 
@@ -146,11 +138,7 @@
 
     object ServerErrorCase {
       val hints : smithy4s.Hints = smithy4s.Hints.empty
-<<<<<<< HEAD
-      val schema: smithy4s.Schema[ServerErrorCase] = bijection(ServerError.schema, ServerErrorCase(_), _.serverError)
-=======
       val schema: smithy4s.Schema[ServerErrorCase] = bijection(ServerError.schema.addHints(hints), ServerErrorCase(_), _.serverError)
->>>>>>> deaa5a36
       val alt = schema.oneOf[GetObjectError]("ServerError")
     }
 
