package smithy4s.example

import smithy4s.Endpoint
import smithy4s.Errorable
import smithy4s.Hints
import smithy4s.Schema
import smithy4s.Service
import smithy4s.ShapeId
import smithy4s.ShapeTag
import smithy4s.StreamingSchema
import smithy4s.Transformation
import smithy4s.kinds.PolyFunction5
import smithy4s.kinds.toPolyFunction5.const5
import smithy4s.schema.Schema.UnionSchema
import smithy4s.schema.Schema.bijection
import smithy4s.schema.Schema.union
import smithy4s.schema.Schema.unit

trait ObjectServiceGen[F[_, _, _, _, _]] {
  self =>

  def putObject(key: ObjectKey, bucketName: BucketName, data: String, foo: Option[LowHigh] = None, someValue: Option[SomeValue] = None): F[PutObjectInput, ObjectServiceOperation.PutObjectError, Unit, Nothing, Nothing]
  /** @param key
    *   Sent in the URI label named "key".
    *   Key can also be seen as the filename
    *   It is always required for a GET operation
    * @param bucketName
    *   Sent in the URI label named "bucketName".
    */
  def getObject(key: ObjectKey, bucketName: BucketName): F[GetObjectInput, ObjectServiceOperation.GetObjectError, GetObjectOutput, Nothing, Nothing]

  def transform: Transformation.PartiallyApplied[ObjectServiceGen[F]] = Transformation.of[ObjectServiceGen[F]](this)
}

object ObjectServiceGen extends Service.Mixin[ObjectServiceGen, ObjectServiceOperation] {

  val id: ShapeId = ShapeId("smithy4s.example", "ObjectService")
  val version: String = "1.0.0"

  val hints: Hints = Hints(
    alloy.SimpleRestJson(),
  )

  def apply[F[_]](implicit F: Impl[F]): F.type = F

  object ErrorAware {
    def apply[F[_, _]](implicit F: ErrorAware[F]): F.type = F
    type Default[F[+_, +_]] = Constant[smithy4s.kinds.stubs.Kind2[F]#toKind5]
  }

  val endpoints: List[smithy4s.Endpoint[ObjectServiceOperation, _, _, _, _, _]] = List(
    ObjectServiceOperation.PutObject,
    ObjectServiceOperation.GetObject,
  )

  def endpoint[I, E, O, SI, SO](op: ObjectServiceOperation[I, E, O, SI, SO]) = op.endpoint
  class Constant[P[-_, +_, +_, +_, +_]](value: P[Any, Nothing, Nothing, Nothing, Nothing]) extends ObjectServiceOperation.Transformed[ObjectServiceOperation, P](reified, const5(value))
  type Default[F[+_]] = Constant[smithy4s.kinds.stubs.Kind1[F]#toKind5]
  def reified: ObjectServiceGen[ObjectServiceOperation] = ObjectServiceOperation.reified
  def mapK5[P[_, _, _, _, _], P1[_, _, _, _, _]](alg: ObjectServiceGen[P], f: PolyFunction5[P, P1]): ObjectServiceGen[P1] = new ObjectServiceOperation.Transformed(alg, f)
  def fromPolyFunction[P[_, _, _, _, _]](f: PolyFunction5[ObjectServiceOperation, P]): ObjectServiceGen[P] = new ObjectServiceOperation.Transformed(reified, f)
  def toPolyFunction[P[_, _, _, _, _]](impl: ObjectServiceGen[P]): PolyFunction5[ObjectServiceOperation, P] = ObjectServiceOperation.toPolyFunction(impl)

  type PutObjectError = ObjectServiceOperation.PutObjectError
  val PutObjectError = ObjectServiceOperation.PutObjectError
  type GetObjectError = ObjectServiceOperation.GetObjectError
  val GetObjectError = ObjectServiceOperation.GetObjectError
}

sealed trait ObjectServiceOperation[Input, Err, Output, StreamedInput, StreamedOutput] {
  def run[F[_, _, _, _, _]](impl: ObjectServiceGen[F]): F[Input, Err, Output, StreamedInput, StreamedOutput]
  def endpoint: (Input, Endpoint[ObjectServiceOperation, Input, Err, Output, StreamedInput, StreamedOutput])
}

object ObjectServiceOperation {

  object reified extends ObjectServiceGen[ObjectServiceOperation] {
    def putObject(key: ObjectKey, bucketName: BucketName, data: String, foo: Option[LowHigh] = None, someValue: Option[SomeValue] = None) = PutObject(PutObjectInput(key, bucketName, data, foo, someValue))
    def getObject(key: ObjectKey, bucketName: BucketName) = GetObject(GetObjectInput(key, bucketName))
  }
  class Transformed[P[_, _, _, _, _], P1[_ ,_ ,_ ,_ ,_]](alg: ObjectServiceGen[P], f: PolyFunction5[P, P1]) extends ObjectServiceGen[P1] {
    def putObject(key: ObjectKey, bucketName: BucketName, data: String, foo: Option[LowHigh] = None, someValue: Option[SomeValue] = None) = f[PutObjectInput, ObjectServiceOperation.PutObjectError, Unit, Nothing, Nothing](alg.putObject(key, bucketName, data, foo, someValue))
    def getObject(key: ObjectKey, bucketName: BucketName) = f[GetObjectInput, ObjectServiceOperation.GetObjectError, GetObjectOutput, Nothing, Nothing](alg.getObject(key, bucketName))
  }

  def toPolyFunction[P[_, _, _, _, _]](impl: ObjectServiceGen[P]): PolyFunction5[ObjectServiceOperation, P] = new PolyFunction5[ObjectServiceOperation, P] {
    def apply[I, E, O, SI, SO](op: ObjectServiceOperation[I, E, O, SI, SO]): P[I, E, O, SI, SO] = op.run(impl) 
  }
<<<<<<< HEAD
  final case class PutObject(input: PutObjectInput) extends ObjectServiceOperation[PutObjectInput, ObjectServiceOperation.PutObjectError, Unit, Nothing, Nothing] {
=======
  case class PutObject(input: PutObjectInput) extends ObjectServiceOperation[PutObjectInput, ObjectServiceOperation.PutObjectError, Unit, Nothing, Nothing] {
>>>>>>> 4c9d6e9e
    def run[F[_, _, _, _, _]](impl: ObjectServiceGen[F]): F[PutObjectInput, ObjectServiceOperation.PutObjectError, Unit, Nothing, Nothing] = impl.putObject(input.key, input.bucketName, input.data, input.foo, input.someValue)
    def endpoint: (PutObjectInput, smithy4s.Endpoint[ObjectServiceOperation,PutObjectInput, ObjectServiceOperation.PutObjectError, Unit, Nothing, Nothing]) = (input, PutObject)
  }
  object PutObject extends smithy4s.Endpoint[ObjectServiceOperation,PutObjectInput, ObjectServiceOperation.PutObjectError, Unit, Nothing, Nothing] with Errorable[PutObjectError] {
    val id: ShapeId = ShapeId("smithy4s.example", "PutObject")
    val input: Schema[PutObjectInput] = PutObjectInput.schema.addHints(smithy4s.internals.InputOutput.Input.widen)
    val output: Schema[Unit] = unit.addHints(smithy4s.internals.InputOutput.Output.widen)
    val streamedInput: StreamingSchema[Nothing] = StreamingSchema.nothing
    val streamedOutput: StreamingSchema[Nothing] = StreamingSchema.nothing
    val hints: Hints = Hints(
      smithy.api.Http(method = smithy.api.NonEmptyString("PUT"), uri = smithy.api.NonEmptyString("/{bucketName}/{key}"), code = 200),
      smithy.api.Idempotent(),
    )
    def wrap(input: PutObjectInput) = PutObject(input)
    override val errorable: Option[Errorable[PutObjectError]] = Some(this)
    val error: UnionSchema[PutObjectError] = PutObjectError.schema
    def liftError(throwable: Throwable): Option[PutObjectError] = throwable match {
      case e: ServerError => Some(PutObjectError.ServerErrorCase(e))
      case e: NoMoreSpace => Some(PutObjectError.NoMoreSpaceCase(e))
      case _ => None
    }
    def unliftError(e: PutObjectError): Throwable = e match {
      case PutObjectError.ServerErrorCase(e) => e
      case PutObjectError.NoMoreSpaceCase(e) => e
    }
  }
  sealed trait PutObjectError extends scala.Product with scala.Serializable {
    @inline final def widen: PutObjectError = this
  }
  object PutObjectError extends ShapeTag.Companion[PutObjectError] {
    val id: ShapeId = ShapeId("smithy4s.example", "PutObjectError")

    val hints: Hints = Hints.empty

    final case class ServerErrorCase(serverError: ServerError) extends PutObjectError
    final case class NoMoreSpaceCase(noMoreSpace: NoMoreSpace) extends PutObjectError

    object ServerErrorCase {
      val hints: Hints = Hints.empty
      val schema: Schema[ServerErrorCase] = bijection(ServerError.schema.addHints(hints), ServerErrorCase(_), _.serverError)
      val alt = schema.oneOf[PutObjectError]("ServerError")
    }
    object NoMoreSpaceCase {
      val hints: Hints = Hints.empty
      val schema: Schema[NoMoreSpaceCase] = bijection(NoMoreSpace.schema.addHints(hints), NoMoreSpaceCase(_), _.noMoreSpace)
      val alt = schema.oneOf[PutObjectError]("NoMoreSpace")
    }

    implicit val schema: UnionSchema[PutObjectError] = union(
      ServerErrorCase.alt,
      NoMoreSpaceCase.alt,
    ){
      case c: ServerErrorCase => ServerErrorCase.alt(c)
      case c: NoMoreSpaceCase => NoMoreSpaceCase.alt(c)
    }
  }
<<<<<<< HEAD
  final case class GetObject(input: GetObjectInput) extends ObjectServiceOperation[GetObjectInput, ObjectServiceOperation.GetObjectError, GetObjectOutput, Nothing, Nothing] {
=======
  case class GetObject(input: GetObjectInput) extends ObjectServiceOperation[GetObjectInput, ObjectServiceOperation.GetObjectError, GetObjectOutput, Nothing, Nothing] {
>>>>>>> 4c9d6e9e
    def run[F[_, _, _, _, _]](impl: ObjectServiceGen[F]): F[GetObjectInput, ObjectServiceOperation.GetObjectError, GetObjectOutput, Nothing, Nothing] = impl.getObject(input.key, input.bucketName)
    def endpoint: (GetObjectInput, smithy4s.Endpoint[ObjectServiceOperation,GetObjectInput, ObjectServiceOperation.GetObjectError, GetObjectOutput, Nothing, Nothing]) = (input, GetObject)
  }
  object GetObject extends smithy4s.Endpoint[ObjectServiceOperation,GetObjectInput, ObjectServiceOperation.GetObjectError, GetObjectOutput, Nothing, Nothing] with Errorable[GetObjectError] {
    val id: ShapeId = ShapeId("smithy4s.example", "GetObject")
    val input: Schema[GetObjectInput] = GetObjectInput.schema.addHints(smithy4s.internals.InputOutput.Input.widen)
    val output: Schema[GetObjectOutput] = GetObjectOutput.schema.addHints(smithy4s.internals.InputOutput.Output.widen)
    val streamedInput: StreamingSchema[Nothing] = StreamingSchema.nothing
    val streamedOutput: StreamingSchema[Nothing] = StreamingSchema.nothing
    val hints: Hints = Hints(
      smithy.api.Http(method = smithy.api.NonEmptyString("GET"), uri = smithy.api.NonEmptyString("/{bucketName}/{key}"), code = 200),
      smithy.api.Readonly(),
    )
    def wrap(input: GetObjectInput) = GetObject(input)
    override val errorable: Option[Errorable[GetObjectError]] = Some(this)
    val error: UnionSchema[GetObjectError] = GetObjectError.schema
    def liftError(throwable: Throwable): Option[GetObjectError] = throwable match {
      case e: ServerError => Some(GetObjectError.ServerErrorCase(e))
      case _ => None
    }
    def unliftError(e: GetObjectError): Throwable = e match {
      case GetObjectError.ServerErrorCase(e) => e
    }
  }
  sealed trait GetObjectError extends scala.Product with scala.Serializable {
    @inline final def widen: GetObjectError = this
  }
  object GetObjectError extends ShapeTag.Companion[GetObjectError] {
    val id: ShapeId = ShapeId("smithy4s.example", "GetObjectError")

    val hints: Hints = Hints.empty

    final case class ServerErrorCase(serverError: ServerError) extends GetObjectError

    object ServerErrorCase {
      val hints: Hints = Hints.empty
      val schema: Schema[ServerErrorCase] = bijection(ServerError.schema.addHints(hints), ServerErrorCase(_), _.serverError)
      val alt = schema.oneOf[GetObjectError]("ServerError")
    }

    implicit val schema: UnionSchema[GetObjectError] = union(
      ServerErrorCase.alt,
    ){
      case c: ServerErrorCase => ServerErrorCase.alt(c)
    }
  }
<<<<<<< HEAD
}
=======
}
>>>>>>> 4c9d6e9e
<|MERGE_RESOLUTION|>--- conflicted
+++ resolved
@@ -86,11 +86,7 @@
   def toPolyFunction[P[_, _, _, _, _]](impl: ObjectServiceGen[P]): PolyFunction5[ObjectServiceOperation, P] = new PolyFunction5[ObjectServiceOperation, P] {
     def apply[I, E, O, SI, SO](op: ObjectServiceOperation[I, E, O, SI, SO]): P[I, E, O, SI, SO] = op.run(impl) 
   }
-<<<<<<< HEAD
   final case class PutObject(input: PutObjectInput) extends ObjectServiceOperation[PutObjectInput, ObjectServiceOperation.PutObjectError, Unit, Nothing, Nothing] {
-=======
-  case class PutObject(input: PutObjectInput) extends ObjectServiceOperation[PutObjectInput, ObjectServiceOperation.PutObjectError, Unit, Nothing, Nothing] {
->>>>>>> 4c9d6e9e
     def run[F[_, _, _, _, _]](impl: ObjectServiceGen[F]): F[PutObjectInput, ObjectServiceOperation.PutObjectError, Unit, Nothing, Nothing] = impl.putObject(input.key, input.bucketName, input.data, input.foo, input.someValue)
     def endpoint: (PutObjectInput, smithy4s.Endpoint[ObjectServiceOperation,PutObjectInput, ObjectServiceOperation.PutObjectError, Unit, Nothing, Nothing]) = (input, PutObject)
   }
@@ -147,11 +143,7 @@
       case c: NoMoreSpaceCase => NoMoreSpaceCase.alt(c)
     }
   }
-<<<<<<< HEAD
   final case class GetObject(input: GetObjectInput) extends ObjectServiceOperation[GetObjectInput, ObjectServiceOperation.GetObjectError, GetObjectOutput, Nothing, Nothing] {
-=======
-  case class GetObject(input: GetObjectInput) extends ObjectServiceOperation[GetObjectInput, ObjectServiceOperation.GetObjectError, GetObjectOutput, Nothing, Nothing] {
->>>>>>> 4c9d6e9e
     def run[F[_, _, _, _, _]](impl: ObjectServiceGen[F]): F[GetObjectInput, ObjectServiceOperation.GetObjectError, GetObjectOutput, Nothing, Nothing] = impl.getObject(input.key, input.bucketName)
     def endpoint: (GetObjectInput, smithy4s.Endpoint[ObjectServiceOperation,GetObjectInput, ObjectServiceOperation.GetObjectError, GetObjectOutput, Nothing, Nothing]) = (input, GetObject)
   }
@@ -198,8 +190,4 @@
       case c: ServerErrorCase => ServerErrorCase.alt(c)
     }
   }
-<<<<<<< HEAD
 }
-=======
-}
->>>>>>> 4c9d6e9e
