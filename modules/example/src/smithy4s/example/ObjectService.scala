package smithy4s.example

import smithy4s.Errorable
import smithy4s.Schema
import smithy4s.schema.Schema.unit
import smithy4s.Transformation
import smithy4s.Monadic
import smithy4s.Service
import smithy4s.ShapeTag
import smithy4s.schema.Schema.bijection
import smithy4s.schema.Schema.union
import smithy4s.schema.Schema.UnionSchema
import smithy4s.Hints
import smithy4s.StreamingSchema
import smithy4s.ShapeId
import smithy4s.Endpoint

trait ObjectServiceGen[F[_, _, _, _, _]] {
  self =>

  def putObject(key: ObjectKey, bucketName: BucketName, data: String, foo: Option[LowHigh] = None, someValue: Option[SomeValue] = None) : F[PutObjectInput, ObjectServiceGen.PutObjectError, Unit, Nothing, Nothing]
  def getObject(key: ObjectKey, bucketName: BucketName) : F[GetObjectInput, ObjectServiceGen.GetObjectError, GetObjectOutput, Nothing, Nothing]

  def transform[G[_, _, _, _, _]](transformation : Transformation[F, G]) : ObjectServiceGen[G] = new Transformed(transformation)
  class Transformed[G[_, _, _, _, _]](transformation : Transformation[F, G]) extends ObjectServiceGen[G] {
    def putObject(key: ObjectKey, bucketName: BucketName, data: String, foo: Option[LowHigh] = None, someValue: Option[SomeValue] = None) = transformation[PutObjectInput, ObjectServiceGen.PutObjectError, Unit, Nothing, Nothing](self.putObject(key, bucketName, data, foo, someValue))
    def getObject(key: ObjectKey, bucketName: BucketName) = transformation[GetObjectInput, ObjectServiceGen.GetObjectError, GetObjectOutput, Nothing, Nothing](self.getObject(key, bucketName))
  }
}

object ObjectServiceGen extends Service[ObjectServiceGen, ObjectServiceOperation] {

  def apply[F[_]](implicit F: Monadic[ObjectServiceGen, F]): F.type = F

  val id: ShapeId = ShapeId("smithy4s.example", "ObjectService")

  val hints : Hints = Hints(
    smithy4s.api.SimpleRestJson(),
  )

  val endpoints: List[Endpoint[ObjectServiceOperation, _, _, _, _, _]] = List(
    PutObject,
    GetObject,
  )

  val version: String = "1.0.0"

  def endpoint[I, E, O, SI, SO](op : ObjectServiceOperation[I, E, O, SI, SO]) = op match {
    case PutObject(input) => (input, PutObject)
    case GetObject(input) => (input, GetObject)
  }

  object reified extends ObjectServiceGen[ObjectServiceOperation] {
    def putObject(key: ObjectKey, bucketName: BucketName, data: String, foo: Option[LowHigh] = None, someValue: Option[SomeValue] = None) = PutObject(PutObjectInput(key, bucketName, data, foo, someValue))
    def getObject(key: ObjectKey, bucketName: BucketName) = GetObject(GetObjectInput(key, bucketName))
  }

  def transform[P[_, _, _, _, _]](transformation: Transformation[ObjectServiceOperation, P]): ObjectServiceGen[P] = reified.transform(transformation)

  def transform[P[_, _, _, _, _], P1[_, _, _, _, _]](alg: ObjectServiceGen[P], transformation: Transformation[P, P1]): ObjectServiceGen[P1] = alg.transform(transformation)

  def asTransformation[P[_, _, _, _, _]](impl : ObjectServiceGen[P]): Transformation[ObjectServiceOperation, P] = new Transformation[ObjectServiceOperation, P] {
    def apply[I, E, O, SI, SO](op : ObjectServiceOperation[I, E, O, SI, SO]) : P[I, E, O, SI, SO] = op match  {
      case PutObject(PutObjectInput(key, bucketName, data, foo, someValue)) => impl.putObject(key, bucketName, data, foo, someValue)
      case GetObject(GetObjectInput(key, bucketName)) => impl.getObject(key, bucketName)
    }
  }
<<<<<<< HEAD
  case class PutObject(input: PutObjectInput) extends ObjectServiceOperation[PutObjectInput, PutObjectError, Unit, Nothing, Nothing]
  object PutObject extends smithy4s.Endpoint[ObjectServiceOperation, PutObjectInput, PutObjectError, Unit, Nothing, Nothing] with smithy4s.Errorable[PutObjectError] {
    val id: smithy4s.ShapeId = smithy4s.ShapeId("smithy4s.example", "PutObject")
    val input: smithy4s.Schema[PutObjectInput] = PutObjectInput.schema.addHints(smithy4s.internals.InputOutput.Input.widen)
    val output: smithy4s.Schema[Unit] = unit.addHints(smithy4s.internals.InputOutput.Output.widen)
    val streamedInput : smithy4s.StreamingSchema[Nothing] = smithy4s.StreamingSchema.nothing
    val streamedOutput : smithy4s.StreamingSchema[Nothing] = smithy4s.StreamingSchema.nothing
    val hints : smithy4s.Hints = smithy4s.Hints(
      smithy.api.Http(smithy.api.NonEmptyString("PUT"), smithy.api.NonEmptyString("/{bucketName}/{key}"), 200),
=======
  case class PutObject(input: PutObjectInput) extends ObjectServiceOperation[PutObjectInput, ObjectServiceGen.PutObjectError, Unit, Nothing, Nothing]
  object PutObject extends Endpoint[ObjectServiceOperation, PutObjectInput, ObjectServiceGen.PutObjectError, Unit, Nothing, Nothing] with Errorable[PutObjectError] {
    val id: ShapeId = ShapeId("smithy4s.example", "PutObject")
    val input: Schema[PutObjectInput] = PutObjectInput.schema.addHints(smithy4s.internals.InputOutput.Input.widen)
    val output: Schema[Unit] = unit.addHints(smithy4s.internals.InputOutput.Output.widen)
    val streamedInput : StreamingSchema[Nothing] = StreamingSchema.nothing
    val streamedOutput : StreamingSchema[Nothing] = StreamingSchema.nothing
    val hints : Hints = Hints(
      smithy.api.Http(smithy.api.NonEmptyString("PUT"), smithy.api.NonEmptyString("/{bucketName}/{key}"), Some(200)),
>>>>>>> 21db0a46
      smithy.api.Idempotent(),
    )
    def wrap(input: PutObjectInput) = PutObject(input)
    override val errorable: Option[Errorable[PutObjectError]] = Some(this)
    val error: UnionSchema[PutObjectError] = PutObjectError.schema
    def liftError(throwable: Throwable) : Option[PutObjectError] = throwable match {
      case e: ServerError => Some(PutObjectError.ServerErrorCase(e))
      case e: NoMoreSpace => Some(PutObjectError.NoMoreSpaceCase(e))
      case _ => None
    }
    def unliftError(e: PutObjectError) : Throwable = e match {
      case PutObjectError.ServerErrorCase(e) => e
      case PutObjectError.NoMoreSpaceCase(e) => e
    }
  }
  sealed trait PutObjectError extends scala.Product with scala.Serializable {
    @inline final def widen: PutObjectError = this
  }
  object PutObjectError extends ShapeTag.Companion[PutObjectError] {
    val id: ShapeId = ShapeId("smithy4s.example", "PutObjectError")

    val hints : Hints = Hints.empty

    case class ServerErrorCase(serverError: ServerError) extends PutObjectError
    case class NoMoreSpaceCase(noMoreSpace: NoMoreSpace) extends PutObjectError

    object ServerErrorCase {
      val hints : Hints = Hints.empty
      val schema: Schema[ServerErrorCase] = bijection(ServerError.schema.addHints(hints), ServerErrorCase(_), _.serverError)
      val alt = schema.oneOf[PutObjectError]("ServerError")
    }
    object NoMoreSpaceCase {
      val hints : Hints = Hints.empty
      val schema: Schema[NoMoreSpaceCase] = bijection(NoMoreSpace.schema.addHints(hints), NoMoreSpaceCase(_), _.noMoreSpace)
      val alt = schema.oneOf[PutObjectError]("NoMoreSpace")
    }

    implicit val schema: UnionSchema[PutObjectError] = union(
      ServerErrorCase.alt,
      NoMoreSpaceCase.alt,
    ){
      case c : ServerErrorCase => ServerErrorCase.alt(c)
      case c : NoMoreSpaceCase => NoMoreSpaceCase.alt(c)
    }
  }
<<<<<<< HEAD
  case class GetObject(input: GetObjectInput) extends ObjectServiceOperation[GetObjectInput, GetObjectError, GetObjectOutput, Nothing, Nothing]
  object GetObject extends smithy4s.Endpoint[ObjectServiceOperation, GetObjectInput, GetObjectError, GetObjectOutput, Nothing, Nothing] with smithy4s.Errorable[GetObjectError] {
    val id: smithy4s.ShapeId = smithy4s.ShapeId("smithy4s.example", "GetObject")
    val input: smithy4s.Schema[GetObjectInput] = GetObjectInput.schema.addHints(smithy4s.internals.InputOutput.Input.widen)
    val output: smithy4s.Schema[GetObjectOutput] = GetObjectOutput.schema.addHints(smithy4s.internals.InputOutput.Output.widen)
    val streamedInput : smithy4s.StreamingSchema[Nothing] = smithy4s.StreamingSchema.nothing
    val streamedOutput : smithy4s.StreamingSchema[Nothing] = smithy4s.StreamingSchema.nothing
    val hints : smithy4s.Hints = smithy4s.Hints(
      smithy.api.Http(smithy.api.NonEmptyString("GET"), smithy.api.NonEmptyString("/{bucketName}/{key}"), 200),
=======
  case class GetObject(input: GetObjectInput) extends ObjectServiceOperation[GetObjectInput, ObjectServiceGen.GetObjectError, GetObjectOutput, Nothing, Nothing]
  object GetObject extends Endpoint[ObjectServiceOperation, GetObjectInput, ObjectServiceGen.GetObjectError, GetObjectOutput, Nothing, Nothing] with Errorable[GetObjectError] {
    val id: ShapeId = ShapeId("smithy4s.example", "GetObject")
    val input: Schema[GetObjectInput] = GetObjectInput.schema.addHints(smithy4s.internals.InputOutput.Input.widen)
    val output: Schema[GetObjectOutput] = GetObjectOutput.schema.addHints(smithy4s.internals.InputOutput.Output.widen)
    val streamedInput : StreamingSchema[Nothing] = StreamingSchema.nothing
    val streamedOutput : StreamingSchema[Nothing] = StreamingSchema.nothing
    val hints : Hints = Hints(
      smithy.api.Http(smithy.api.NonEmptyString("GET"), smithy.api.NonEmptyString("/{bucketName}/{key}"), Some(200)),
>>>>>>> 21db0a46
      smithy.api.Readonly(),
    )
    def wrap(input: GetObjectInput) = GetObject(input)
    override val errorable: Option[Errorable[GetObjectError]] = Some(this)
    val error: UnionSchema[GetObjectError] = GetObjectError.schema
    def liftError(throwable: Throwable) : Option[GetObjectError] = throwable match {
      case e: ServerError => Some(GetObjectError.ServerErrorCase(e))
      case _ => None
    }
    def unliftError(e: GetObjectError) : Throwable = e match {
      case GetObjectError.ServerErrorCase(e) => e
    }
  }
  sealed trait GetObjectError extends scala.Product with scala.Serializable {
    @inline final def widen: GetObjectError = this
  }
  object GetObjectError extends ShapeTag.Companion[GetObjectError] {
    val id: ShapeId = ShapeId("smithy4s.example", "GetObjectError")

    val hints : Hints = Hints.empty

    case class ServerErrorCase(serverError: ServerError) extends GetObjectError

    object ServerErrorCase {
      val hints : Hints = Hints.empty
      val schema: Schema[ServerErrorCase] = bijection(ServerError.schema.addHints(hints), ServerErrorCase(_), _.serverError)
      val alt = schema.oneOf[GetObjectError]("ServerError")
    }

    implicit val schema: UnionSchema[GetObjectError] = union(
      ServerErrorCase.alt,
    ){
      case c : ServerErrorCase => ServerErrorCase.alt(c)
    }
  }
}

sealed trait ObjectServiceOperation[Input, Err, Output, StreamedInput, StreamedOutput]<|MERGE_RESOLUTION|>--- conflicted
+++ resolved
@@ -65,17 +65,6 @@
       case GetObject(GetObjectInput(key, bucketName)) => impl.getObject(key, bucketName)
     }
   }
-<<<<<<< HEAD
-  case class PutObject(input: PutObjectInput) extends ObjectServiceOperation[PutObjectInput, PutObjectError, Unit, Nothing, Nothing]
-  object PutObject extends smithy4s.Endpoint[ObjectServiceOperation, PutObjectInput, PutObjectError, Unit, Nothing, Nothing] with smithy4s.Errorable[PutObjectError] {
-    val id: smithy4s.ShapeId = smithy4s.ShapeId("smithy4s.example", "PutObject")
-    val input: smithy4s.Schema[PutObjectInput] = PutObjectInput.schema.addHints(smithy4s.internals.InputOutput.Input.widen)
-    val output: smithy4s.Schema[Unit] = unit.addHints(smithy4s.internals.InputOutput.Output.widen)
-    val streamedInput : smithy4s.StreamingSchema[Nothing] = smithy4s.StreamingSchema.nothing
-    val streamedOutput : smithy4s.StreamingSchema[Nothing] = smithy4s.StreamingSchema.nothing
-    val hints : smithy4s.Hints = smithy4s.Hints(
-      smithy.api.Http(smithy.api.NonEmptyString("PUT"), smithy.api.NonEmptyString("/{bucketName}/{key}"), 200),
-=======
   case class PutObject(input: PutObjectInput) extends ObjectServiceOperation[PutObjectInput, ObjectServiceGen.PutObjectError, Unit, Nothing, Nothing]
   object PutObject extends Endpoint[ObjectServiceOperation, PutObjectInput, ObjectServiceGen.PutObjectError, Unit, Nothing, Nothing] with Errorable[PutObjectError] {
     val id: ShapeId = ShapeId("smithy4s.example", "PutObject")
@@ -84,8 +73,7 @@
     val streamedInput : StreamingSchema[Nothing] = StreamingSchema.nothing
     val streamedOutput : StreamingSchema[Nothing] = StreamingSchema.nothing
     val hints : Hints = Hints(
-      smithy.api.Http(smithy.api.NonEmptyString("PUT"), smithy.api.NonEmptyString("/{bucketName}/{key}"), Some(200)),
->>>>>>> 21db0a46
+      smithy.api.Http(smithy.api.NonEmptyString("PUT"), smithy.api.NonEmptyString("/{bucketName}/{key}"), 200),
       smithy.api.Idempotent(),
     )
     def wrap(input: PutObjectInput) = PutObject(input)
@@ -131,17 +119,6 @@
       case c : NoMoreSpaceCase => NoMoreSpaceCase.alt(c)
     }
   }
-<<<<<<< HEAD
-  case class GetObject(input: GetObjectInput) extends ObjectServiceOperation[GetObjectInput, GetObjectError, GetObjectOutput, Nothing, Nothing]
-  object GetObject extends smithy4s.Endpoint[ObjectServiceOperation, GetObjectInput, GetObjectError, GetObjectOutput, Nothing, Nothing] with smithy4s.Errorable[GetObjectError] {
-    val id: smithy4s.ShapeId = smithy4s.ShapeId("smithy4s.example", "GetObject")
-    val input: smithy4s.Schema[GetObjectInput] = GetObjectInput.schema.addHints(smithy4s.internals.InputOutput.Input.widen)
-    val output: smithy4s.Schema[GetObjectOutput] = GetObjectOutput.schema.addHints(smithy4s.internals.InputOutput.Output.widen)
-    val streamedInput : smithy4s.StreamingSchema[Nothing] = smithy4s.StreamingSchema.nothing
-    val streamedOutput : smithy4s.StreamingSchema[Nothing] = smithy4s.StreamingSchema.nothing
-    val hints : smithy4s.Hints = smithy4s.Hints(
-      smithy.api.Http(smithy.api.NonEmptyString("GET"), smithy.api.NonEmptyString("/{bucketName}/{key}"), 200),
-=======
   case class GetObject(input: GetObjectInput) extends ObjectServiceOperation[GetObjectInput, ObjectServiceGen.GetObjectError, GetObjectOutput, Nothing, Nothing]
   object GetObject extends Endpoint[ObjectServiceOperation, GetObjectInput, ObjectServiceGen.GetObjectError, GetObjectOutput, Nothing, Nothing] with Errorable[GetObjectError] {
     val id: ShapeId = ShapeId("smithy4s.example", "GetObject")
@@ -150,8 +127,7 @@
     val streamedInput : StreamingSchema[Nothing] = StreamingSchema.nothing
     val streamedOutput : StreamingSchema[Nothing] = StreamingSchema.nothing
     val hints : Hints = Hints(
-      smithy.api.Http(smithy.api.NonEmptyString("GET"), smithy.api.NonEmptyString("/{bucketName}/{key}"), Some(200)),
->>>>>>> 21db0a46
+      smithy.api.Http(smithy.api.NonEmptyString("GET"), smithy.api.NonEmptyString("/{bucketName}/{key}"), 200),
       smithy.api.Readonly(),
     )
     def wrap(input: GetObjectInput) = GetObject(input)
