package smithy4s.example.collision

import smithy4s.Endpoint
import smithy4s.Hints
import smithy4s.Schema
import smithy4s.Service
import smithy4s.ShapeId
import smithy4s.StreamingSchema
import smithy4s.Transformation
import smithy4s.kinds.PolyFunction5
import smithy4s.kinds.toPolyFunction5.const5
import smithy4s.schema.Schema.unit

trait ReservedNameServiceGen[F[_, _, _, _, _]] {
  self =>

  def set(set: Set[String]): F[SetInput, Nothing, Unit, Nothing, Nothing]
  def list(list: List[String]): F[ListInput, Nothing, Unit, Nothing, Nothing]
  def map(value: Map[String, String]): F[MapInput, Nothing, Unit, Nothing, Nothing]
  def option(value: Option[String] = None): F[OptionInput, Nothing, Unit, Nothing, Nothing]

  def transform: Transformation.PartiallyApplied[ReservedNameServiceGen[F]] = Transformation.of[ReservedNameServiceGen[F]](this)
}

object ReservedNameServiceGen extends Service.Mixin[ReservedNameServiceGen, ReservedNameServiceOperation] {

  val id: ShapeId = ShapeId("smithy4s.example.collision", "ReservedNameService")
  val version: String = "1.0.0"

  val hints: Hints = Hints(
    alloy.SimpleRestJson(),
  )

  def apply[F[_]](implicit F: Impl[F]): F.type = F

  object ErrorAware {
    def apply[F[_, _]](implicit F: ErrorAware[F]): F.type = F
    type Default[F[+_, +_]] = Constant[smithy4s.kinds.stubs.Kind2[F]#toKind5]
  }

  val endpoints: List[smithy4s.Endpoint[ReservedNameServiceOperation, _, _, _, _, _]] = List(
    ReservedNameServiceOperation._Set,
    ReservedNameServiceOperation._List,
    ReservedNameServiceOperation._Map,
    ReservedNameServiceOperation._Option,
  )

  def endpoint[I, E, O, SI, SO](op: ReservedNameServiceOperation[I, E, O, SI, SO]) = op.endpoint
  class Constant[P[-_, +_, +_, +_, +_]](value: P[Any, Nothing, Nothing, Nothing, Nothing]) extends ReservedNameServiceOperation.Transformed[ReservedNameServiceOperation, P](reified, const5(value))
  type Default[F[+_]] = Constant[smithy4s.kinds.stubs.Kind1[F]#toKind5]
  def reified: ReservedNameServiceGen[ReservedNameServiceOperation] = ReservedNameServiceOperation.reified
  def mapK5[P[_, _, _, _, _], P1[_, _, _, _, _]](alg: ReservedNameServiceGen[P], f: PolyFunction5[P, P1]): ReservedNameServiceGen[P1] = new ReservedNameServiceOperation.Transformed(alg, f)
  def fromPolyFunction[P[_, _, _, _, _]](f: PolyFunction5[ReservedNameServiceOperation, P]): ReservedNameServiceGen[P] = new ReservedNameServiceOperation.Transformed(reified, f)
  def toPolyFunction[P[_, _, _, _, _]](impl: ReservedNameServiceGen[P]): PolyFunction5[ReservedNameServiceOperation, P] = ReservedNameServiceOperation.toPolyFunction(impl)

}

sealed trait ReservedNameServiceOperation[Input, Err, Output, StreamedInput, StreamedOutput] {
  def run[F[_, _, _, _, _]](impl: ReservedNameServiceGen[F]): F[Input, Err, Output, StreamedInput, StreamedOutput]
  def endpoint: (Input, Endpoint[ReservedNameServiceOperation, Input, Err, Output, StreamedInput, StreamedOutput])
}

object ReservedNameServiceOperation {

  object reified extends ReservedNameServiceGen[ReservedNameServiceOperation] {
    def set(set: Set[String]) = _Set(SetInput(set))
    def list(list: List[String]) = _List(ListInput(list))
    def map(value: Map[String, String]) = _Map(MapInput(value))
    def option(value: Option[String] = None) = _Option(OptionInput(value))
  }
  class Transformed[P[_, _, _, _, _], P1[_ ,_ ,_ ,_ ,_]](alg: ReservedNameServiceGen[P], f: PolyFunction5[P, P1]) extends ReservedNameServiceGen[P1] {
    def set(set: Set[String]) = f[SetInput, Nothing, Unit, Nothing, Nothing](alg.set(set))
    def list(list: List[String]) = f[ListInput, Nothing, Unit, Nothing, Nothing](alg.list(list))
    def map(value: Map[String, String]) = f[MapInput, Nothing, Unit, Nothing, Nothing](alg.map(value))
    def option(value: Option[String] = None) = f[OptionInput, Nothing, Unit, Nothing, Nothing](alg.option(value))
  }

  def toPolyFunction[P[_, _, _, _, _]](impl: ReservedNameServiceGen[P]): PolyFunction5[ReservedNameServiceOperation, P] = new PolyFunction5[ReservedNameServiceOperation, P] {
    def apply[I, E, O, SI, SO](op: ReservedNameServiceOperation[I, E, O, SI, SO]): P[I, E, O, SI, SO] = op.run(impl) 
  }
  final case class _Set(input: SetInput) extends ReservedNameServiceOperation[SetInput, Nothing, Unit, Nothing, Nothing] {
    def run[F[_, _, _, _, _]](impl: ReservedNameServiceGen[F]): F[SetInput, Nothing, Unit, Nothing, Nothing] = impl.set(input.set)
    def endpoint: (SetInput, smithy4s.Endpoint[ReservedNameServiceOperation,SetInput, Nothing, Unit, Nothing, Nothing]) = (input, _Set)
  }
  object _Set extends smithy4s.Endpoint[ReservedNameServiceOperation,SetInput, Nothing, Unit, Nothing, Nothing] {
    val id: ShapeId = ShapeId("smithy4s.example.collision", "Set")
    val input: Schema[SetInput] = SetInput.schema.addHints(smithy4s.internals.InputOutput.Input.widen)
    val output: Schema[Unit] = unit.addHints(smithy4s.internals.InputOutput.Output.widen)
    val streamedInput: StreamingSchema[Nothing] = StreamingSchema.nothing
    val streamedOutput: StreamingSchema[Nothing] = StreamingSchema.nothing
    val hints: Hints = Hints(
      smithy.api.Http(method = smithy.api.NonEmptyString("POST"), uri = smithy.api.NonEmptyString("/api/set/"), code = 204),
    )
    def wrap(input: SetInput) = _Set(input)
  }
  final case class _List(input: ListInput) extends ReservedNameServiceOperation[ListInput, Nothing, Unit, Nothing, Nothing] {
    def run[F[_, _, _, _, _]](impl: ReservedNameServiceGen[F]): F[ListInput, Nothing, Unit, Nothing, Nothing] = impl.list(input.list)
    def endpoint: (ListInput, smithy4s.Endpoint[ReservedNameServiceOperation,ListInput, Nothing, Unit, Nothing, Nothing]) = (input, _List)
  }
  object _List extends smithy4s.Endpoint[ReservedNameServiceOperation,ListInput, Nothing, Unit, Nothing, Nothing] {
    val id: ShapeId = ShapeId("smithy4s.example.collision", "List")
    val input: Schema[ListInput] = ListInput.schema.addHints(smithy4s.internals.InputOutput.Input.widen)
    val output: Schema[Unit] = unit.addHints(smithy4s.internals.InputOutput.Output.widen)
    val streamedInput: StreamingSchema[Nothing] = StreamingSchema.nothing
    val streamedOutput: StreamingSchema[Nothing] = StreamingSchema.nothing
    val hints: Hints = Hints(
      smithy.api.Http(method = smithy.api.NonEmptyString("POST"), uri = smithy.api.NonEmptyString("/api/list/"), code = 204),
    )
    def wrap(input: ListInput) = _List(input)
  }
  final case class _Map(input: MapInput) extends ReservedNameServiceOperation[MapInput, Nothing, Unit, Nothing, Nothing] {
    def run[F[_, _, _, _, _]](impl: ReservedNameServiceGen[F]): F[MapInput, Nothing, Unit, Nothing, Nothing] = impl.map(input.value)
    def endpoint: (MapInput, smithy4s.Endpoint[ReservedNameServiceOperation,MapInput, Nothing, Unit, Nothing, Nothing]) = (input, _Map)
  }
  object _Map extends smithy4s.Endpoint[ReservedNameServiceOperation,MapInput, Nothing, Unit, Nothing, Nothing] {
    val id: ShapeId = ShapeId("smithy4s.example.collision", "Map")
    val input: Schema[MapInput] = MapInput.schema.addHints(smithy4s.internals.InputOutput.Input.widen)
    val output: Schema[Unit] = unit.addHints(smithy4s.internals.InputOutput.Output.widen)
    val streamedInput: StreamingSchema[Nothing] = StreamingSchema.nothing
    val streamedOutput: StreamingSchema[Nothing] = StreamingSchema.nothing
    val hints: Hints = Hints(
      smithy.api.Http(method = smithy.api.NonEmptyString("POST"), uri = smithy.api.NonEmptyString("/api/map/"), code = 204),
    )
    def wrap(input: MapInput) = _Map(input)
  }
  final case class _Option(input: OptionInput) extends ReservedNameServiceOperation[OptionInput, Nothing, Unit, Nothing, Nothing] {
    def run[F[_, _, _, _, _]](impl: ReservedNameServiceGen[F]): F[OptionInput, Nothing, Unit, Nothing, Nothing] = impl.option(input.value)
    def endpoint: (OptionInput, smithy4s.Endpoint[ReservedNameServiceOperation,OptionInput, Nothing, Unit, Nothing, Nothing]) = (input, _Option)
  }
  object _Option extends smithy4s.Endpoint[ReservedNameServiceOperation,OptionInput, Nothing, Unit, Nothing, Nothing] {
    val id: ShapeId = ShapeId("smithy4s.example.collision", "Option")
    val input: Schema[OptionInput] = OptionInput.schema.addHints(smithy4s.internals.InputOutput.Input.widen)
    val output: Schema[Unit] = unit.addHints(smithy4s.internals.InputOutput.Output.widen)
    val streamedInput: StreamingSchema[Nothing] = StreamingSchema.nothing
    val streamedOutput: StreamingSchema[Nothing] = StreamingSchema.nothing
    val hints: Hints = Hints(
      smithy.api.Http(method = smithy.api.NonEmptyString("POST"), uri = smithy.api.NonEmptyString("/api/option/"), code = 204),
    )
    def wrap(input: OptionInput) = _Option(input)
  }
<<<<<<< HEAD
}
=======
}
>>>>>>> 4c9d6e9e
<|MERGE_RESOLUTION|>--- conflicted
+++ resolved
@@ -138,8 +138,4 @@
     )
     def wrap(input: OptionInput) = _Option(input)
   }
-<<<<<<< HEAD
 }
-=======
-}
->>>>>>> 4c9d6e9e
