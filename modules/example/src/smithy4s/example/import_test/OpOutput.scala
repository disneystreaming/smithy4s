--- conflicted
+++ resolved
@@ -4,23 +4,13 @@
 import smithy4s.schema.Schema._
 
 case class OpOutput(output: String)
-<<<<<<< HEAD
 object OpOutput extends ShapeTag.Companion[OpOutput] {
   val id: ShapeId = ShapeId("smithy4s.example.import_test", "OpOutput")
   
   val hints : Hints = Hints.empty
   
   implicit val schema: Schema[OpOutput] = struct(
-    string.required[OpOutput]("output", _.output).addHints(smithy.api.Required(), smithy.api.HttpPayload()),
-=======
-object OpOutput extends smithy4s.ShapeTag.Companion[OpOutput] {
-  val id: smithy4s.ShapeId = smithy4s.ShapeId("smithy4s.example.import_test", "OpOutput")
-
-  val hints : smithy4s.Hints = smithy4s.Hints.empty
-
-  implicit val schema: smithy4s.Schema[OpOutput] = struct(
     string.required[OpOutput]("output", _.output).addHints(smithy.api.HttpPayload(), smithy.api.Required()),
->>>>>>> f2dd3e63
   ){
     OpOutput.apply
   }.withId(id).addHints(hints)
