--- conflicted
+++ resolved
@@ -121,13 +121,4 @@
       case c: NotFoundErrorCase => NotFoundErrorCase.alt(c)
     }
   }
-<<<<<<< HEAD
 }
-
-sealed trait ImportServiceOperation[Input, Err, Output, StreamedInput, StreamedOutput] {
-  def run[F[_, _, _, _, _]](impl: ImportServiceGen[F]): F[Input, Err, Output, StreamedInput, StreamedOutput]
-  def endpoint: (Input, Endpoint[ImportServiceOperation, Input, Err, Output, StreamedInput, StreamedOutput])
-}
-=======
-}
->>>>>>> 0b8424e5
