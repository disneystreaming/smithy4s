--- conflicted
+++ resolved
@@ -61,17 +61,6 @@
       case ImportOperation() => impl.importOperation()
     }
   }
-<<<<<<< HEAD
-  case class ImportOperation() extends ImportServiceOperation[Unit, ImportOperationError, OpOutput, Nothing, Nothing]
-  object ImportOperation extends smithy4s.Endpoint[ImportServiceOperation, Unit, ImportOperationError, OpOutput, Nothing, Nothing] with smithy4s.Errorable[ImportOperationError] {
-    val id: smithy4s.ShapeId = smithy4s.ShapeId("smithy4s.example.import_test", "ImportOperation")
-    val input: smithy4s.Schema[Unit] = unit.addHints(smithy4s.internals.InputOutput.Input.widen)
-    val output: smithy4s.Schema[OpOutput] = OpOutput.schema.addHints(smithy4s.internals.InputOutput.Output.widen)
-    val streamedInput : smithy4s.StreamingSchema[Nothing] = smithy4s.StreamingSchema.nothing
-    val streamedOutput : smithy4s.StreamingSchema[Nothing] = smithy4s.StreamingSchema.nothing
-    val hints : smithy4s.Hints = smithy4s.Hints(
-      smithy.api.Http(smithy.api.NonEmptyString("GET"), smithy.api.NonEmptyString("/test"), 200),
-=======
   case class ImportOperation() extends ImportServiceOperation[Unit, ImportServiceGen.ImportOperationError, OpOutput, Nothing, Nothing]
   object ImportOperation extends Endpoint[ImportServiceOperation, Unit, ImportServiceGen.ImportOperationError, OpOutput, Nothing, Nothing] with Errorable[ImportOperationError] {
     val id: ShapeId = ShapeId("smithy4s.example.import_test", "ImportOperation")
@@ -80,8 +69,7 @@
     val streamedInput : StreamingSchema[Nothing] = StreamingSchema.nothing
     val streamedOutput : StreamingSchema[Nothing] = StreamingSchema.nothing
     val hints : Hints = Hints(
-      smithy.api.Http(smithy.api.NonEmptyString("GET"), smithy.api.NonEmptyString("/test"), Some(200)),
->>>>>>> 21db0a46
+      smithy.api.Http(smithy.api.NonEmptyString("GET"), smithy.api.NonEmptyString("/test"), 200),
     )
     def wrap(input: Unit) = ImportOperation()
     override val errorable: Option[Errorable[ImportOperationError]] = Some(this)
