--- conflicted
+++ resolved
@@ -80,11 +80,7 @@
 
     object NotFoundErrorCase {
       val hints : smithy4s.Hints = smithy4s.Hints.empty
-<<<<<<< HEAD
-      val schema: smithy4s.Schema[NotFoundErrorCase] = bijection(NotFoundError.schema, NotFoundErrorCase(_), _.notFoundError)
-=======
       val schema: smithy4s.Schema[NotFoundErrorCase] = bijection(NotFoundError.schema.addHints(hints), NotFoundErrorCase(_), _.notFoundError)
->>>>>>> 2fc19d57
       val alt = schema.oneOf[ImportOperationError]("NotFoundError")
     }
 
