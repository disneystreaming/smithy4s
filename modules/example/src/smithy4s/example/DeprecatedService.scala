package smithy4s.example

import smithy4s.Endpoint
import smithy4s.Hints
import smithy4s.Schema
import smithy4s.Service
import smithy4s.ShapeId
import smithy4s.StreamingSchema
import smithy4s.Transformation
import smithy4s.kinds.PolyFunction5
import smithy4s.kinds.toPolyFunction5.const5
import smithy4s.schema.Schema.unit

@deprecated
trait DeprecatedServiceGen[F[_, _, _, _, _]] {
  self =>

  @deprecated
  def deprecatedOperation(): F[Unit, Nothing, Unit, Nothing, Nothing]

  def transform: Transformation.PartiallyApplied[DeprecatedServiceGen[F]] = Transformation.of[DeprecatedServiceGen[F]](this)
}

object DeprecatedServiceGen extends Service.Mixin[DeprecatedServiceGen, DeprecatedServiceOperation] {

  val id: ShapeId = ShapeId("smithy4s.example", "DeprecatedService")
  val version: String = ""

  val hints: Hints = Hints(
    smithy.api.Deprecated(message = None, since = None),
  )

  def apply[F[_]](implicit F: Impl[F]): F.type = F

  object ErrorAware {
    def apply[F[_, _]](implicit F: ErrorAware[F]): F.type = F
    type Default[F[+_, +_]] = Constant[smithy4s.kinds.stubs.Kind2[F]#toKind5]
  }

  val endpoints: List[smithy4s.Endpoint[DeprecatedServiceOperation, _, _, _, _, _]] = List(
    DeprecatedServiceOperation.DeprecatedOperation,
  )

  def endpoint[I, E, O, SI, SO](op: DeprecatedServiceOperation[I, E, O, SI, SO]) = op.endpoint
  class Constant[P[-_, +_, +_, +_, +_]](value: P[Any, Nothing, Nothing, Nothing, Nothing]) extends DeprecatedServiceOperation.Transformed[DeprecatedServiceOperation, P](reified, const5(value))
  type Default[F[+_]] = Constant[smithy4s.kinds.stubs.Kind1[F]#toKind5]
  def reified: DeprecatedServiceGen[DeprecatedServiceOperation] = DeprecatedServiceOperation.reified
  def mapK5[P[_, _, _, _, _], P1[_, _, _, _, _]](alg: DeprecatedServiceGen[P], f: PolyFunction5[P, P1]): DeprecatedServiceGen[P1] = new DeprecatedServiceOperation.Transformed(alg, f)
  def fromPolyFunction[P[_, _, _, _, _]](f: PolyFunction5[DeprecatedServiceOperation, P]): DeprecatedServiceGen[P] = new DeprecatedServiceOperation.Transformed(reified, f)
  def toPolyFunction[P[_, _, _, _, _]](impl: DeprecatedServiceGen[P]): PolyFunction5[DeprecatedServiceOperation, P] = DeprecatedServiceOperation.toPolyFunction(impl)

}

sealed trait DeprecatedServiceOperation[Input, Err, Output, StreamedInput, StreamedOutput] {
  def run[F[_, _, _, _, _]](impl: DeprecatedServiceGen[F]): F[Input, Err, Output, StreamedInput, StreamedOutput]
  def endpoint: (Input, Endpoint[DeprecatedServiceOperation, Input, Err, Output, StreamedInput, StreamedOutput])
}

object DeprecatedServiceOperation {

  object reified extends DeprecatedServiceGen[DeprecatedServiceOperation] {
    def deprecatedOperation() = DeprecatedOperation()
  }
  class Transformed[P[_, _, _, _, _], P1[_ ,_ ,_ ,_ ,_]](alg: DeprecatedServiceGen[P], f: PolyFunction5[P, P1]) extends DeprecatedServiceGen[P1] {
    def deprecatedOperation() = f[Unit, Nothing, Unit, Nothing, Nothing](alg.deprecatedOperation())
  }

  def toPolyFunction[P[_, _, _, _, _]](impl: DeprecatedServiceGen[P]): PolyFunction5[DeprecatedServiceOperation, P] = new PolyFunction5[DeprecatedServiceOperation, P] {
    def apply[I, E, O, SI, SO](op: DeprecatedServiceOperation[I, E, O, SI, SO]): P[I, E, O, SI, SO] = op.run(impl) 
  }
  case class DeprecatedOperation() extends DeprecatedServiceOperation[Unit, Nothing, Unit, Nothing, Nothing] {
    def run[F[_, _, _, _, _]](impl: DeprecatedServiceGen[F]): F[Unit, Nothing, Unit, Nothing, Nothing] = impl.deprecatedOperation()
    def endpoint: (Unit, smithy4s.Endpoint[DeprecatedServiceOperation,Unit, Nothing, Unit, Nothing, Nothing]) = ((), DeprecatedOperation)
  }
  object DeprecatedOperation extends smithy4s.Endpoint[DeprecatedServiceOperation,Unit, Nothing, Unit, Nothing, Nothing] {
    val id: ShapeId = ShapeId("smithy4s.example", "DeprecatedOperation")
    val input: Schema[Unit] = unit.addHints(smithy4s.internals.InputOutput.Input.widen)
    val output: Schema[Unit] = unit.addHints(smithy4s.internals.InputOutput.Output.widen)
    val streamedInput: StreamingSchema[Nothing] = StreamingSchema.nothing
    val streamedOutput: StreamingSchema[Nothing] = StreamingSchema.nothing
    val hints: Hints = Hints(
      smithy.api.Deprecated(message = None, since = None),
    )
    def wrap(input: Unit) = DeprecatedOperation()
  }
<<<<<<< HEAD
}

sealed trait DeprecatedServiceOperation[Input, Err, Output, StreamedInput, StreamedOutput] {
  def run[F[_, _, _, _, _]](impl: DeprecatedServiceGen[F]): F[Input, Err, Output, StreamedInput, StreamedOutput]
  def endpoint: (Input, Endpoint[DeprecatedServiceOperation, Input, Err, Output, StreamedInput, StreamedOutput])
}
=======
}
>>>>>>> 0b8424e5
<|MERGE_RESOLUTION|>--- conflicted
+++ resolved
@@ -83,13 +83,4 @@
     )
     def wrap(input: Unit) = DeprecatedOperation()
   }
-<<<<<<< HEAD
 }
-
-sealed trait DeprecatedServiceOperation[Input, Err, Output, StreamedInput, StreamedOutput] {
-  def run[F[_, _, _, _, _]](impl: DeprecatedServiceGen[F]): F[Input, Err, Output, StreamedInput, StreamedOutput]
-  def endpoint: (Input, Endpoint[DeprecatedServiceOperation, Input, Err, Output, StreamedInput, StreamedOutput])
-}
-=======
-}
->>>>>>> 0b8424e5
