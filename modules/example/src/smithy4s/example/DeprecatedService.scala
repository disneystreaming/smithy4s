package smithy4s.example

import smithy4s.Endpoint
import smithy4s.Hints
import smithy4s.Schema
import smithy4s.Service
import smithy4s.ShapeId
import smithy4s.StreamingSchema
import smithy4s.Transformation
import smithy4s.kinds.PolyFunction5
import smithy4s.kinds.toPolyFunction5.const5
import smithy4s.schema.Schema.unit

@deprecated
trait DeprecatedServiceGen[F[_, _, _, _, _]] {
  self =>

  @deprecated
  def deprecatedOperation(): F[Unit, Nothing, Unit, Nothing, Nothing]

  def transform: Transformation.PartiallyApplied[DeprecatedServiceGen[F]] = Transformation.of[DeprecatedServiceGen[F]](this)
}

object DeprecatedServiceGen extends Service.Mixin[DeprecatedServiceGen, DeprecatedServiceOperation] {

  val id: ShapeId = ShapeId("smithy4s.example", "DeprecatedService")
  val version: String = ""

  val hints: Hints = Hints(
    smithy.api.Deprecated(message = None, since = None),
  )

  def apply[F[_]](implicit F: Impl[F]): F.type = F

  object ErrorAware {
    def apply[F[_, _]](implicit F: ErrorAware[F]): F.type = F
    type Default[F[+_, +_]] = Constant[smithy4s.kinds.stubs.Kind2[F]#toKind5]
  }

  val endpoints: List[smithy4s.Endpoint[DeprecatedServiceOperation, _, _, _, _, _]] = List(
    DeprecatedServiceOperation.DeprecatedOperation,
  )

  def endpoint[I, E, O, SI, SO](op: DeprecatedServiceOperation[I, E, O, SI, SO]) = op.endpoint
  class Constant[P[-_, +_, +_, +_, +_]](value: P[Any, Nothing, Nothing, Nothing, Nothing]) extends DeprecatedServiceOperation.Transformed[DeprecatedServiceOperation, P](reified, const5(value))
  type Default[F[+_]] = Constant[smithy4s.kinds.stubs.Kind1[F]#toKind5]
  def reified: DeprecatedServiceGen[DeprecatedServiceOperation] = DeprecatedServiceOperation.reified
  def mapK5[P[_, _, _, _, _], P1[_, _, _, _, _]](alg: DeprecatedServiceGen[P], f: PolyFunction5[P, P1]): DeprecatedServiceGen[P1] = new DeprecatedServiceOperation.Transformed(alg, f)
  def fromPolyFunction[P[_, _, _, _, _]](f: PolyFunction5[DeprecatedServiceOperation, P]): DeprecatedServiceGen[P] = new DeprecatedServiceOperation.Transformed(reified, f)
  def toPolyFunction[P[_, _, _, _, _]](impl: DeprecatedServiceGen[P]): PolyFunction5[DeprecatedServiceOperation, P] = DeprecatedServiceOperation.toPolyFunction(impl)

}

sealed trait DeprecatedServiceOperation[Input, Err, Output, StreamedInput, StreamedOutput] {
  def run[F[_, _, _, _, _]](impl: DeprecatedServiceGen[F]): F[Input, Err, Output, StreamedInput, StreamedOutput]
  def endpoint: (Input, Endpoint[DeprecatedServiceOperation, Input, Err, Output, StreamedInput, StreamedOutput])
}

object DeprecatedServiceOperation {

  object reified extends DeprecatedServiceGen[DeprecatedServiceOperation] {
    def deprecatedOperation() = DeprecatedOperation()
  }
  class Transformed[P[_, _, _, _, _], P1[_ ,_ ,_ ,_ ,_]](alg: DeprecatedServiceGen[P], f: PolyFunction5[P, P1]) extends DeprecatedServiceGen[P1] {
    def deprecatedOperation() = f[Unit, Nothing, Unit, Nothing, Nothing](alg.deprecatedOperation())
  }

  def toPolyFunction[P[_, _, _, _, _]](impl: DeprecatedServiceGen[P]): PolyFunction5[DeprecatedServiceOperation, P] = new PolyFunction5[DeprecatedServiceOperation, P] {
    def apply[I, E, O, SI, SO](op: DeprecatedServiceOperation[I, E, O, SI, SO]): P[I, E, O, SI, SO] = op.run(impl) 
  }
  final case class DeprecatedOperation() extends DeprecatedServiceOperation[Unit, Nothing, Unit, Nothing, Nothing] {
    def run[F[_, _, _, _, _]](impl: DeprecatedServiceGen[F]): F[Unit, Nothing, Unit, Nothing, Nothing] = impl.deprecatedOperation()
    def endpoint: (Unit, smithy4s.Endpoint[DeprecatedServiceOperation,Unit, Nothing, Unit, Nothing, Nothing]) = ((), DeprecatedOperation)
  }
  object DeprecatedOperation extends smithy4s.Endpoint[DeprecatedServiceOperation,Unit, Nothing, Unit, Nothing, Nothing] {
    val id: ShapeId = ShapeId("smithy4s.example", "DeprecatedOperation")
    val input: Schema[Unit] = unit.addHints(smithy4s.internals.InputOutput.Input.widen)
    val output: Schema[Unit] = unit.addHints(smithy4s.internals.InputOutput.Output.widen)
    val streamedInput: StreamingSchema[Nothing] = StreamingSchema.nothing
    val streamedOutput: StreamingSchema[Nothing] = StreamingSchema.nothing
    val hints: Hints = Hints(
      smithy.api.Deprecated(message = None, since = None),
    )
    def wrap(input: Unit) = DeprecatedOperation()
  }
<<<<<<< HEAD
}
=======
}
>>>>>>> 4c9d6e9e
<|MERGE_RESOLUTION|>--- conflicted
+++ resolved
@@ -83,8 +83,4 @@
     )
     def wrap(input: Unit) = DeprecatedOperation()
   }
-<<<<<<< HEAD
 }
-=======
-}
->>>>>>> 4c9d6e9e
