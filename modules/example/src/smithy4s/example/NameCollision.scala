--- conflicted
+++ resolved
@@ -74,11 +74,7 @@
   def toPolyFunction[P[_, _, _, _, _]](impl: NameCollisionGen[P]): PolyFunction5[NameCollisionOperation, P] = new PolyFunction5[NameCollisionOperation, P] {
     def apply[I, E, O, SI, SO](op: NameCollisionOperation[I, E, O, SI, SO]): P[I, E, O, SI, SO] = op.run(impl) 
   }
-<<<<<<< HEAD
   final case class MyOp() extends NameCollisionOperation[Unit, NameCollisionOperation.MyOpError, Unit, Nothing, Nothing] {
-=======
-  case class MyOp() extends NameCollisionOperation[Unit, NameCollisionOperation.MyOpError, Unit, Nothing, Nothing] {
->>>>>>> 4c9d6e9e
     def run[F[_, _, _, _, _]](impl: NameCollisionGen[F]): F[Unit, NameCollisionOperation.MyOpError, Unit, Nothing, Nothing] = impl.myOp()
     def endpoint: (Unit, smithy4s.Endpoint[NameCollisionOperation,Unit, NameCollisionOperation.MyOpError, Unit, Nothing, Nothing]) = ((), MyOp)
   }
@@ -122,11 +118,7 @@
       case c: MyOpErrorCase => MyOpErrorCase.alt(c)
     }
   }
-<<<<<<< HEAD
   final case class Endpoint() extends NameCollisionOperation[Unit, Nothing, Unit, Nothing, Nothing] {
-=======
-  case class Endpoint() extends NameCollisionOperation[Unit, Nothing, Unit, Nothing, Nothing] {
->>>>>>> 4c9d6e9e
     def run[F[_, _, _, _, _]](impl: NameCollisionGen[F]): F[Unit, Nothing, Unit, Nothing, Nothing] = impl.endpoint()
     def endpoint: (Unit, smithy4s.Endpoint[NameCollisionOperation,Unit, Nothing, Unit, Nothing, Nothing]) = ((), Endpoint)
   }
@@ -139,8 +131,4 @@
     val hints: Hints = Hints.empty
     def wrap(input: Unit) = Endpoint()
   }
-<<<<<<< HEAD
 }
-=======
-}
->>>>>>> 4c9d6e9e
