--- conflicted
+++ resolved
@@ -118,14 +118,6 @@
       case c: MyOpErrorCase => MyOpErrorCase.alt(c)
     }
   }
-<<<<<<< HEAD
-}
-
-sealed trait NameCollisionOperation[Input, Err, Output, StreamedInput, StreamedOutput] {
-  def run[F[_, _, _, _, _]](impl: NameCollisionGen[F]): F[Input, Err, Output, StreamedInput, StreamedOutput]
-  def endpoint: (Input, Endpoint[NameCollisionOperation, Input, Err, Output, StreamedInput, StreamedOutput])
-}
-=======
   case class Endpoint() extends NameCollisionOperation[Unit, Nothing, Unit, Nothing, Nothing] {
     def run[F[_, _, _, _, _]](impl: NameCollisionGen[F]): F[Unit, Nothing, Unit, Nothing, Nothing] = impl.endpoint()
     def endpoint: (Unit, smithy4s.Endpoint[NameCollisionOperation,Unit, Nothing, Unit, Nothing, Nothing]) = ((), Endpoint)
@@ -140,4 +132,3 @@
     def wrap(input: Unit) = Endpoint()
   }
 }
->>>>>>> 0b8424e5
