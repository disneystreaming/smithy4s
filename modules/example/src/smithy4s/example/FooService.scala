--- conflicted
+++ resolved
@@ -53,16 +53,6 @@
     }
   }
   case class GetFoo() extends FooServiceOperation[Unit, Nothing, GetFooOutput, Nothing, Nothing]
-<<<<<<< HEAD
-  object GetFoo extends smithy4s.Endpoint[FooServiceOperation, Unit, Nothing, GetFooOutput, Nothing, Nothing] {
-    val id: smithy4s.ShapeId = smithy4s.ShapeId("smithy4s.example", "GetFoo")
-    val input: smithy4s.Schema[Unit] = unit.addHints(smithy4s.internals.InputOutput.Input.widen)
-    val output: smithy4s.Schema[GetFooOutput] = GetFooOutput.schema.addHints(smithy4s.internals.InputOutput.Output.widen)
-    val streamedInput : smithy4s.StreamingSchema[Nothing] = smithy4s.StreamingSchema.nothing
-    val streamedOutput : smithy4s.StreamingSchema[Nothing] = smithy4s.StreamingSchema.nothing
-    val hints : smithy4s.Hints = smithy4s.Hints(
-      smithy.api.Http(smithy.api.NonEmptyString("GET"), smithy.api.NonEmptyString("/foo"), 200),
-=======
   object GetFoo extends Endpoint[FooServiceOperation, Unit, Nothing, GetFooOutput, Nothing, Nothing] {
     val id: ShapeId = ShapeId("smithy4s.example", "GetFoo")
     val input: Schema[Unit] = unit.addHints(smithy4s.internals.InputOutput.Input.widen)
@@ -70,8 +60,7 @@
     val streamedInput : StreamingSchema[Nothing] = StreamingSchema.nothing
     val streamedOutput : StreamingSchema[Nothing] = StreamingSchema.nothing
     val hints : Hints = Hints(
-      smithy.api.Http(smithy.api.NonEmptyString("GET"), smithy.api.NonEmptyString("/foo"), Some(200)),
->>>>>>> 21db0a46
+      smithy.api.Http(smithy.api.NonEmptyString("GET"), smithy.api.NonEmptyString("/foo"), 200),
       smithy.api.Readonly(),
     )
     def wrap(input: Unit) = GetFoo()
