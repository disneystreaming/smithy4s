package smithy4s.example

import smithy4s.Endpoint
import smithy4s.Hints
import smithy4s.Schema
import smithy4s.Service
import smithy4s.ShapeId
import smithy4s.StreamingSchema
import smithy4s.Transformation
import smithy4s.kinds.PolyFunction5
import smithy4s.kinds.toPolyFunction5.const5
import smithy4s.schema.Schema.unit

/** The most basics of services
  * GetFoo is its only operation
  */
trait FooServiceGen[F[_, _, _, _, _]] {
  self =>

  /** Returns a useful Foo
    * No input necessary to find our Foo
    * The path for this operation is "/foo"
    */
  def getFoo(): F[Unit, Nothing, GetFooOutput, Nothing, Nothing]

  def transform: Transformation.PartiallyApplied[FooServiceGen[F]] = Transformation.of[FooServiceGen[F]](this)
}

object FooServiceGen extends Service.Mixin[FooServiceGen, FooServiceOperation] {

  val id: ShapeId = ShapeId("smithy4s.example", "FooService")
  val version: String = "1.0.0"

  val hints: Hints = Hints(
    smithy.api.Documentation("The most basics of services\nGetFoo is its only operation"),
  )

  def apply[F[_]](implicit F: Impl[F]): F.type = F

  object ErrorAware {
    def apply[F[_, _]](implicit F: ErrorAware[F]): F.type = F
    type Default[F[+_, +_]] = Constant[smithy4s.kinds.stubs.Kind2[F]#toKind5]
  }

  val endpoints: List[smithy4s.Endpoint[FooServiceOperation, _, _, _, _, _]] = List(
    FooServiceOperation.GetFoo,
  )

  def endpoint[I, E, O, SI, SO](op: FooServiceOperation[I, E, O, SI, SO]) = op.endpoint
  class Constant[P[-_, +_, +_, +_, +_]](value: P[Any, Nothing, Nothing, Nothing, Nothing]) extends FooServiceOperation.Transformed[FooServiceOperation, P](reified, const5(value))
  type Default[F[+_]] = Constant[smithy4s.kinds.stubs.Kind1[F]#toKind5]
  def reified: FooServiceGen[FooServiceOperation] = FooServiceOperation.reified
  def mapK5[P[_, _, _, _, _], P1[_, _, _, _, _]](alg: FooServiceGen[P], f: PolyFunction5[P, P1]): FooServiceGen[P1] = new FooServiceOperation.Transformed(alg, f)
  def fromPolyFunction[P[_, _, _, _, _]](f: PolyFunction5[FooServiceOperation, P]): FooServiceGen[P] = new FooServiceOperation.Transformed(reified, f)
  def toPolyFunction[P[_, _, _, _, _]](impl: FooServiceGen[P]): PolyFunction5[FooServiceOperation, P] = FooServiceOperation.toPolyFunction(impl)

}

sealed trait FooServiceOperation[Input, Err, Output, StreamedInput, StreamedOutput] {
  def run[F[_, _, _, _, _]](impl: FooServiceGen[F]): F[Input, Err, Output, StreamedInput, StreamedOutput]
  def endpoint: (Input, Endpoint[FooServiceOperation, Input, Err, Output, StreamedInput, StreamedOutput])
}

object FooServiceOperation {

  object reified extends FooServiceGen[FooServiceOperation] {
    def getFoo() = GetFoo()
  }
  class Transformed[P[_, _, _, _, _], P1[_ ,_ ,_ ,_ ,_]](alg: FooServiceGen[P], f: PolyFunction5[P, P1]) extends FooServiceGen[P1] {
    def getFoo() = f[Unit, Nothing, GetFooOutput, Nothing, Nothing](alg.getFoo())
  }

  def toPolyFunction[P[_, _, _, _, _]](impl: FooServiceGen[P]): PolyFunction5[FooServiceOperation, P] = new PolyFunction5[FooServiceOperation, P] {
    def apply[I, E, O, SI, SO](op: FooServiceOperation[I, E, O, SI, SO]): P[I, E, O, SI, SO] = op.run(impl) 
  }
  final case class GetFoo() extends FooServiceOperation[Unit, Nothing, GetFooOutput, Nothing, Nothing] {
    def run[F[_, _, _, _, _]](impl: FooServiceGen[F]): F[Unit, Nothing, GetFooOutput, Nothing, Nothing] = impl.getFoo()
    def endpoint: (Unit, smithy4s.Endpoint[FooServiceOperation,Unit, Nothing, GetFooOutput, Nothing, Nothing]) = ((), GetFoo)
  }
  object GetFoo extends smithy4s.Endpoint[FooServiceOperation,Unit, Nothing, GetFooOutput, Nothing, Nothing] {
    val id: ShapeId = ShapeId("smithy4s.example", "GetFoo")
    val input: Schema[Unit] = unit.addHints(smithy4s.internals.InputOutput.Input.widen)
    val output: Schema[GetFooOutput] = GetFooOutput.schema.addHints(smithy4s.internals.InputOutput.Output.widen)
    val streamedInput: StreamingSchema[Nothing] = StreamingSchema.nothing
    val streamedOutput: StreamingSchema[Nothing] = StreamingSchema.nothing
    val hints: Hints = Hints(
      smithy.api.Http(method = smithy.api.NonEmptyString("GET"), uri = smithy.api.NonEmptyString("/foo"), code = 200),
      smithy.api.Documentation("Returns a useful Foo\nNo input necessary to find our Foo\nThe path for this operation is \"/foo\""),
      smithy.api.Readonly(),
    )
    def wrap(input: Unit) = GetFoo()
  }
<<<<<<< HEAD
}
=======
}
>>>>>>> 4c9d6e9e
<|MERGE_RESOLUTION|>--- conflicted
+++ resolved
@@ -90,8 +90,4 @@
     )
     def wrap(input: Unit) = GetFoo()
   }
-<<<<<<< HEAD
 }
-=======
-}
->>>>>>> 4c9d6e9e
