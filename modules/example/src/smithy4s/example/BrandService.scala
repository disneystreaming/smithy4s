package smithy4s.example

import smithy4s.Endpoint
import smithy4s.Hints
import smithy4s.Schema
import smithy4s.Service
import smithy4s.ShapeId
import smithy4s.StreamingSchema
import smithy4s.Transformation
import smithy4s.kinds.PolyFunction5
import smithy4s.kinds.toPolyFunction5.const5
import smithy4s.schema.Schema.unit

trait BrandServiceGen[F[_, _, _, _, _]] {
  self =>

  def addBrands(brands: Option[List[String]] = None): F[AddBrandsInput, Nothing, Unit, Nothing, Nothing]

  def transform: Transformation.PartiallyApplied[BrandServiceGen[F]] = Transformation.of[BrandServiceGen[F]](this)
}

object BrandServiceGen extends Service.Mixin[BrandServiceGen, BrandServiceOperation] {

  val id: ShapeId = ShapeId("smithy4s.example", "BrandService")
  val version: String = "1"

  val hints: Hints = Hints.empty

  def apply[F[_]](implicit F: Impl[F]): F.type = F

  object ErrorAware {
    def apply[F[_, _]](implicit F: ErrorAware[F]): F.type = F
    type Default[F[+_, +_]] = Constant[smithy4s.kinds.stubs.Kind2[F]#toKind5]
  }

  val endpoints: List[smithy4s.Endpoint[BrandServiceOperation, _, _, _, _, _]] = List(
    BrandServiceOperation.AddBrands,
  )

  def endpoint[I, E, O, SI, SO](op: BrandServiceOperation[I, E, O, SI, SO]) = op.endpoint
  class Constant[P[-_, +_, +_, +_, +_]](value: P[Any, Nothing, Nothing, Nothing, Nothing]) extends BrandServiceOperation.Transformed[BrandServiceOperation, P](reified, const5(value))
  type Default[F[+_]] = Constant[smithy4s.kinds.stubs.Kind1[F]#toKind5]
  def reified: BrandServiceGen[BrandServiceOperation] = BrandServiceOperation.reified
  def mapK5[P[_, _, _, _, _], P1[_, _, _, _, _]](alg: BrandServiceGen[P], f: PolyFunction5[P, P1]): BrandServiceGen[P1] = new BrandServiceOperation.Transformed(alg, f)
  def fromPolyFunction[P[_, _, _, _, _]](f: PolyFunction5[BrandServiceOperation, P]): BrandServiceGen[P] = new BrandServiceOperation.Transformed(reified, f)
  def toPolyFunction[P[_, _, _, _, _]](impl: BrandServiceGen[P]): PolyFunction5[BrandServiceOperation, P] = BrandServiceOperation.toPolyFunction(impl)

}

sealed trait BrandServiceOperation[Input, Err, Output, StreamedInput, StreamedOutput] {
  def run[F[_, _, _, _, _]](impl: BrandServiceGen[F]): F[Input, Err, Output, StreamedInput, StreamedOutput]
  def endpoint: (Input, Endpoint[BrandServiceOperation, Input, Err, Output, StreamedInput, StreamedOutput])
}

object BrandServiceOperation {

  object reified extends BrandServiceGen[BrandServiceOperation] {
    def addBrands(brands: Option[List[String]] = None) = AddBrands(AddBrandsInput(brands))
  }
  class Transformed[P[_, _, _, _, _], P1[_ ,_ ,_ ,_ ,_]](alg: BrandServiceGen[P], f: PolyFunction5[P, P1]) extends BrandServiceGen[P1] {
    def addBrands(brands: Option[List[String]] = None) = f[AddBrandsInput, Nothing, Unit, Nothing, Nothing](alg.addBrands(brands))
  }

  def toPolyFunction[P[_, _, _, _, _]](impl: BrandServiceGen[P]): PolyFunction5[BrandServiceOperation, P] = new PolyFunction5[BrandServiceOperation, P] {
    def apply[I, E, O, SI, SO](op: BrandServiceOperation[I, E, O, SI, SO]): P[I, E, O, SI, SO] = op.run(impl) 
  }
  final case class AddBrands(input: AddBrandsInput) extends BrandServiceOperation[AddBrandsInput, Nothing, Unit, Nothing, Nothing] {
    def run[F[_, _, _, _, _]](impl: BrandServiceGen[F]): F[AddBrandsInput, Nothing, Unit, Nothing, Nothing] = impl.addBrands(input.brands)
    def endpoint: (AddBrandsInput, smithy4s.Endpoint[BrandServiceOperation,AddBrandsInput, Nothing, Unit, Nothing, Nothing]) = (input, AddBrands)
  }
  object AddBrands extends smithy4s.Endpoint[BrandServiceOperation,AddBrandsInput, Nothing, Unit, Nothing, Nothing] {
    val id: ShapeId = ShapeId("smithy4s.example", "AddBrands")
    val input: Schema[AddBrandsInput] = AddBrandsInput.schema.addHints(smithy4s.internals.InputOutput.Input.widen)
    val output: Schema[Unit] = unit.addHints(smithy4s.internals.InputOutput.Output.widen)
    val streamedInput: StreamingSchema[Nothing] = StreamingSchema.nothing
    val streamedOutput: StreamingSchema[Nothing] = StreamingSchema.nothing
    val hints: Hints = Hints(
      smithy.api.Http(method = smithy.api.NonEmptyString("POST"), uri = smithy.api.NonEmptyString("/brands"), code = 200),
    )
    def wrap(input: AddBrandsInput) = AddBrands(input)
  }
<<<<<<< HEAD
}
=======
}
>>>>>>> 4c9d6e9e
<|MERGE_RESOLUTION|>--- conflicted
+++ resolved
@@ -79,8 +79,4 @@
     )
     def wrap(input: AddBrandsInput) = AddBrands(input)
   }
-<<<<<<< HEAD
 }
-=======
-}
->>>>>>> 4c9d6e9e
