--- conflicted
+++ resolved
@@ -53,16 +53,6 @@
     }
   }
   case class AddBrands(input: AddBrandsInput) extends BrandServiceOperation[AddBrandsInput, Nothing, Unit, Nothing, Nothing]
-<<<<<<< HEAD
-  object AddBrands extends smithy4s.Endpoint[BrandServiceOperation, AddBrandsInput, Nothing, Unit, Nothing, Nothing] {
-    val id: smithy4s.ShapeId = smithy4s.ShapeId("smithy4s.example", "AddBrands")
-    val input: smithy4s.Schema[AddBrandsInput] = AddBrandsInput.schema.addHints(smithy4s.internals.InputOutput.Input.widen)
-    val output: smithy4s.Schema[Unit] = unit.addHints(smithy4s.internals.InputOutput.Output.widen)
-    val streamedInput : smithy4s.StreamingSchema[Nothing] = smithy4s.StreamingSchema.nothing
-    val streamedOutput : smithy4s.StreamingSchema[Nothing] = smithy4s.StreamingSchema.nothing
-    val hints : smithy4s.Hints = smithy4s.Hints(
-      smithy.api.Http(smithy.api.NonEmptyString("POST"), smithy.api.NonEmptyString("/brands"), 200),
-=======
   object AddBrands extends Endpoint[BrandServiceOperation, AddBrandsInput, Nothing, Unit, Nothing, Nothing] {
     val id: ShapeId = ShapeId("smithy4s.example", "AddBrands")
     val input: Schema[AddBrandsInput] = AddBrandsInput.schema.addHints(smithy4s.internals.InputOutput.Input.widen)
@@ -70,8 +60,7 @@
     val streamedInput : StreamingSchema[Nothing] = StreamingSchema.nothing
     val streamedOutput : StreamingSchema[Nothing] = StreamingSchema.nothing
     val hints : Hints = Hints(
-      smithy.api.Http(smithy.api.NonEmptyString("POST"), smithy.api.NonEmptyString("/brands"), Some(200)),
->>>>>>> 21db0a46
+      smithy.api.Http(smithy.api.NonEmptyString("POST"), smithy.api.NonEmptyString("/brands"), 200),
     )
     def wrap(input: AddBrandsInput) = AddBrands(input)
   }
