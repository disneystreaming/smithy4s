package smithy4s.example

import smithy4s.Endpoint
import smithy4s.Hints
import smithy4s.Schema
import smithy4s.Service
import smithy4s.ShapeId
import smithy4s.StreamingSchema
import smithy4s.Transformation
import smithy4s.kinds.PolyFunction5
import smithy4s.kinds.toPolyFunction5.const5
import smithy4s.schema.Schema.unit

trait BrandServiceGen[F[_, _, _, _, _]] {
  self =>

  def addBrands(brands: Option[List[String]] = None): F[AddBrandsInput, Nothing, Unit, Nothing, Nothing]

  def transform: Transformation.PartiallyApplied[BrandServiceGen[F]] = Transformation.of[BrandServiceGen[F]](this)
}

object BrandServiceGen extends Service.Mixin[BrandServiceGen, BrandServiceOperation] {

  val id: ShapeId = ShapeId("smithy4s.example", "BrandService")
  val version: String = "1"

  val hints: Hints = Hints.empty

  def apply[F[_]](implicit F: Impl[F]): F.type = F

  object ErrorAware {
    def apply[F[_, _]](implicit F: ErrorAware[F]): F.type = F
    type Default[F[+_, +_]] = Constant[smithy4s.kinds.stubs.Kind2[F]#toKind5]
  }

  val endpoints: List[smithy4s.Endpoint[BrandServiceOperation, _, _, _, _, _]] = List(
    BrandServiceOperation.AddBrands,
  )

  def endpoint[I, E, O, SI, SO](op: BrandServiceOperation[I, E, O, SI, SO]) = op.endpoint
  class Constant[P[-_, +_, +_, +_, +_]](value: P[Any, Nothing, Nothing, Nothing, Nothing]) extends BrandServiceOperation.Transformed[BrandServiceOperation, P](reified, const5(value))
  type Default[F[+_]] = Constant[smithy4s.kinds.stubs.Kind1[F]#toKind5]
  def reified: BrandServiceGen[BrandServiceOperation] = BrandServiceOperation.reified
  def mapK5[P[_, _, _, _, _], P1[_, _, _, _, _]](alg: BrandServiceGen[P], f: PolyFunction5[P, P1]): BrandServiceGen[P1] = new BrandServiceOperation.Transformed(alg, f)
  def fromPolyFunction[P[_, _, _, _, _]](f: PolyFunction5[BrandServiceOperation, P]): BrandServiceGen[P] = new BrandServiceOperation.Transformed(reified, f)
  def toPolyFunction[P[_, _, _, _, _]](impl: BrandServiceGen[P]): PolyFunction5[BrandServiceOperation, P] = BrandServiceOperation.toPolyFunction(impl)

}

sealed trait BrandServiceOperation[Input, Err, Output, StreamedInput, StreamedOutput] {
  def run[F[_, _, _, _, _]](impl: BrandServiceGen[F]): F[Input, Err, Output, StreamedInput, StreamedOutput]
  def endpoint: (Input, Endpoint[BrandServiceOperation, Input, Err, Output, StreamedInput, StreamedOutput])
}

object BrandServiceOperation {

  object reified extends BrandServiceGen[BrandServiceOperation] {
    def addBrands(brands: Option[List[String]] = None) = AddBrands(AddBrandsInput(brands))
  }
  class Transformed[P[_, _, _, _, _], P1[_ ,_ ,_ ,_ ,_]](alg: BrandServiceGen[P], f: PolyFunction5[P, P1]) extends BrandServiceGen[P1] {
    def addBrands(brands: Option[List[String]] = None) = f[AddBrandsInput, Nothing, Unit, Nothing, Nothing](alg.addBrands(brands))
  }

  def toPolyFunction[P[_, _, _, _, _]](impl: BrandServiceGen[P]): PolyFunction5[BrandServiceOperation, P] = new PolyFunction5[BrandServiceOperation, P] {
    def apply[I, E, O, SI, SO](op: BrandServiceOperation[I, E, O, SI, SO]): P[I, E, O, SI, SO] = op.run(impl) 
  }
  case class AddBrands(input: AddBrandsInput) extends BrandServiceOperation[AddBrandsInput, Nothing, Unit, Nothing, Nothing] {
    def run[F[_, _, _, _, _]](impl: BrandServiceGen[F]): F[AddBrandsInput, Nothing, Unit, Nothing, Nothing] = impl.addBrands(input.brands)
    def endpoint: (AddBrandsInput, smithy4s.Endpoint[BrandServiceOperation,AddBrandsInput, Nothing, Unit, Nothing, Nothing]) = (input, AddBrands)
  }
  object AddBrands extends smithy4s.Endpoint[BrandServiceOperation,AddBrandsInput, Nothing, Unit, Nothing, Nothing] {
    val id: ShapeId = ShapeId("smithy4s.example", "AddBrands")
    val input: Schema[AddBrandsInput] = AddBrandsInput.schema.addHints(smithy4s.internals.InputOutput.Input.widen)
    val output: Schema[Unit] = unit.addHints(smithy4s.internals.InputOutput.Output.widen)
    val streamedInput: StreamingSchema[Nothing] = StreamingSchema.nothing
    val streamedOutput: StreamingSchema[Nothing] = StreamingSchema.nothing
    val hints: Hints = Hints(
      smithy.api.Http(method = smithy.api.NonEmptyString("POST"), uri = smithy.api.NonEmptyString("/brands"), code = 200),
    )
    def wrap(input: AddBrandsInput) = AddBrands(input)
  }
<<<<<<< HEAD
}

sealed trait BrandServiceOperation[Input, Err, Output, StreamedInput, StreamedOutput] {
  def run[F[_, _, _, _, _]](impl: BrandServiceGen[F]): F[Input, Err, Output, StreamedInput, StreamedOutput]
  def endpoint: (Input, Endpoint[BrandServiceOperation, Input, Err, Output, StreamedInput, StreamedOutput])
}
=======
}
>>>>>>> 0b8424e5
<|MERGE_RESOLUTION|>--- conflicted
+++ resolved
@@ -79,13 +79,4 @@
     )
     def wrap(input: AddBrandsInput) = AddBrands(input)
   }
-<<<<<<< HEAD
 }
-
-sealed trait BrandServiceOperation[Input, Err, Output, StreamedInput, StreamedOutput] {
-  def run[F[_, _, _, _, _]](impl: BrandServiceGen[F]): F[Input, Err, Output, StreamedInput, StreamedOutput]
-  def endpoint: (Input, Endpoint[BrandServiceOperation, Input, Err, Output, StreamedInput, StreamedOutput])
-}
-=======
-}
->>>>>>> 0b8424e5
