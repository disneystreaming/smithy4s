--- conflicted
+++ resolved
@@ -20,14 +20,21 @@
 import cats.effect.Resource
 import org.http4s._
 import org.http4s.client.Client
-import smithy4s.{Schema, Service, ShapeId}
+import smithy4s.{Document, Schema, Service, ShapeId}
 import smithy4s.dynamic.DynamicSchemaIndex
 import smithy4s.kinds.FunctorAlgebra
+import weaver._
+import smithy4s.compliancetests.internals._
 import cats.syntax.all._
 import cats.effect.IO
+import cats.effect.std.Env
+import smithy4s.http.CodecAPI
+import smithy4s.dynamic.model.Model
+import smithy4s.dynamic.DynamicSchemaIndex.load
+import smithy4s.schema.Schema.document
 import smithy4s.http.HttpMediaType
 import smithy4s.compliancetests._
-import smithy4s.compliancetests.weaverimpl._
+import smithy4s.http.PayloadError
 
 /**
   * This suite is NOT implementing MutableFSuite, and uses a higher-level interface
@@ -37,9 +44,23 @@
   * are dynamically created via effects, which makes it impossible to implement `RunnableSuite`,
   * which is required to run tests via IntelliJ.
   */
-object ProtocolComplianceTest extends ProtocolComplianceTestSuite {
-
-  override def allowAll: Boolean = false
+object ProtocolComplianceTest extends EffectSuite[IO] with BaseCatsSuite {
+
+  implicit protected def effectCompat: EffectCompat[IO] = CatsUnsafeRun
+
+  def getSuite: EffectSuite[IO] = this
+
+  def spec(args: List[String]): fs2.Stream[IO, TestOutcome] = {
+    fs2.Stream
+      .eval(dynamicSchemaIndexLoader)
+      .evalMap(index => decodeAllowRules(index).map(index -> _))
+      .flatMap { case (schemaIndex, allowRules) =>
+        fs2.Stream.emits(allTests(schemaIndex).map((allowRules, _)))
+      }
+      .evalMap { case (allowRules, test) =>
+        runInWeaver(allowRules, test)
+      }
+  }
 
   object SimpleRestJsonIntegration extends Router[IO] with ReverseRouter[IO] {
     type Protocol = SimpleRestJson
@@ -72,21 +93,26 @@
     }
   }
 
-  private val simpleRestJsonSpec =
+  private val simpleRestJsonSpec = generateTests(
     ShapeId("aws.protocoltests.restjson", "RestJson")
-
-  private val pizzaSpec = ShapeId("alloy.test", "PizzaAdminService")
-
-  override def allTests = genClientAndServerTests(
-    SimpleRestJsonIntegration,
-    simpleRestJsonSpec,
-    pizzaSpec
   )
-
-  private val modelDump = fileFromEnv("MODEL_DUMP")
-  override def dynamicSchemaIndexLoader: IO[DynamicSchemaIndex] = {
+  private val pizzaSpec = generateTests(
+    ShapeId("alloy.test", "PizzaAdminService")
+  )
+
+  private val allTests = List(simpleRestJsonSpec, pizzaSpec).combineAll
+
+  private val path = Env
+    .make[IO]
+    .get("MODEL_DUMP")
+    .flatMap(
+      _.liftTo[IO](new RuntimeException("MODEL_DUMP env var not set"))
+        .map(fs2.io.file.Path(_))
+    )
+
+  private val dynamicSchemaIndexLoader: IO[DynamicSchemaIndex] = {
     for {
-      p <- modelDump
+      p <- path
       dsi <- fs2.io.file
         .Files[IO]
         .readAll(p)
@@ -98,8 +124,6 @@
     } yield dsi
   }
 
-<<<<<<< HEAD
-=======
   private def generateTests(
       shapeId: ShapeId
   ): DynamicSchemaIndex => List[ComplianceTest[IO]] = { dynamicSchemaIndex =>
@@ -191,5 +215,4 @@
         )
     )
   }
->>>>>>> 4f1c1398
 }