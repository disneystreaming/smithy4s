--- conflicted
+++ resolved
@@ -22,13 +22,9 @@
 object SimpleRestJsonBuilder
     extends SimpleProtocolBuilder[alloy.SimpleRestJson](
       smithy4s.http.json.codecs(
-<<<<<<< HEAD
-        alloy.SimpleRestJson.protocol.hintMask ++ HintMask(InputOutput)
-=======
-        smithy4s.api.SimpleRestJson.protocol.hintMask ++ HintMask(
+        alloy.SimpleRestJson.protocol.hintMask ++ HintMask(
           InputOutput,
           IntEnum
         )
->>>>>>> 3fdd7119
       )
     )