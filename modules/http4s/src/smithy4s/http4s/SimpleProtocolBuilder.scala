/*
 *  Copyright 2021-2022 Disney Streaming
 *
 *  Licensed under the Tomorrow Open Source Technology License, Version 1.0 (the "License");
 *  you may not use this file except in compliance with the License.
 *  You may obtain a copy of the License at
 *
 *     https://disneystreaming.github.io/TOST-1.0.txt
 *
 *  Unless required by applicable law or agreed to in writing, software
 *  distributed under the License is distributed on an "AS IS" BASIS,
 *  WITHOUT WARRANTIES OR CONDITIONS OF ANY KIND, either express or implied.
 *  See the License for the specific language governing permissions and
 *  limitations under the License.
 */

package smithy4s
package http4s

import cats.effect._
import cats.syntax.all._
import org.http4s.HttpRoutes
import org.http4s.Uri
import org.http4s.client.Client
import smithy4s.http.CodecAPI
import org.http4s.implicits._
import smithy4s.kinds._

/**
  * Abstract construct helping the construction of routers and clients
  * for a given protocol. Upon constructing the routers/clients, it will
  * first check that they are indeed annotated with the protocol in question.
  */
abstract class SimpleProtocolBuilder[P](val codecs: CodecAPI)(implicit
    protocolTag: ShapeTag[P]
) {

  def apply[Alg[_[_, _, _, _, _]]](
      serviceProvider: smithy4s.Service.Provider[Alg]
  ): ServiceBuilder[Alg] = new ServiceBuilder(serviceProvider.service)

  def routes[Alg[_[_, _, _, _, _]], F[_]](
      impl: FunctorAlgebra[Alg, F]
  )(implicit
      service: smithy4s.Service[Alg],
      F: EffectCompat[F]
  ): RouterBuilder[Alg, F] = {
    new RouterBuilder[Alg, F](
      service,
      impl,
      PartialFunction.empty
    )
  }

  class ServiceBuilder[
      Alg[_[_, _, _, _, _]]
  ] private[http4s] (val service: smithy4s.Service[Alg]) { self =>

    def client[F[_]: EffectCompat](client: Client[F]) =
      new ClientBuilder[Alg, F](client, service)
    @deprecated(
      "Use the ClientBuilder instead,  client(client).uri(baseuri).use"
    )
    def client[F[_]: EffectCompat](
        http4sClient: Client[F],
        baseUri: Uri
    ): Either[UnsupportedProtocolError, FunctorAlgebra[Alg, F]] =
      client(http4sClient).uri(baseUri).use

    @deprecated(
      "Use the ClientBuilder instead , client(client).uri(baseuri).resource"
    )
    def clientResource[F[_]: EffectCompat](
        http4sClient: Client[F],
        baseUri: Uri
    ): Resource[F, FunctorAlgebra[Alg, F]] =
      client(http4sClient).uri(baseUri).resource

    def routes[F[_]: EffectCompat](
        impl: FunctorAlgebra[Alg, F]
    ): RouterBuilder[Alg, F] =
      new RouterBuilder[Alg, F](
        service,
        impl,
        PartialFunction.empty
      )

  }

  class ClientBuilder[
      Alg[_[_, _, _, _, _]],
      F[_]: EffectCompat
  ] private[http4s] (
      client: Client[F],
      val service: smithy4s.Service[Alg],
      uri: Uri = uri"http://localhost:8080"
  ) {

    def uri(uri: Uri): ClientBuilder[Alg, F] =
      new ClientBuilder[Alg, F](this.client, this.service, uri)

    def resource: Resource[F, FunctorAlgebra[Alg, F]] =
      use.leftWiden[Throwable].liftTo[Resource[F, *]]

    def use: Either[UnsupportedProtocolError, FunctorAlgebra[Alg, F]] = {
      checkProtocol(service, protocolTag)
<<<<<<< HEAD
        // Making sure the router is evaluated lazily, so that all the compilation inside it
        // doesn't happen in case of a missing protocol
        .map { _ =>
          new SmithyHttp4sReverseRouter[Alg, Op, F](
=======
        .as(
          new SmithyHttp4sReverseRouter[Alg, service.Operation, F](
>>>>>>> a06ef721
            uri,
            service,
            client,
            EntityCompiler
              .fromCodecAPI[F](codecs)
          )
        }
        .map(service.fromPolyFunction[Kind1[F]#toKind5](_))
    }
  }

  class RouterBuilder[
      Alg[_[_, _, _, _, _]],
      F[_]
  ] private[http4s] (
      service: smithy4s.Service[Alg],
      impl: FunctorAlgebra[Alg, F],
      errorTransformation: PartialFunction[Throwable, F[Throwable]]
  )(implicit F: EffectCompat[F]) {

    val entityCompiler =
      EntityCompiler.fromCodecAPI(codecs)

    def mapErrors(
        fe: PartialFunction[Throwable, Throwable]
    ): RouterBuilder[Alg, F] =
      new RouterBuilder(service, impl, fe andThen (e => F.pure(e)))

    def flatMapErrors(
        fe: PartialFunction[Throwable, F[Throwable]]
    ): RouterBuilder[Alg, F] =
      new RouterBuilder(service, impl, fe)

    def make: Either[UnsupportedProtocolError, HttpRoutes[F]] =
<<<<<<< HEAD
      checkProtocol(service, protocolTag)
        // Making sure the router is evaluated lazily, so that all the compilation inside it
        // doesn't happen in case of a missing protocol
        .map { _ =>
          new SmithyHttp4sRouter[Alg, Op, F](
            service,
            impl,
            errorTransformation,
            entityCompiler
          ).routes
        }
=======
      checkProtocol(service, protocolTag).as {
        new SmithyHttp4sRouter[Alg, service.Operation, F](
          service,
          service.toPolyFunction[Kind1[F]#toKind5](impl),
          errorTransformation,
          entityCompiler
        ).routes
      }
>>>>>>> a06ef721

    def resource: Resource[F, HttpRoutes[F]] =
      make.leftWiden[Throwable].liftTo[Resource[F, *]]

  }

}<|MERGE_RESOLUTION|>--- conflicted
+++ resolved
@@ -104,15 +104,10 @@
 
     def use: Either[UnsupportedProtocolError, FunctorAlgebra[Alg, F]] = {
       checkProtocol(service, protocolTag)
-<<<<<<< HEAD
         // Making sure the router is evaluated lazily, so that all the compilation inside it
         // doesn't happen in case of a missing protocol
         .map { _ =>
-          new SmithyHttp4sReverseRouter[Alg, Op, F](
-=======
-        .as(
-          new SmithyHttp4sReverseRouter[Alg, service.Operation, F](
->>>>>>> a06ef721
+          new SmithyHttp4sReverseRouter[Alg, service.Op, F](
             uri,
             service,
             client,
@@ -147,28 +142,17 @@
       new RouterBuilder(service, impl, fe)
 
     def make: Either[UnsupportedProtocolError, HttpRoutes[F]] =
-<<<<<<< HEAD
       checkProtocol(service, protocolTag)
         // Making sure the router is evaluated lazily, so that all the compilation inside it
         // doesn't happen in case of a missing protocol
         .map { _ =>
-          new SmithyHttp4sRouter[Alg, Op, F](
+          new SmithyHttp4sRouter[Alg, service.Op, F](
             service,
             impl,
             errorTransformation,
             entityCompiler
           ).routes
         }
-=======
-      checkProtocol(service, protocolTag).as {
-        new SmithyHttp4sRouter[Alg, service.Operation, F](
-          service,
-          service.toPolyFunction[Kind1[F]#toKind5](impl),
-          errorTransformation,
-          entityCompiler
-        ).routes
-      }
->>>>>>> a06ef721
 
     def resource: Resource[F, HttpRoutes[F]] =
       make.leftWiden[Throwable].liftTo[Resource[F, *]]
