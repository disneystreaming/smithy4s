/*
 *  Copyright 2021-2022 Disney Streaming
 *
 *  Licensed under the Tomorrow Open Source Technology License, Version 1.0 (the "License");
 *  you may not use this file except in compliance with the License.
 *  You may obtain a copy of the License at
 *
 *     https://disneystreaming.github.io/TOST-1.0.txt
 *
 *  Unless required by applicable law or agreed to in writing, software
 *  distributed under the License is distributed on an "AS IS" BASIS,
 *  WITHOUT WARRANTIES OR CONDITIONS OF ANY KIND, either express or implied.
 *  See the License for the specific language governing permissions and
 *  limitations under the License.
 */

package smithy4s
package http4s

import cats.effect._
import cats.syntax.all._
import org.http4s.HttpRoutes
import org.http4s.Uri
import org.http4s.client.Client
import smithy4s.http.CodecAPI
import org.http4s.implicits._
import smithy4s.kinds._

/**
  * Abstract construct helping the construction of routers and clients
  * for a given protocol. Upon constructing the routers/clients, it will
  * first check that they are indeed annotated with the protocol in question.
  */
abstract class SimpleProtocolBuilder[P](val codecs: CodecAPI)(implicit
    protocolTag: ShapeTag[P]
) {

  def apply[Alg[_[_, _, _, _, _]], Op[_, _, _, _, _]](
      serviceProvider: smithy4s.Service.Provider[Alg, Op]
  ): ServiceBuilder[Alg, Op] = new ServiceBuilder(serviceProvider.service)

  def routes[Alg[_[_, _, _, _, _]], Op[_, _, _, _, _], F[_]](
      impl: FunctorAlgebra[Alg, F]
  )(implicit
      serviceProvider: smithy4s.Service.Provider[Alg, Op],
      F: EffectCompat[F]
  ): RouterBuilder[Alg, Op, F] = {
    val service = serviceProvider.service
    new RouterBuilder[Alg, Op, F](
      service,
      service.toPolyFunction[Kind1[F]#toKind5](impl),
      PartialFunction.empty
    )
  }

  class ServiceBuilder[
      Alg[_[_, _, _, _, _]],
      Op[_, _, _, _, _]
  ] private[http4s] (val service: smithy4s.Service[Alg, Op]) { self =>

    def client[F[_]: EffectCompat](client: Client[F]) =
      new ClientBuilder[Alg, Op, F](client, service)
<<<<<<< HEAD
=======
    @deprecated(
      "Use the ClientBuilder instead,  client(client).uri(baseuri).use"
    )
    def client[F[_]: EffectCompat](
        http4sClient: Client[F],
        baseUri: Uri
    ): Either[UnsupportedProtocolError, FunctorAlgebra[Alg, F]] =
      client(http4sClient).uri(baseUri).use

    @deprecated(
      "Use the ClientBuilder instead , client(client).uri(baseuri).resource"
    )
    def clientResource[F[_]: EffectCompat](
        http4sClient: Client[F],
        baseUri: Uri
    ): Resource[F, FunctorAlgebra[Alg, F]] =
      client(http4sClient).uri(baseUri).resource
>>>>>>> 016f15c7

    def routes[F[_]: EffectCompat](
        impl: FunctorAlgebra[Alg, F]
    ): RouterBuilder[Alg, Op, F] =
      new RouterBuilder[Alg, Op, F](
        service,
        service.toPolyFunction[Kind1[F]#toKind5](impl),
        PartialFunction.empty
      )

  }

  class ClientBuilder[Alg[_[_, _, _, _, _]], Op[_, _, _, _, _], F[
      _
  ]: EffectCompat] private[http4s] (
      client: Client[F],
      val service: smithy4s.Service[Alg, Op],
      uri: Uri = uri"http://localhost:8080"
  ) {

    def uri(uri: Uri): ClientBuilder[Alg, Op, F] =
      new ClientBuilder[Alg, Op, F](this.client, this.service, uri)

    def resource: Resource[F, FunctorAlgebra[Alg, F]] =
      use.leftWiden[Throwable].liftTo[Resource[F, *]]

    def use: Either[UnsupportedProtocolError, FunctorAlgebra[Alg, F]] = {
      checkProtocol(service, protocolTag)
        .as(
          new SmithyHttp4sReverseRouter[Alg, Op, F](
            uri,
            service,
            client,
            EntityCompiler
              .fromCodecAPI[F](codecs)
          )
        )
        .map(service.fromPolyFunction[Kind1[F]#toKind5](_))
    }
  }

  class RouterBuilder[
      Alg[_[_, _, _, _, _]],
      Op[_, _, _, _, _],
      F[_]
  ] private[http4s] (
      service: smithy4s.Service[Alg, Op],
      impl: FunctorInterpreter[Op, F],
      errorTransformation: PartialFunction[Throwable, F[Throwable]]
  )(implicit F: EffectCompat[F]) {

    val entityCompiler =
      EntityCompiler.fromCodecAPI(codecs)

    def mapErrors(
        fe: PartialFunction[Throwable, Throwable]
    ): RouterBuilder[Alg, Op, F] =
      new RouterBuilder(service, impl, fe andThen (e => F.pure(e)))

    def flatMapErrors(
        fe: PartialFunction[Throwable, F[Throwable]]
    ): RouterBuilder[Alg, Op, F] =
      new RouterBuilder(service, impl, fe)

    def make: Either[UnsupportedProtocolError, HttpRoutes[F]] =
      checkProtocol(service, protocolTag).as {
        new SmithyHttp4sRouter[Alg, Op, F](
          service,
          impl,
          errorTransformation,
          entityCompiler
        ).routes
      }

    def resource: Resource[F, HttpRoutes[F]] =
      make.leftWiden[Throwable].liftTo[Resource[F, *]]

  }

}<|MERGE_RESOLUTION|>--- conflicted
+++ resolved
@@ -60,26 +60,6 @@
 
     def client[F[_]: EffectCompat](client: Client[F]) =
       new ClientBuilder[Alg, Op, F](client, service)
-<<<<<<< HEAD
-=======
-    @deprecated(
-      "Use the ClientBuilder instead,  client(client).uri(baseuri).use"
-    )
-    def client[F[_]: EffectCompat](
-        http4sClient: Client[F],
-        baseUri: Uri
-    ): Either[UnsupportedProtocolError, FunctorAlgebra[Alg, F]] =
-      client(http4sClient).uri(baseUri).use
-
-    @deprecated(
-      "Use the ClientBuilder instead , client(client).uri(baseuri).resource"
-    )
-    def clientResource[F[_]: EffectCompat](
-        http4sClient: Client[F],
-        baseUri: Uri
-    ): Resource[F, FunctorAlgebra[Alg, F]] =
-      client(http4sClient).uri(baseUri).resource
->>>>>>> 016f15c7
 
     def routes[F[_]: EffectCompat](
         impl: FunctorAlgebra[Alg, F]
