/*
 *  Copyright 2021-2022 Disney Streaming
 *
 *  Licensed under the Tomorrow Open Source Technology License, Version 1.0 (the "License");
 *  you may not use this file except in compliance with the License.
 *  You may obtain a copy of the License at
 *
 *     https://disneystreaming.github.io/TOST-1.0.txt
 *
 *  Unless required by applicable law or agreed to in writing, software
 *  distributed under the License is distributed on an "AS IS" BASIS,
 *  WITHOUT WARRANTIES OR CONDITIONS OF ANY KIND, either express or implied.
 *  See the License for the specific language governing permissions and
 *  limitations under the License.
 */

package smithy4s
package http4s

import cats.effect._
import cats.syntax.all._
import org.http4s.HttpRoutes
import org.http4s.Uri
import org.http4s.client.Client
import org.http4s.implicits._
import smithy4s.http4s.internals.SmithyHttp4sReverseRouter
import smithy4s.http4s.internals.SmithyHttp4sRouter
import smithy4s.kinds._

/**
  * Abstract construct helping the construction of routers and clients
  * for a given protocol. Upon constructing the routers/clients, it will
  * first check that they are indeed annotated with the protocol in question.
  */
abstract class SimpleProtocolBuilder[P](
    simpleProtocolCodecs: SimpleProtocolCodecs
)(implicit
    protocolTag: ShapeTag[P]
) {

  def apply[Alg[_[_, _, _, _, _]]](
      service: smithy4s.Service[Alg]
  ): ServiceBuilder[Alg] = new ServiceBuilder(service)

  def routes[Alg[_[_, _, _, _, _]], F[_]](
      impl: FunctorAlgebra[Alg, F]
  )(implicit
      service: smithy4s.Service[Alg],
      F: Concurrent[F]
  ): RouterBuilder[Alg, F] = {
    new RouterBuilder[Alg, F](
      service,
      impl,
      PartialFunction.empty,
      ServerEndpointMiddleware.noop[F]
    )
  }

  class ServiceBuilder[
      Alg[_[_, _, _, _, _]]
  ] private[http4s] (val service: smithy4s.Service[Alg]) { self =>

    def client[F[_]: Concurrent](client: Client[F]) =
      new ClientBuilder[Alg, F](client, service)

    def routes[F[_]: Concurrent](
        impl: FunctorAlgebra[Alg, F]
    ): RouterBuilder[Alg, F] =
      new RouterBuilder[Alg, F](
        service,
        impl,
        PartialFunction.empty,
        ServerEndpointMiddleware.noop[F]
      )

  }

  class ClientBuilder[
      Alg[_[_, _, _, _, _]],
      F[_]: Concurrent
  ] private[http4s] (
      client: Client[F],
      val service: smithy4s.Service[Alg],
      uri: Uri = uri"http://localhost:8080",
      middleware: ClientEndpointMiddleware[F] = ClientEndpointMiddleware.noop[F]
  ) {

    def uri(uri: Uri): ClientBuilder[Alg, F] =
      new ClientBuilder[Alg, F](this.client, this.service, uri, this.middleware)

    def middleware(
        mid: ClientEndpointMiddleware[F]
    ): ClientBuilder[Alg, F] =
      new ClientBuilder[Alg, F](this.client, this.service, this.uri, mid)

    def resource: Resource[F, service.Impl[F]] =
      make.leftWiden[Throwable].liftTo[Resource[F, *]]

    @deprecated("0.17.11", "Use make instead")
    def use: Either[UnsupportedProtocolError, service.Impl[F]] = make

    def make: Either[UnsupportedProtocolError, service.Impl[F]] = {
      checkProtocol(service, protocolTag)
        // Making sure the router is evaluated lazily, so that all the compilation inside it
        // doesn't happen in case of a missing protocol
        .map { _ =>
          SmithyHttp4sReverseRouter.impl[Alg, F](
            uri,
            service,
            client,
            simpleProtocolCodecs.makeClientCodecs[F],
            middleware
          )
        }
    }
  }

  class RouterBuilder[
      Alg[_[_, _, _, _, _]],
      F[_]
  ] private[http4s] (
      service: smithy4s.Service[Alg],
      impl: FunctorAlgebra[Alg, F],
      errorTransformation: PartialFunction[Throwable, F[Throwable]],
      middleware: ServerEndpointMiddleware[F]
  )(implicit
      F: Concurrent[F]
  ) {

<<<<<<< HEAD
=======
    val entityCompiler =
      EntityCompiler.fromCodecAPI(codecs)

>>>>>>> 1b9f8fa0
    /**
      * Applies the error transformation to the errors that are not in the smithy spec (has no effect on errors from spec).
      * Transformed errors raised in endpoint implementation will be observable from [[middleware]].
      * Errors raised in the [[middleware]] will be transformed too. 
      *
      * The following two are equivalent:
      * {{{
      * val handlerPF: PartialFunction[Throwable, Throwable] = ???
      * builder.mapErrors(handlerPF).middleware(middleware)
      * }}}

      * {{{
      * val handlerPF: PartialFunction[Throwable, Throwable] = ???
      * val handler = ServerEndpointMiddleware.mapErrors(handlerPF)
      * builder.middleware(handler |+| middleware |+| handler)
      * }}}
      */
    def mapErrors(
        fe: PartialFunction[Throwable, Throwable]
    ): RouterBuilder[Alg, F] =
      new RouterBuilder(service, impl, fe andThen (e => F.pure(e)), middleware)

    /**
      * Applies the error transformation to the errors that are not in the smithy spec (has no effect on errors from spec).
      * Transformed errors raised in endpoint implementation will be observable from [[middleware]].
      * Errors raised in the [[middleware]] will be transformed too. 
      *
      * The following two are equivalent:
      * {{{
      * val handlerPF: PartialFunction[Throwable, F[Throwable]] = ???
      * builder.flatMapErrors(handlerPF).middleware(middleware)
      * }}}

      * {{{
      * val handlerPF: PartialFunction[Throwable, F[Throwable]] = ???
      * val handler = ServerEndpointMiddleware.flatMapErrors(handlerPF)
      * builder.middleware(handler |+| middleware |+| handler)
      * }}}
      */
    def flatMapErrors(
        fe: PartialFunction[Throwable, F[Throwable]]
    ): RouterBuilder[Alg, F] =
      new RouterBuilder(service, impl, fe, middleware)

    def middleware(
        mid: ServerEndpointMiddleware[F]
    ): RouterBuilder[Alg, F] =
      new RouterBuilder[Alg, F](service, impl, errorTransformation, mid)

    def make: Either[UnsupportedProtocolError, HttpRoutes[F]] =
      checkProtocol(service, protocolTag)
        // Making sure the router is evaluated lazily, so that all the compilation inside it
        // doesn't happen in case of a missing protocol
        .map { _ =>
          new SmithyHttp4sRouter[Alg, service.Operation, F](
            service,
            service.toPolyFunction[Kind1[F]#toKind5](impl),
<<<<<<< HEAD
            simpleProtocolCodecs.makeServerCodecs[F], {
=======
            entityCompiler, {
>>>>>>> 1b9f8fa0
              val errorHandler =
                ServerEndpointMiddleware.flatMapErrors(errorTransformation)
              errorHandler |+| middleware |+| errorHandler
            }
          ).routes
        }

    def resource: Resource[F, HttpRoutes[F]] =
      make.leftWiden[Throwable].liftTo[Resource[F, *]]

  }

}<|MERGE_RESOLUTION|>--- conflicted
+++ resolved
@@ -127,16 +127,10 @@
       F: Concurrent[F]
   ) {
 
-<<<<<<< HEAD
-=======
-    val entityCompiler =
-      EntityCompiler.fromCodecAPI(codecs)
-
->>>>>>> 1b9f8fa0
     /**
       * Applies the error transformation to the errors that are not in the smithy spec (has no effect on errors from spec).
       * Transformed errors raised in endpoint implementation will be observable from [[middleware]].
-      * Errors raised in the [[middleware]] will be transformed too. 
+      * Errors raised in the [[middleware]] will be transformed too.
       *
       * The following two are equivalent:
       * {{{
@@ -158,7 +152,7 @@
     /**
       * Applies the error transformation to the errors that are not in the smithy spec (has no effect on errors from spec).
       * Transformed errors raised in endpoint implementation will be observable from [[middleware]].
-      * Errors raised in the [[middleware]] will be transformed too. 
+      * Errors raised in the [[middleware]] will be transformed too.
       *
       * The following two are equivalent:
       * {{{
@@ -190,11 +184,7 @@
           new SmithyHttp4sRouter[Alg, service.Operation, F](
             service,
             service.toPolyFunction[Kind1[F]#toKind5](impl),
-<<<<<<< HEAD
             simpleProtocolCodecs.makeServerCodecs[F], {
-=======
-            entityCompiler, {
->>>>>>> 1b9f8fa0
               val errorHandler =
                 ServerEndpointMiddleware.flatMapErrors(errorTransformation)
               errorHandler |+| middleware |+| errorHandler
