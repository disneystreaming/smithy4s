--- conflicted
+++ resolved
@@ -45,65 +45,40 @@
       baseUri: Uri,
       client: Client[F],
       endpoint: Endpoint[Op, I, E, O, SI, SO],
-<<<<<<< HEAD
-      entityCompiler: EntityCompiler[F]
+      compilerContext: CompilerContext[F]
   ): Either[
     HttpEndpoint.HttpEndpointError,
     SmithyHttp4sClientEndpoint[F, Op, I, E, O, SI, SO]
   ] =
-    HttpEndpoint
-      .cast(endpoint)
-      .flatMap { httpEndpoint =>
-        toHttp4sMethod(httpEndpoint.method)
-          .leftMap { e =>
-            HttpEndpoint.HttpEndpointError(
-              "Couldn't parse HTTP method: " + e
-            )
-          }
-          .map { method =>
-            new SmithyHttp4sClientEndpointImpl[F, Op, I, E, O, SI, SO](
-              baseUri,
-              method,
-              client,
-              endpoint,
-              httpEndpoint,
-              entityCompiler
-            )
-          }
-      }
-=======
-      compilerContext: CompilerContext[F]
-  ): Option[SmithyHttp4sClientEndpoint[F, Op, I, E, O, SI, SO]] =
-    HttpEndpoint.cast(endpoint).map { httpEndpoint =>
-      new SmithyHttp4sClientEndpointImpl[F, Op, I, E, O, SI, SO](
-        baseUri,
-        client,
-        endpoint,
-        httpEndpoint,
-        compilerContext
-      )
-    }
->>>>>>> 016f15c7
+    HttpEndpoint.cast(endpoint).flatMap { httpEndpoint =>
+      toHttp4sMethod(httpEndpoint.method)
+        .leftMap { e =>
+          HttpEndpoint.HttpEndpointError(
+            "Couldn't parse HTTP method: " + e
+          )
+        }
+        .map { method =>
+          new SmithyHttp4sClientEndpointImpl[F, Op, I, E, O, SI, SO](
+            baseUri,
+            client,
+            method,
+            endpoint,
+            httpEndpoint,
+            compilerContext
+          )
+        }
+    }
 
 }
 
 // format: off
-<<<<<<< HEAD
 private[http4s] class SmithyHttp4sClientEndpointImpl[F[_], Op[_, _, _, _, _], I, E, O, SI, SO](
-                                                                                                  baseUri: Uri,
-                                                                                                  method: org.http4s.Method,
-                                                                                                  client: Client[F],
-                                                                                                  endpoint: Endpoint[Op, I, E, O, SI, SO],
-                                                                                                  httpEndpoint: HttpEndpoint[I],
-                                                                                                  entityCompiler: EntityCompiler[F]
-=======
-private[smithy4s] class SmithyHttp4sClientEndpointImpl[F[_], Op[_, _, _, _, _], I, E, O, SI, SO](
   baseUri: Uri,
   client: Client[F],
+  method: org.http4s.Method,
   endpoint: Endpoint[Op, I, E, O, SI, SO],
   httpEndpoint: HttpEndpoint[I],
   compilerContext: CompilerContext[F]
->>>>>>> 016f15c7
 )(implicit effect: EffectCompat[F]) extends SmithyHttp4sClientEndpoint[F, Op, I, E, O, SI, SO] {
 // format: on
 
@@ -115,11 +90,7 @@
       }
   }
 
-<<<<<<< HEAD
-=======
   import compilerContext._
-  private val method: org.http4s.Method = toHttp4sMethod(httpEndpoint.method)
->>>>>>> 016f15c7
   private val inputSchema: Schema[I] = endpoint.input
   private val outputSchema: Schema[O] = endpoint.output
 
