/*
 *  Copyright 2021-2022 Disney Streaming
 *
 *  Licensed under the Tomorrow Open Source Technology License, Version 1.0 (the "License");
 *  you may not use this file except in compliance with the License.
 *  You may obtain a copy of the License at
 *
 *     https://disneystreaming.github.io/TOST-1.0.txt
 *
 *  Unless required by applicable law or agreed to in writing, software
 *  distributed under the License is distributed on an "AS IS" BASIS,
 *  WITHOUT WARRANTIES OR CONDITIONS OF ANY KIND, either express or implied.
 *  See the License for the specific language governing permissions and
 *  limitations under the License.
 */

package smithy4s
package http4s
package internals

import cats.data.Kleisli
import cats.syntax.all._
import org.http4s.EntityEncoder
import org.http4s.Headers
import org.http4s.Message
import org.http4s.Method
import org.http4s.Request
import org.http4s.Response
import org.http4s.Status
import smithy4s.http.Metadata
import smithy4s.http._
import smithy4s.schema.Alt

/**
  * A construct that encapsulates a smithy4s endpoint, and exposes
  * http4s specific semantics.
  */
private[smithy4s] trait SmithyHttp4sServerEndpoint[F[_]] {
  def method: org.http4s.Method
  def matches(path: Array[String]): Option[PathParams]
  def run(pathParams: PathParams, request: Request[F]): F[Response[F]]

  def matchTap(
      path: Array[String]
  ): Option[(SmithyHttp4sServerEndpoint[F], PathParams)] =
    matches(path).map(this -> _)
}

private[smithy4s] object SmithyHttp4sServerEndpoint {

  def apply[F[_]: EffectCompat, Op[_, _, _, _, _], I, E, O, SI, SO](
      impl: Interpreter[Op, F],
      endpoint: Endpoint[Op, I, E, O, SI, SO],
      compilerContext: CompilerContext[F],
      errorTransformation: PartialFunction[Throwable, F[Throwable]]
  ): Option[SmithyHttp4sServerEndpoint[F]] =
    HttpEndpoint.cast(endpoint).map { httpEndpoint =>
      new SmithyHttp4sServerEndpointImpl[F, Op, I, E, O, SI, SO](
        impl,
        endpoint,
        httpEndpoint,
        compilerContext,
        errorTransformation
      )
    }

}

// format: off
private[smithy4s] class SmithyHttp4sServerEndpointImpl[F[_], Op[_, _, _, _, _], I, E, O, SI, SO](
    impl: Interpreter[Op, F],
    endpoint: Endpoint[Op, I, E, O, SI, SO],
    httpEndpoint: HttpEndpoint[I],
    compilerContext: CompilerContext[F],
    errorTransformation: PartialFunction[Throwable, F[Throwable]],
)(implicit F: EffectCompat[F]) extends SmithyHttp4sServerEndpoint[F] {
// format: on
  import compilerContext._

  type ==>[A, B] = Kleisli[F, A, B]

  val method: Method = toHttp4sMethod(httpEndpoint.method)

  def matches(path: Array[String]): Option[PathParams] = {
    httpEndpoint.matches(path)
  }

  def run(pathParams: PathParams, request: Request[F]): F[Response[F]] = {
    val run: F[O] = for {
      metadata <- getMetadata(pathParams, request)
      input <- extractInput.run((metadata, request))
      output <- (impl(endpoint.wrap(input)): F[O])
    } yield output

    run.recoverWith(transformError).attempt.flatMap {
      case Left(error)   => errorResponse(error)
      case Right(output) => successResponse(output)
    }
  }

  private val inputSchema: Schema[I] = endpoint.input
  private val outputSchema: Schema[O] = endpoint.output

  private val inputMetadataDecoder =
    Metadata.PartialDecoder.fromSchema(inputSchema, metadataDecoderCache)
  private implicit val outputEntityEncoder: EntityEncoder[F, O] =
    entityCompiler.compileEntityEncoder(outputSchema, entityCache)

  private val outputMetadataCache = Metadata.Encoder.createCache()
  private val outputMetadataEncoder =
    Metadata.Encoder.fromSchema(outputSchema, outputMetadataCache)
  private implicit val httpContractErrorCodec
      : EntityEncoder[F, HttpContractError] =
    entityCompiler.compileEntityEncoder(HttpContractError.schema, entityCache)

  private val transformError: PartialFunction[Throwable, F[O]] = {
    case e @ endpoint.Error(_, _) => F.raiseError(e)
    case scala.util.control.NonFatal(other)
        if errorTransformation.isDefinedAt(other) =>
      errorTransformation(other).flatMap(F.raiseError)
  }



  // format: off
  private val extractInput: (Metadata, Request[F]) ==> I = {
    inputMetadataDecoder.total match {
      case Some(totalDecoder) =>
        Kleisli(totalDecoder.decode(_: Metadata).liftTo[F]).local(_._1)
      case None =>
        // NB : only compiling the input codec if the data cannot be
        // totally extracted from the metadata.
        implicit val inputCodec = entityCompiler.compilePartialEntityDecoder(inputSchema, entityCache)
        Kleisli { case (metadata, request) =>
          for {
            metadataPartial <- inputMetadataDecoder.decode(metadata).liftTo[F]
            bodyPartial <- request.as[BodyPartial[I]]
          } yield metadataPartial.combine(bodyPartial)
        }
    }
  }
  // format: on

  private def putHeaders(m: Message[F], headers: Headers) =
    m.putHeaders(headers.headers)

  private def status(code: Int): Status = Status
    .fromInt(code)
    .getOrElse(sys.error(s"Invalid status code: $code"))

  private def getMetadata(pathParams: PathParams, request: Request[F]) =
    Metadata(
      path = pathParams,
      headers = getHeaders(request),
      query = request.uri.query.pairs
        .collect {
          case (name, None)        => name -> "true"
          case (name, Some(value)) => name -> value
        }
        .groupBy(_._1)
        .map { case (k, v) => k -> v.map(_._2).toList }
    ).pure[F]

  private def successResponse(output: O): F[Response[F]] = {
    val outputMetadata = outputMetadataEncoder.encode(output)
    val outputHeaders = toHeaders(outputMetadata.headers)
    val statusCode = outputMetadata.statusCode.getOrElse(httpEndpoint.code)
    val httpStatus = status(statusCode)

    putHeaders(Response[F](httpStatus), outputHeaders)
      .withEntity(output)
      .pure[F]
  }

  def compileErrorable(errorable: Errorable[E]): E => Response[F] = {
    def errorHeaders(errorLabel: String, metadata: Metadata): Headers =
<<<<<<< HEAD
      toHeaders(metadata.headers)
        .put(
          Header.Raw(CIString(errorTypeHeader), errorLabel)
        )

    def processAlternative[ErrorUnion, ErrorType](
        altAndValue: Alt.SchemaAndValue[ErrorUnion, ErrorType]
    ): Response[F] = {
      val errorSchema = altAndValue.alt.instance
      val errorValue = altAndValue.value
      val errorCode =
        http.HttpStatusCode.fromSchema(errorSchema).code(errorValue, 500)
      // TODO : apply proper memoization of error instances/
      // In the line below, we create a new, ephemeral cache for the dynamic recompilation of the error schema.
      // This is because the "compile entity encoder" method can trigger a transformation of hints, which
      // lead to cache-miss and would lead to new entries in existing cache, effectively leading to a memory leak.
      val ephemeralEntityCache = entityCompiler.createCache()
      implicit val errorCodec =
        entityCompiler.compileEntityEncoder(errorSchema, ephemeralEntityCache)
      val metadataEncoder = Metadata.Encoder.fromSchema(errorSchema)
      val metadata = metadataEncoder.encode(errorValue)
      val headers = errorHeaders(altAndValue.alt.label, metadata)
      val status =
        Status.fromInt(errorCode).getOrElse(Status.InternalServerError)
      Response(status, headers = headers).withEntity(errorValue)
=======
      toHeaders(metadata.headers).put(errorTypeHeader -> errorLabel)
    val errorUnionSchema = errorable.error
    val dispatcher =
      Alt.Dispatcher(errorUnionSchema.alternatives, errorUnionSchema.dispatch)
    type ErrorEncoder[Err] = Err => Response[F]
    val precompiler = new Alt.Precompiler[Schema, ErrorEncoder] {
      def apply[Err](
          label: String,
          errorSchema: Schema[Err]
      ): ErrorEncoder[Err] = {
        implicit val errorCodec = codecs.compileEntityEncoder(errorSchema)
        val metadataEncoder = Metadata.Encoder.fromSchema(errorSchema)
        errorValue => {
          val errorCode =
            http.HttpStatusCode.fromSchema(errorSchema).code(errorValue, 500)
          val metadata = metadataEncoder.encode(errorValue)
          val headers = errorHeaders(label, metadata)
          val status =
            Status.fromInt(errorCode).getOrElse(Status.InternalServerError)
          Response(status, headers = headers).withEntity(errorValue)
        }
      }
>>>>>>> 9da0c957
    }
    dispatcher.compile(precompiler)
  }

  val errorResponse: Throwable => F[Response[F]] = {
    endpoint.errorable match {
      case Some(errorable) =>
        val processError: E => Response[F] = compileErrorable(errorable)
        (_: Throwable) match {
          case e: HttpContractError =>
            Response[F](Status.BadRequest).withEntity(e).pure[F]
          case endpoint.Error((_, e)) =>
            F.pure(processError(e))
          case e: Throwable =>
            F.raiseError(e)
        }
      case None =>
        F.raiseError(_)
    }
  }

}<|MERGE_RESOLUTION|>--- conflicted
+++ resolved
@@ -174,33 +174,6 @@
 
   def compileErrorable(errorable: Errorable[E]): E => Response[F] = {
     def errorHeaders(errorLabel: String, metadata: Metadata): Headers =
-<<<<<<< HEAD
-      toHeaders(metadata.headers)
-        .put(
-          Header.Raw(CIString(errorTypeHeader), errorLabel)
-        )
-
-    def processAlternative[ErrorUnion, ErrorType](
-        altAndValue: Alt.SchemaAndValue[ErrorUnion, ErrorType]
-    ): Response[F] = {
-      val errorSchema = altAndValue.alt.instance
-      val errorValue = altAndValue.value
-      val errorCode =
-        http.HttpStatusCode.fromSchema(errorSchema).code(errorValue, 500)
-      // TODO : apply proper memoization of error instances/
-      // In the line below, we create a new, ephemeral cache for the dynamic recompilation of the error schema.
-      // This is because the "compile entity encoder" method can trigger a transformation of hints, which
-      // lead to cache-miss and would lead to new entries in existing cache, effectively leading to a memory leak.
-      val ephemeralEntityCache = entityCompiler.createCache()
-      implicit val errorCodec =
-        entityCompiler.compileEntityEncoder(errorSchema, ephemeralEntityCache)
-      val metadataEncoder = Metadata.Encoder.fromSchema(errorSchema)
-      val metadata = metadataEncoder.encode(errorValue)
-      val headers = errorHeaders(altAndValue.alt.label, metadata)
-      val status =
-        Status.fromInt(errorCode).getOrElse(Status.InternalServerError)
-      Response(status, headers = headers).withEntity(errorValue)
-=======
       toHeaders(metadata.headers).put(errorTypeHeader -> errorLabel)
     val errorUnionSchema = errorable.error
     val dispatcher =
@@ -211,7 +184,8 @@
           label: String,
           errorSchema: Schema[Err]
       ): ErrorEncoder[Err] = {
-        implicit val errorCodec = codecs.compileEntityEncoder(errorSchema)
+        implicit val errorCodec =
+          entityCompiler.compileEntityEncoder(errorSchema, entityCache)
         val metadataEncoder = Metadata.Encoder.fromSchema(errorSchema)
         errorValue => {
           val errorCode =
@@ -223,7 +197,6 @@
           Response(status, headers = headers).withEntity(errorValue)
         }
       }
->>>>>>> 9da0c957
     }
     dispatcher.compile(precompiler)
   }
