--- conflicted
+++ resolved
@@ -49,17 +49,11 @@
 
 private[http4s] object SmithyHttp4sServerEndpoint {
 
-<<<<<<< HEAD
   def make[F[_]: EffectCompat, Op[_, _, _, _, _], I, E, O, SI, SO](
-      impl: Interpreter[Op, F],
-=======
-  def apply[F[_]: EffectCompat, Op[_, _, _, _, _], I, E, O, SI, SO](
       impl: FunctorInterpreter[Op, F],
->>>>>>> 016f15c7
       endpoint: Endpoint[Op, I, E, O, SI, SO],
       compilerContext: CompilerContext[F],
       errorTransformation: PartialFunction[Throwable, F[Throwable]]
-<<<<<<< HEAD
   ): Either[
     HttpEndpoint.HttpEndpointError,
     SmithyHttp4sServerEndpoint[F]
@@ -77,33 +71,17 @@
             endpoint,
             method,
             httpEndpoint,
-            codecs,
+            compilerContext,
             errorTransformation
           )
         }
-=======
-  ): Option[SmithyHttp4sServerEndpoint[F]] =
-    HttpEndpoint.cast(endpoint).map { httpEndpoint =>
-      new SmithyHttp4sServerEndpointImpl[F, Op, I, E, O, SI, SO](
-        impl,
-        endpoint,
-        httpEndpoint,
-        compilerContext,
-        errorTransformation
-      )
->>>>>>> 016f15c7
     }
 
 }
 
 // format: off
-<<<<<<< HEAD
 private[http4s] class SmithyHttp4sServerEndpointImpl[F[_], Op[_, _, _, _, _], I, E, O, SI, SO](
-    impl: Interpreter[Op, F],
-=======
-private[smithy4s] class SmithyHttp4sServerEndpointImpl[F[_], Op[_, _, _, _, _], I, E, O, SI, SO](
     impl: FunctorInterpreter[Op, F],
->>>>>>> 016f15c7
     endpoint: Endpoint[Op, I, E, O, SI, SO],
     val method: Method,
     httpEndpoint: HttpEndpoint[I],
