/*
 *  Copyright 2021-2022 Disney Streaming
 *
 *  Licensed under the Tomorrow Open Source Technology License, Version 1.0 (the "License");
 *  you may not use this file except in compliance with the License.
 *  You may obtain a copy of the License at
 *
 *     https://disneystreaming.github.io/TOST-1.0.txt
 *
 *  Unless required by applicable law or agreed to in writing, software
 *  distributed under the License is distributed on an "AS IS" BASIS,
 *  WITHOUT WARRANTIES OR CONDITIONS OF ANY KIND, either express or implied.
 *  See the License for the specific language governing permissions and
 *  limitations under the License.
 */

package smithy4s
package http4s
package internals

import cats.data.Kleisli
import cats.syntax.all._
import org.http4s.Method
import org.http4s.Response
import org.http4s.Status
import smithy4s.http._
import smithy4s.kinds._
import org.http4s.HttpApp
import smithy4s.http4s.kernel._
import cats.effect.Concurrent

/**
  * A construct that encapsulates a smithy4s endpoint, and exposes
  * http4s specific semantics.
  */
private[http4s] trait SmithyHttp4sServerEndpoint[F[_]] {
  def method: org.http4s.Method
  def matches(path: Array[String]): Option[PathParams]
  def httpApp: HttpApp[F]

  def matchTap(
      path: Array[String]
  ): Option[(SmithyHttp4sServerEndpoint[F], PathParams)] =
    matches(path).map(this -> _)
}

private[http4s] object SmithyHttp4sServerEndpoint {

  // format: off
  def make[F[_]: Concurrent, Op[_, _, _, _, _], I, E, O, SI, SO](
      impl: FunctorInterpreter[Op, F],
      endpoint: Endpoint[Op, I, E, O, SI, SO],
      makeServerCodecs: UnaryServerCodecs.Make[F],
      errorTransformation: PartialFunction[Throwable, F[Throwable]],
      middleware: ServerEndpointMiddleware.EndpointMiddleware[F, Op],
  ): Either[HttpEndpoint.HttpEndpointError,SmithyHttp4sServerEndpoint[F]] =
  // format: on
    HttpEndpoint.cast(endpoint).flatMap { httpEndpoint =>
      toHttp4sMethod(httpEndpoint.method)
        .leftMap { e =>
          HttpEndpoint.HttpEndpointError(
            "Couldn't parse HTTP method: " + e
          )
        }
        .map { method =>
          new SmithyHttp4sServerEndpointImpl[F, Op, I, E, O, SI, SO](
            impl,
            endpoint,
            method,
            httpEndpoint,
            makeServerCodecs,
            errorTransformation,
            middleware
          )
        }
    }

}

// format: off
private[http4s] class SmithyHttp4sServerEndpointImpl[F[_], Op[_, _, _, _, _], I, E, O, SI, SO](
    impl: FunctorInterpreter[Op, F],
    endpoint: Endpoint[Op, I, E, O, SI, SO],
    val method: Method,
    httpEndpoint: HttpEndpoint[I],
    makeServerCodecs: UnaryServerCodecs.Make[F],
    errorTransformation: PartialFunction[Throwable, F[Throwable]],
    middleware: ServerEndpointMiddleware.EndpointMiddleware[F, Op],
)(implicit F: Concurrent[F]) extends SmithyHttp4sServerEndpoint[F] {

  val serverCodecs = makeServerCodecs(endpoint)
  import serverCodecs._
  val contractErrorResponseEncoder: ResponseEncoder[F, HttpContractError] = serverCodecs.errorEncoder(HttpContractError.schema)
  // format: on

  def matches(path: Array[String]): Option[PathParams] = {
    httpEndpoint.matches(path)
  }

  private val applyMiddleware = middleware(endpoint)

  override val httpApp: HttpApp[F] =
    httpAppErrorHandle(applyMiddleware(HttpApp[F] { req =>
      val run: F[O] = for {
        input <- inputDecoder.decode(req)
        output <- (impl(endpoint.wrap(input)): F[O])
      } yield output

      run
        .recoverWith(transformError)
<<<<<<< HEAD
        .map(outputEncoder.write(successResponseBase, _))
    }).handleErrorWith(error => Kleisli.liftF(errorResponse(error)))
=======
        .map(outputEncoder.addToResponse(successResponseBase, _))
    }).handleErrorWith(error => Kleisli.liftF(errorResponse(error))))

  private def httpAppErrorHandle(app: HttpApp[F]): HttpApp[F] = {
    app
      .recoverWith {
        case error if errorTransformation.isDefinedAt(error) =>
          Kleisli.liftF(errorTransformation.apply(error).flatMap(errorResponse))
      }
      .handleErrorWith { error => Kleisli.liftF(errorResponse(error)) }
  }
>>>>>>> 13deb18d

  private val transformError: PartialFunction[Throwable, F[O]] = {
    case e @ endpoint.Error(_, _) => F.raiseError(e)
    case scala.util.control.NonFatal(other)
        if errorTransformation.isDefinedAt(other) =>
      errorTransformation(other).flatMap(F.raiseError)
  }

  private val successResponseBase: Response[F] =
    Response[F](Status.fromInt(httpEndpoint.code).getOrElse(Status.Ok))
  private val internalErrorBase: Response[F] =
    Response[F](Status.InternalServerError)
  private val badRequestBase: Response[F] = Response[F](Status.BadRequest)

  def errorResponse(throwable: Throwable): F[Response[F]] = throwable match {
    case e: HttpContractError =>
      F.pure(contractErrorResponseEncoder.write(badRequestBase, e))
    case endpoint.Error((_, e)) =>
      F.pure(errorEncoder.write(internalErrorBase, e))
    case e: Throwable =>
      F.raiseError(e)
  }

}<|MERGE_RESOLUTION|>--- conflicted
+++ resolved
@@ -108,11 +108,7 @@
 
       run
         .recoverWith(transformError)
-<<<<<<< HEAD
         .map(outputEncoder.write(successResponseBase, _))
-    }).handleErrorWith(error => Kleisli.liftF(errorResponse(error)))
-=======
-        .map(outputEncoder.addToResponse(successResponseBase, _))
     }).handleErrorWith(error => Kleisli.liftF(errorResponse(error))))
 
   private def httpAppErrorHandle(app: HttpApp[F]): HttpApp[F] = {
@@ -123,7 +119,6 @@
       }
       .handleErrorWith { error => Kleisli.liftF(errorResponse(error)) }
   }
->>>>>>> 13deb18d
 
   private val transformError: PartialFunction[Throwable, F[O]] = {
     case e @ endpoint.Error(_, _) => F.raiseError(e)
