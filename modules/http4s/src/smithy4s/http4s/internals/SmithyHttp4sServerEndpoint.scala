/*
 *  Copyright 2021-2022 Disney Streaming
 *
 *  Licensed under the Tomorrow Open Source Technology License, Version 1.0 (the "License");
 *  you may not use this file except in compliance with the License.
 *  You may obtain a copy of the License at
 *
 *     https://disneystreaming.github.io/TOST-1.0.txt
 *
 *  Unless required by applicable law or agreed to in writing, software
 *  distributed under the License is distributed on an "AS IS" BASIS,
 *  WITHOUT WARRANTIES OR CONDITIONS OF ANY KIND, either express or implied.
 *  See the License for the specific language governing permissions and
 *  limitations under the License.
 */

package smithy4s
package http4s
package internals

import cats.data.Kleisli
import cats.syntax.all._
import org.http4s.Method
import org.http4s.Response
import org.http4s.Status
import smithy4s.http._
import smithy4s.kinds._
import org.http4s.HttpApp
import smithy4s.http4s.kernel._
import cats.effect.Concurrent

/**
  * A construct that encapsulates a smithy4s endpoint, and exposes
  * http4s specific semantics.
  */
private[http4s] trait SmithyHttp4sServerEndpoint[F[_]] {
  def method: org.http4s.Method
  def matches(path: Array[String]): Option[PathParams]
  def httpApp: HttpApp[F]

  def matchTap(
      path: Array[String]
  ): Option[(SmithyHttp4sServerEndpoint[F], PathParams)] =
    matches(path).map(this -> _)
}

private[http4s] object SmithyHttp4sServerEndpoint {

  // format: off
  def make[F[_]: Concurrent, Op[_, _, _, _, _], I, E, O, SI, SO](
      impl: FunctorInterpreter[Op, F],
      endpoint: Endpoint[Op, I, E, O, SI, SO],
      makeServerCodecs: UnaryServerCodecs.Make[F],
      errorTransformation: PartialFunction[Throwable, F[Throwable]],
      middleware: ServerEndpointMiddleware.EndpointMiddleware[F, Op],
  ): Either[HttpEndpoint.HttpEndpointError,SmithyHttp4sServerEndpoint[F]] =
  // format: on
    HttpEndpoint.cast(endpoint).flatMap { httpEndpoint =>
      toHttp4sMethod(httpEndpoint.method)
        .leftMap { e =>
          HttpEndpoint.HttpEndpointError(
            "Couldn't parse HTTP method: " + e
          )
        }
        .map { method =>
          new SmithyHttp4sServerEndpointImpl[F, Op, I, E, O, SI, SO](
            impl,
            endpoint,
            method,
            httpEndpoint,
            makeServerCodecs,
            errorTransformation,
            middleware
          )
        }
    }

}

// format: off
private[http4s] class SmithyHttp4sServerEndpointImpl[F[_], Op[_, _, _, _, _], I, E, O, SI, SO](
    impl: FunctorInterpreter[Op, F],
    endpoint: Endpoint[Op, I, E, O, SI, SO],
    val method: Method,
    httpEndpoint: HttpEndpoint[I],
    makeServerCodecs: UnaryServerCodecs.Make[F],
    errorTransformation: PartialFunction[Throwable, F[Throwable]],
    middleware: ServerEndpointMiddleware.EndpointMiddleware[F, Op],
)(implicit F: Concurrent[F]) extends SmithyHttp4sServerEndpoint[F] {

  val serverCodecs = makeServerCodecs(endpoint)
  import serverCodecs._
  val contractErrorResponseEncoder: ResponseEncoder[F, HttpContractError] = serverCodecs.errorEncoder(HttpContractError.schema)
  // format: on

  def matches(path: Array[String]): Option[PathParams] = {
    httpEndpoint.matches(path)
  }

  private val applyMiddleware: HttpApp[F] => HttpApp[F] = { app =>
    middleware(endpoint)(app).handleErrorWith(error =>
      Kleisli.liftF(errorResponse(error))
    )
  }

  override val httpApp: HttpApp[F] =
<<<<<<< HEAD
    applyMiddleware(HttpApp[F] { req =>
=======
    httpAppErrorHandle(applyMiddleware(HttpApp[F] { req =>
      val pathParams = req.attributes.lookup(pathParamsKey).getOrElse(Map.empty)

>>>>>>> bf806703
      val run: F[O] = for {
        input <- inputDecoder.decodeRequest(req)
        output <- (impl(endpoint.wrap(input)): F[O])
      } yield output

      run
        .recoverWith(transformError)
<<<<<<< HEAD
        .map(outputEncoder.addToResponse(successResponseBase, _))
    }).handleErrorWith(error => Kleisli.liftF(errorResponse(error)))
=======
        .map(successResponse)
    }))

  private def httpAppErrorHandle(app: HttpApp[F]): HttpApp[F] = {
    app
      .recoverWith {
        case error if errorTransformation.isDefinedAt(error) =>
          Kleisli.liftF(errorTransformation.apply(error).flatMap(errorResponse))
      }
      .handleErrorWith { error => Kleisli.liftF(errorResponse(error)) }
  }
>>>>>>> bf806703

  private val transformError: PartialFunction[Throwable, F[O]] = {
    case e @ endpoint.Error(_, _) => F.raiseError(e)
    case scala.util.control.NonFatal(other)
        if errorTransformation.isDefinedAt(other) =>
      errorTransformation(other).flatMap(F.raiseError)
  }

<<<<<<< HEAD
  private val successResponseBase: Response[F] =
    Response[F](Status.fromInt(httpEndpoint.code).getOrElse(Status.Ok))
  private val internalErrorBase: Response[F] =
    Response[F](Status.InternalServerError)
  private val badRequestBase: Response[F] = Response[F](Status.BadRequest)

  def errorResponse(throwable: Throwable): F[Response[F]] = throwable match {
    case e: HttpContractError =>
      F.pure(contractErrorResponseEncoder.addToResponse(badRequestBase, e))
    case endpoint.Error((_, e)) =>
      F.pure(errorEncoder.addToResponse(internalErrorBase, e))
    case e: Throwable =>
      F.raiseError(e)
=======
  private val extractInput: (Metadata, Request[F]) => F[I] = {
    inputMetadataDecoder.total match {
      case Some(totalDecoder) =>
        (metadata, request) =>
          request.body.compile.drain *>
            totalDecoder.decode(metadata).liftTo[F]
      case None =>
        // NB: only compiling the input codec if the data cannot be
        // totally extracted from the metadata.
        implicit val inputCodec =
          entityCompiler.compilePartialEntityDecoder(inputSchema, entityCache)
        (metadata, request) =>
          for {
            metadataPartial <- inputMetadataDecoder.decode(metadata).liftTo[F]
            bodyPartial <- request.as[BodyPartial[I]]
            decoded <- metadataPartial.combineCatch(bodyPartial).liftTo[F]
          } yield decoded
    }
  }

  private def putHeaders(m: Message[F], headers: Headers) =
    m.putHeaders(headers.headers)

  private def status(code: Int): Status = Status
    .fromInt(code)
    .getOrElse(sys.error(s"Invalid status code: $code"))

  private def getMetadata(pathParams: PathParams, request: Request[F]) =
    Metadata(
      path = pathParams,
      headers = getHeaders(request),
      query = request.uri.query.pairs
        .collect {
          case (name, None)        => name -> "true"
          case (name, Some(value)) => name -> value
        }
        .groupBy(_._1)
        .map { case (k, v) => k -> v.map(_._2).toList }
    ).pure[F]

  private def successResponse(output: O): Response[F] = {
    val outputMetadata = outputMetadataEncoder.encode(output)
    val outputHeaders = toHeaders(outputMetadata.headers)
    val statusCode = outputMetadata.statusCode.getOrElse(httpEndpoint.code)
    val httpStatus = status(statusCode)

    putHeaders(Response[F](httpStatus), outputHeaders)
      .withEntity(output)
  }

  private def compileErrorable(errorable: Errorable[E]): E => Response[F] = {
    def errorHeaders(errorLabel: String, metadata: Metadata): Headers =
      toHeaders(metadata.headers).put(errorTypeHeader -> errorLabel)
    val errorUnionSchema = errorable.error
    val dispatcher =
      Alt.Dispatcher.fromUnion(errorUnionSchema)
    type ErrorEncoder[Err] = Err => Response[F]
    val precompiler = new Alt.Precompiler[Schema, ErrorEncoder] {
      def apply[Err](
          label: String,
          errorSchema: Schema[Err]
      ): ErrorEncoder[Err] = {
        implicit val errorCodec =
          entityCompiler.compileEntityEncoder(errorSchema, entityCache)
        val metadataEncoder = Metadata.Encoder.fromSchema(errorSchema)
        errorValue => {
          val errorCode =
            http.HttpStatusCode.fromSchema(errorSchema).code(errorValue, 500)
          val metadata = metadataEncoder.encode(errorValue)
          val headers = errorHeaders(label, metadata)
          val status =
            Status.fromInt(errorCode).getOrElse(Status.InternalServerError)
          Response(status, headers = headers).withEntity(errorValue)
        }
      }
    }
    dispatcher.compile(precompiler)
  }

  val errorResponse: Throwable => F[Response[F]] = {
    endpoint.errorable match {
      case Some(errorable) =>
        val processError: E => Response[F] = compileErrorable(errorable)

        {
          case e: HttpContractError =>
            Response[F](Status.BadRequest).withEntity(e).pure[F]
          case endpoint.Error((_, e)) =>
            F.pure(processError(e))
          case e: Throwable =>
            F.raiseError(e)
        }

      case None => {
        case e: HttpContractError =>
          Response[F](Status.BadRequest).withEntity(e).pure[F]
        case e: Throwable =>
          F.raiseError(e)
      }
    }
>>>>>>> bf806703
  }

}<|MERGE_RESOLUTION|>--- conflicted
+++ resolved
@@ -104,13 +104,7 @@
   }
 
   override val httpApp: HttpApp[F] =
-<<<<<<< HEAD
     applyMiddleware(HttpApp[F] { req =>
-=======
-    httpAppErrorHandle(applyMiddleware(HttpApp[F] { req =>
-      val pathParams = req.attributes.lookup(pathParamsKey).getOrElse(Map.empty)
-
->>>>>>> bf806703
       val run: F[O] = for {
         input <- inputDecoder.decodeRequest(req)
         output <- (impl(endpoint.wrap(input)): F[O])
@@ -118,22 +112,8 @@
 
       run
         .recoverWith(transformError)
-<<<<<<< HEAD
         .map(outputEncoder.addToResponse(successResponseBase, _))
     }).handleErrorWith(error => Kleisli.liftF(errorResponse(error)))
-=======
-        .map(successResponse)
-    }))
-
-  private def httpAppErrorHandle(app: HttpApp[F]): HttpApp[F] = {
-    app
-      .recoverWith {
-        case error if errorTransformation.isDefinedAt(error) =>
-          Kleisli.liftF(errorTransformation.apply(error).flatMap(errorResponse))
-      }
-      .handleErrorWith { error => Kleisli.liftF(errorResponse(error)) }
-  }
->>>>>>> bf806703
 
   private val transformError: PartialFunction[Throwable, F[O]] = {
     case e @ endpoint.Error(_, _) => F.raiseError(e)
@@ -142,7 +122,6 @@
       errorTransformation(other).flatMap(F.raiseError)
   }
 
-<<<<<<< HEAD
   private val successResponseBase: Response[F] =
     Response[F](Status.fromInt(httpEndpoint.code).getOrElse(Status.Ok))
   private val internalErrorBase: Response[F] =
@@ -156,108 +135,6 @@
       F.pure(errorEncoder.addToResponse(internalErrorBase, e))
     case e: Throwable =>
       F.raiseError(e)
-=======
-  private val extractInput: (Metadata, Request[F]) => F[I] = {
-    inputMetadataDecoder.total match {
-      case Some(totalDecoder) =>
-        (metadata, request) =>
-          request.body.compile.drain *>
-            totalDecoder.decode(metadata).liftTo[F]
-      case None =>
-        // NB: only compiling the input codec if the data cannot be
-        // totally extracted from the metadata.
-        implicit val inputCodec =
-          entityCompiler.compilePartialEntityDecoder(inputSchema, entityCache)
-        (metadata, request) =>
-          for {
-            metadataPartial <- inputMetadataDecoder.decode(metadata).liftTo[F]
-            bodyPartial <- request.as[BodyPartial[I]]
-            decoded <- metadataPartial.combineCatch(bodyPartial).liftTo[F]
-          } yield decoded
-    }
-  }
-
-  private def putHeaders(m: Message[F], headers: Headers) =
-    m.putHeaders(headers.headers)
-
-  private def status(code: Int): Status = Status
-    .fromInt(code)
-    .getOrElse(sys.error(s"Invalid status code: $code"))
-
-  private def getMetadata(pathParams: PathParams, request: Request[F]) =
-    Metadata(
-      path = pathParams,
-      headers = getHeaders(request),
-      query = request.uri.query.pairs
-        .collect {
-          case (name, None)        => name -> "true"
-          case (name, Some(value)) => name -> value
-        }
-        .groupBy(_._1)
-        .map { case (k, v) => k -> v.map(_._2).toList }
-    ).pure[F]
-
-  private def successResponse(output: O): Response[F] = {
-    val outputMetadata = outputMetadataEncoder.encode(output)
-    val outputHeaders = toHeaders(outputMetadata.headers)
-    val statusCode = outputMetadata.statusCode.getOrElse(httpEndpoint.code)
-    val httpStatus = status(statusCode)
-
-    putHeaders(Response[F](httpStatus), outputHeaders)
-      .withEntity(output)
-  }
-
-  private def compileErrorable(errorable: Errorable[E]): E => Response[F] = {
-    def errorHeaders(errorLabel: String, metadata: Metadata): Headers =
-      toHeaders(metadata.headers).put(errorTypeHeader -> errorLabel)
-    val errorUnionSchema = errorable.error
-    val dispatcher =
-      Alt.Dispatcher.fromUnion(errorUnionSchema)
-    type ErrorEncoder[Err] = Err => Response[F]
-    val precompiler = new Alt.Precompiler[Schema, ErrorEncoder] {
-      def apply[Err](
-          label: String,
-          errorSchema: Schema[Err]
-      ): ErrorEncoder[Err] = {
-        implicit val errorCodec =
-          entityCompiler.compileEntityEncoder(errorSchema, entityCache)
-        val metadataEncoder = Metadata.Encoder.fromSchema(errorSchema)
-        errorValue => {
-          val errorCode =
-            http.HttpStatusCode.fromSchema(errorSchema).code(errorValue, 500)
-          val metadata = metadataEncoder.encode(errorValue)
-          val headers = errorHeaders(label, metadata)
-          val status =
-            Status.fromInt(errorCode).getOrElse(Status.InternalServerError)
-          Response(status, headers = headers).withEntity(errorValue)
-        }
-      }
-    }
-    dispatcher.compile(precompiler)
-  }
-
-  val errorResponse: Throwable => F[Response[F]] = {
-    endpoint.errorable match {
-      case Some(errorable) =>
-        val processError: E => Response[F] = compileErrorable(errorable)
-
-        {
-          case e: HttpContractError =>
-            Response[F](Status.BadRequest).withEntity(e).pure[F]
-          case endpoint.Error((_, e)) =>
-            F.pure(processError(e))
-          case e: Throwable =>
-            F.raiseError(e)
-        }
-
-      case None => {
-        case e: HttpContractError =>
-          Response[F](Status.BadRequest).withEntity(e).pure[F]
-        case e: Throwable =>
-          F.raiseError(e)
-      }
-    }
->>>>>>> bf806703
   }
 
 }