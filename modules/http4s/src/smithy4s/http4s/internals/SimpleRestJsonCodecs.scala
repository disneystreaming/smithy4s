/*
 *  Copyright 2021-2022 Disney Streaming
 *
 *  Licensed under the Tomorrow Open Source Technology License, Version 1.0 (the "License");
 *  you may not use this file except in compliance with the License.
 *  You may obtain a copy of the License at
 *
 *     https://disneystreaming.github.io/TOST-1.0.txt
 *
 *  Unless required by applicable law or agreed to in writing, software
 *  distributed under the License is distributed on an "AS IS" BASIS,
 *  WITHOUT WARRANTIES OR CONDITIONS OF ANY KIND, either express or implied.
 *  See the License for the specific language governing permissions and
 *  limitations under the License.
 */

package smithy4s
package http4s
package internals

import cats.effect.Concurrent
import org.http4s.EntityDecoder
import org.http4s.Response
import org.http4s.headers.`Content-Type`
import org.http4s.syntax.all._
import smithy4s.http.HttpDiscriminator
import smithy4s.http.Metadata
import smithy4s.http._
import smithy4s.http4s.kernel._
import smithy4s.json.Json
import smithy4s.schema.CachedSchemaCompiler

private[http4s] class SimpleRestJsonCodecs(
    val maxArity: Int,
    val explicitNullEncoding: Boolean
) extends SimpleProtocolCodecs {
  private val hintMask =
<<<<<<< HEAD
    alloy.SimpleRestJson.protocol.hintMask
  private val underlyingCodecs = smithy4s.http.json.codecs(hintMask, maxArity)
=======
    alloy.SimpleRestJson.protocol.hintMask ++ HintMask(IntEnum)
  private val underlyingCodecs = Json.payloadCodecs
    .withJsoniterCodecCompiler(
      Json.jsoniter
        .withHintMask(hintMask)
        .withMaxArity(maxArity)
        .withExplicitNullEncoding(explicitNullEncoding)
    )

  val mediaType = HttpMediaType("application/json")
  def entityEncoders[F[_]] = underlyingCodecs.mapK {
    EntityEncoders.fromPayloadCodecK[F](mediaType)
  }

  // scalafmt: {maxColumn = 120}
  def entityDecoders[F[_]: Concurrent]: CachedSchemaCompiler[EntityDecoder[F, *]] = underlyingCodecs.mapK {
    EntityDecoders.fromPayloadCodecK[F](mediaType)
  }

>>>>>>> 303d2cea
  private val errorHeaders = List(
    smithy4s.http.errorTypeHeader,
    // Adding X-Amzn-Errortype as well to facilitate interop
    // with Amazon-issued code-generators.
    smithy4s.http.amazonErrorTypeHeader
  )

  private def addEmptyJsonToResponse[F[_]](
      response: Response[F]
  ): Response[F] = {
    response
      .withBodyStream(
        response.body
          .ifEmpty(fs2.Stream.chunk(fs2.Chunk.array("{}".getBytes())))
      )
      .withContentType(`Content-Type`(mediaType"application/json"))
  }

  def makeServerCodecs[F[_]: Concurrent]: UnaryServerCodecs.Make[F] = {
    val messageDecoderCompiler =
      RequestDecoder.restSchemaCompiler[F](
        Metadata.Decoder,
        entityDecoders[F]
      )
    val responseEncoderCompiler = {
      val restSchemaCompiler = ResponseEncoder.restSchemaCompiler[F](
        Metadata.Encoder,
        entityEncoders[F]
      )
      new CachedSchemaCompiler[ResponseEncoder[F, *]] {
        type Cache = restSchemaCompiler.Cache
        def createCache(): Cache = restSchemaCompiler.createCache()
        def fromSchema[A](schema: Schema[A]) = fromSchema(schema, createCache())

        def fromSchema[A](schema: Schema[A], cache: Cache) = if (schema.isUnit) {
          restSchemaCompiler.fromSchema(schema, cache)
        } else {
          restSchemaCompiler
            .fromSchema(schema, cache)
            .andThen(addEmptyJsonToResponse(_))
        }
      }
    }

    UnaryServerCodecs.make[F](
      input = messageDecoderCompiler,
      output = responseEncoderCompiler,
      error = responseEncoderCompiler,
      errorHeaders = errorHeaders
    )
  }

  def makeClientCodecs[F[_]: Concurrent]: UnaryClientCodecs.Make[F] = {
    val messageDecoderCompiler =
      ResponseDecoder.restSchemaCompiler[F](
        Metadata.Decoder,
        entityDecoders[F]
      )
    val messageEncoderCompiler =
      RequestEncoder.restSchemaCompiler[F](
        Metadata.Encoder,
        entityEncoders[F]
      )
    UnaryClientCodecs.Make[F](
      input = messageEncoderCompiler,
      output = messageDecoderCompiler,
      error = messageDecoderCompiler,
      response =>
        Concurrent[F].pure(
          HttpDiscriminator.fromMetadata(
            errorHeaders,
            getResponseMetadata(response)
          )
        )
    )
  }

}<|MERGE_RESOLUTION|>--- conflicted
+++ resolved
@@ -35,11 +35,8 @@
     val explicitNullEncoding: Boolean
 ) extends SimpleProtocolCodecs {
   private val hintMask =
-<<<<<<< HEAD
     alloy.SimpleRestJson.protocol.hintMask
-  private val underlyingCodecs = smithy4s.http.json.codecs(hintMask, maxArity)
-=======
-    alloy.SimpleRestJson.protocol.hintMask ++ HintMask(IntEnum)
+
   private val underlyingCodecs = Json.payloadCodecs
     .withJsoniterCodecCompiler(
       Json.jsoniter
@@ -58,7 +55,6 @@
     EntityDecoders.fromPayloadCodecK[F](mediaType)
   }
 
->>>>>>> 303d2cea
   private val errorHeaders = List(
     smithy4s.http.errorTypeHeader,
     // Adding X-Amzn-Errortype as well to facilitate interop
