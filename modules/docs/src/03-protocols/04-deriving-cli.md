---
sidebar_label: Deriving CLIs
title: Deriving CLIs
---

- The Smithy4s Decline module provides the capability to derive a [Decline](https://ben.kirw.in/decline/) Cli for your service.
<<<<<<< HEAD
- The Cli will be in the form of a [CommandIOApp](https://ben.kirw.in/decline/effect.html) 
- Lets revisit our HelloWorld smithy definition from the [Quickstart](modules/docs/src/01-overview/02-quickstart.md)
=======
- Let's revisit our HelloWorld smithy definition from the [Quickstart](../01-overview/02-quickstart.md)
>>>>>>> 95833dbf

```kotlin
namespace smithy4s.hello

use smithy4s.api#simpleRestJson

@simpleRestJson
service HelloWorldService {
  version: "1.0.0",
  operations: [Hello]
}

@http(method: "POST", uri: "/{name}", code: 200)
operation Hello {
  input: Person,
  output: Greeting
}

structure Person {
  @httpLabel
  @required
  name: String,

  @httpQuery("town")
  town: String
}

structure Greeting {
  @required
  message: String
}
```

Lets implement the HelloWorld service
```scala
object HelloWorldServiceInstance{
  val simple = new HelloWorldService[IO]{
    def hello(name: String, town: Option[String]):IO[Greeting] = {
      IO{
        Greeting(s"hello $name , who hails from $town")
      }
    }
  }
}
```
 - Now Using the ```decline``` module from Smithy4s we can wrap the service instance in an instance of a `Smithy4sCli`.
    - The `Smithy4sCli` allows the customization of the Opts and stdin/stdout/stderr handling 
 - There is a convenient class ```Smithy4sSimpleStandaloneCli``` that you can extend and simply pass in the service wrapped in an Opts 
   - ``` object Hello extends standalone.Smithy4sSimpleStandaloneCli(Opts(HelloWorldServiceInstance.simple)) ```
 - ```Hello``` is now a runnable `CommandIOApp` and will provide the following interface

```
 Usage: hello-world-service hello [--output <output>] <name> [<town>]
 HTTP POST /{name}
 Options and flags:
     --help
         Display this help text.
     --output <output>
         Output mode
```

# Smithy to Decline mappings

   - The Service name will be used to generate the top level Command
     - All operations will be mapped to subcommands
   - The Input structure is flattened to top level fields with no nesting
     - All Primitives are mapped to a Positional `decline` Argument , with the following exceptions.
       - Boolean fields are mapped to a `decline` Flag
       - Blobs are mapped to take in either stdin(by passing in `-` ) or a full file path and will produce a Byte array 
       - Timestamps are parsed using TimestampFormat.DATE_TIME by default, but @timestampFormat can be used to customize that.
     - Lists and recursive types
       - a top level list is converted to a repeated positional argument (or flag in case of Boolean)
       - All recursive types expect json to be passed in.
     - How is Nesting handled
       - all nested fields are converted to Options 
       - a nested list is converted to expect a json i.e. List[String] would expect ```'["foo","baz","qux"]'``` as a decline Option
         - when the nested list contains blobs , it will expect a json of base64 encoded strings 
   - Help
     - Documentation is added to every field, operation and service - if available. For HTTP operations a path template is provided as well.

# Missing Features
   - Collision Handling for un-nesting of nested fields <|MERGE_RESOLUTION|>--- conflicted
+++ resolved
@@ -4,12 +4,8 @@
 ---
 
 - The Smithy4s Decline module provides the capability to derive a [Decline](https://ben.kirw.in/decline/) Cli for your service.
-<<<<<<< HEAD
-- The Cli will be in the form of a [CommandIOApp](https://ben.kirw.in/decline/effect.html) 
-- Lets revisit our HelloWorld smithy definition from the [Quickstart](modules/docs/src/01-overview/02-quickstart.md)
-=======
+- The cli generated will be in the form of a [CommandIOApp](https://ben.kirw.in/decline/effect.html) 
 - Let's revisit our HelloWorld smithy definition from the [Quickstart](../01-overview/02-quickstart.md)
->>>>>>> 95833dbf
 
 ```kotlin
 namespace smithy4s.hello
