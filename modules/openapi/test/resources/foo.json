--- conflicted
+++ resolved
@@ -1,6 +1,9 @@
 {
   "openapi": "3.0.2",
-  "info": { "title": "HelloWorldService", "version": "0.0.1" },
+  "info": {
+    "title": "HelloWorldService",
+    "version": "0.0.1"
+  },
   "paths": {
     "/default": {
       "get": {
@@ -130,50 +133,82 @@
     "schemas": {
       "Cat": {
         "type": "object",
-        "properties": { "name": { "type": "string" } }
+        "properties": {
+          "name": {
+            "type": "string"
+          }
+        }
       },
       "CatOrDog": {
         "oneOf": [
           {
             "allOf": [
-              { "$ref": "#/components/schemas/Cat" },
+              {
+                "$ref": "#/components/schemas/Cat"
+              },
               {
                 "type": "object",
-                "properties": { "type": { "type": "string", "enum": ["cat"] } },
-                "required": ["type"]
+                "properties": {
+                  "type": {
+                    "type": "string",
+                    "enum": [
+                      "cat"
+                    ]
+                  }
+                },
+                "required": [
+                  "type"
+                ]
               }
             ]
           },
           {
             "allOf": [
-              { "$ref": "#/components/schemas/Dog" },
+              {
+                "$ref": "#/components/schemas/Dog"
+              },
               {
                 "type": "object",
-                "properties": { "type": { "type": "string", "enum": ["dog"] } },
-                "required": ["type"]
+                "properties": {
+                  "type": {
+                    "type": "string",
+                    "enum": [
+                      "dog"
+                    ]
+                  }
+                },
+                "required": [
+                  "type"
+                ]
               }
             ]
           }
         ],
-        "discriminator": { "propertyName": "type" }
+        "discriminator": {
+          "propertyName": "type"
+        }
       },
       "Dog": {
         "type": "object",
         "properties": {
-          "name": { "type": "string" },
-          "breed": { "type": "string" }
+          "name": {
+            "type": "string"
+          },
+          "breed": {
+            "type": "string"
+          }
         }
       },
       "DoubleOrFloat": {
-        "oneOf":[
-          {
-            "type":"object",
-            "title":"float",
+        "oneOf": [
+          {
+            "type": "object",
+            "title": "float",
             "properties": {
               "float": {
-                "type":"number",
-                "format":"float",
-                "nullable":true
+                "type": "number",
+                "format": "float",
+                "nullable": true
               }
             },
             "required": [
@@ -181,13 +216,13 @@
             ]
           },
           {
-            "type":"object",
-            "title":"double",
+            "type": "object",
+            "title": "double",
             "properties": {
               "double": {
-                "type":"number",
-                "format":"double",
-                "nullable":true
+                "type": "number",
+                "format": "double",
+                "nullable": true
               }
             },
             "required": [
@@ -198,59 +233,67 @@
       },
       "GeneralServerErrorResponseContent": {
         "type": "object",
-        "properties": { "message": { "type": "string" } }
+        "properties": {
+          "message": {
+            "type": "string"
+          }
+        }
       },
       "GetUnionResponseContent": {
         "type": "object",
         "properties": {
-          "intOrString": { "$ref": "#/components/schemas/IntOrString" },
-          "catOrDog": { "$ref": "#/components/schemas/CatOrDog" }
-        }
-      },
-      "GetValuesResponseContent": {
-        "type": "object",
-        "properties": {
-<<<<<<< HEAD
           "intOrString": {
             "$ref": "#/components/schemas/IntOrString"
           },
           "doubleOrFloat": {
-            "$ref":"#/components/schemas/DoubleOrFloat"
+            "$ref": "#/components/schemas/DoubleOrFloat"
           },
           "catOrDog": {
             "$ref": "#/components/schemas/CatOrDog"
-=======
+          }
+        }
+      },
+      "GetValuesResponseContent": {
+        "type": "object",
+        "properties": {
           "values": {
             "type": "array",
-            "items": { "$ref": "#/components/schemas/SomeValue" }
->>>>>>> d9204b39
-          }
-        }
-      },
-      "GreetOutputPayload": { "type": "string" },
+            "items": {
+              "$ref": "#/components/schemas/SomeValue"
+            }
+          }
+        }
+      },
+      "GreetOutputPayload": {
+        "type": "string"
+      },
       "IntOrString": {
         "oneOf": [
           {
             "type": "object",
             "title": "int",
             "properties": {
-<<<<<<< HEAD
               "int": {
                 "type": "integer",
                 "format": "int32",
                 "nullable": true
               }
-=======
-              "int": { "type": "number", "format": "int32", "nullable": true }
->>>>>>> d9204b39
-            },
-            "required": ["int"]
+            },
+            "required": [
+              "int"
+            ]
           },
           {
             "type": "object",
             "title": "string",
-            "properties": { "string": { "type": "string" } },
-            "required": ["string"]
+            "properties": {
+              "string": {
+                "type": "string"
+              }
+            },
+            "required": [
+              "string"
+            ]
           }
         ]
       },
@@ -259,16 +302,28 @@
           {
             "type": "object",
             "title": "message",
-            "properties": { "message": { "type": "string" } },
-            "required": ["message"]
+            "properties": {
+              "message": {
+                "type": "string"
+              }
+            },
+            "required": [
+              "message"
+            ]
           },
           {
             "type": "object",
             "title": "value",
             "properties": {
-              "value": { "type": "number", "format": "int32", "nullable": true }
-            },
-            "required": ["value"]
+              "value": {
+                "type": "integer",
+                "format": "int32",
+                "nullable": true
+              }
+            },
+            "required": [
+              "value"
+            ]
           }
         ]
       }
