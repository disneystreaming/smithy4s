--- conflicted
+++ resolved
@@ -92,7 +92,6 @@
 
 See https://github.com/disneystreaming/smithy4s/pull/1144
 
-<<<<<<< HEAD
 ### Sparse collections
 
 The `sparse` trait is now supported, allowing for the modelling of collections with null values. Its presence leads to the code-generation of `List[Option[A]]` and `Map[String, Option[A]]`.
@@ -108,12 +107,11 @@
 The `smithy4s-core` now contains utilities to parse [application/x-www-form-urlencoded](https://developer.mozilla.org/en-US/docs/Web/HTTP/Methods/POST) payloads into the generated data classes, and render those payloads same payloads the generated data classes. This encoding allows for a few customisation, driven by [alloy traits](https://github.com/disneystreaming/alloy#alloyurlformflattened).
 
 See https://github.com/disneystreaming/smithy4s/pull/1113
-=======
+
 # 0.17.20
 
 * Add empty line separating generated case classes from their companion objects in [#1175](https://github.com/disneystreaming/smithy4s/pull/1175)
 
->>>>>>> b10da425
 # 0.17.19
 
 This release brings in a smithy-model update, which resolves some issues that would've prevented code generation from succeeding. [#1164](https://github.com/disneystreaming/smithy4s/pull/1164)
