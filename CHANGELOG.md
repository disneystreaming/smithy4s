--- conflicted
+++ resolved
@@ -1,4 +1,3 @@
-<<<<<<< HEAD
 ## Maintainers' notice
 
 This file serves as a template for release notes in GitHub releases.
@@ -6,7 +5,7 @@
 
 Thank you!
 
-# 0.18.18 - binary-breaking changes in `core`
+# 0.18.19 - binary-breaking changes in `core`
 
 **WARNING**: This release includes binary-breaking changes in the `core` module. This is indirectly caused by an upstream change in [smithy-lang/smithy](https://github.com/smithy-lang/smithy/),
 and it'll most likely cause runtime issues in all applications that use a mix of versions in the ranges `0.18.0 ≤ 0.18.17` and `0.18.18+`.
@@ -16,11 +15,10 @@
  We apologize for the inconvenience.
 
 * Update smithy: 1.45.0 to 1.49.0 (binary breaking) in https://github.com/disneystreaming/smithy4s/pull/1485
-=======
+
 # 0.18.18
 
-* Fix an issue in the ADT trait validators that would sometimes fail validation while they shouldn't.
->>>>>>> 7cc1aa9a
+* Fix an issue in the ADT trait validators that would sometimes fail validation while they shouldn't. https://github.com/disneystreaming/smithy4s/pull/1514
 
 # 0.18.17
 
