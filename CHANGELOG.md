## Maintainers' notice

This file serves as a template for release notes in GitHub releases.
When adding entries, please treat them as if they could end up in a release any time. This makes it much easier for us to make frequent releases!

Thank you!

<<<<<<< HEAD
# 0.19.0

## Documentation fix

Prevent documentation from being generated for case class when the field are not generated because they're annotated with `@streaming`

## Reworked enumerations / the EnumerationSchema to eliminate a OOM pitfall and improve ergonomics of SchemaVisitor

## Remove localhost from default URI in [#1341](https://github.com/disneystreaming/smithy4s/pull/1341)

Previously, URIs constructed with a base URI of `/` would have `localhost` as the host. In some cases, that may not be desirable, such as in the case of frontend clients that want to reuse the window's origin. This is now fixed: hostnames are optional in the smithy4s URI model, and default to `None`.

## Smart constructors for `@adt` union members have been renamed in [#1370](https://github.com/disneystreaming/smithy4s/pull/1370)

Previously they'd be named after the **member target**, now they will use the name of the member itself (same as in the case of non-ADT unions).

## Made `EncoderK`'s second type parameter a type member in [#1519](https://github.com/disneystreaming/smithy4s/pull/1519)

There's usually only one instance of `EncoderK[F, A]` for a particular `F[_]`, and interpreters don't need to know what `A` is. For convenience, the type parameter has been moved to a type member.
=======
# 0.18.24

* Adds missing nanoseconds in Document encoding of EPOCH_SECOND timestamps
* Add support for `alloy#jsonUnknown`, allowing structures to capture unknown JSON fields in one of their members. 
* Add `getMessage` implementation in `Smithy4sThrowable` which will be overridden in cases where the error structure contains a message field, but otherwise will be used to prevent a useless `null` result when `getMessage` is called.
>>>>>>> b828a134

# 0.18.23

## Validated newtypes [#1454](https://github.com/disneystreaming/smithy4s/pull/1454)

Add support for rendering constrained newtypes over Smithy primitives as validated newtypes. These types now have an `apply` method which returns either an error or a validated value.

# 0.18.22

* Add support for `@default` for `Timestamp` fields in https://github.com/disneystreaming/smithy4s/pull/1557

# 0.18.21

## Documentation fix

* Addition of a new `@scalaImport` trait to provide a mechanism to add additional imports to the generated code. Read the new [docs](https://disneystreaming.github.io/smithy4s/docs/codegen/customisation/scala-imports) for more info (see https://github.com/disneystreaming/smithy4s/pull/1550).
* Added support for parsing timestamps without seconds in https://github.com/disneystreaming/smithy4s/pull/1553.

# 0.18.20

* Change semantics of `Blob.equals` - Blobs do not take underlying type into consideration, just bytes in https://github.com/disneystreaming/smithy4s/pull/1526

# 0.18.19 - binary-breaking changes in `core`

**WARNING**: This release includes binary-breaking changes in the `core` module. This is indirectly caused by an upstream change in [smithy-lang/smithy](https://github.com/smithy-lang/smithy/).

In the vast majority of applications using Smithy4s, it will not cause runtime issues. However, in the unlikely event that you have custom interpreters that query the `.breakingChanges` field of a `Trait` hint, or have that field populated by a non-stdlib trait/hint, you'll have to ensure that all the libraries pulled by your application are compiled against smithy4s 0.18.19 or above.

In sbt, you can check what versions of smithy4s are used by your dependencies using the `whatDependsOn` task.

We apologize for the inconvenience.

## Changes

* `smithy4sUpdateLSPConfig`: Replace `imports` with `sources` to be more in line with idiomatic smithy-build config in https://github.com/disneystreaming/smithy4s/pull/1518 (see https://github.com/disneystreaming/smithy4s/issues/1459)
* Update smithy: 1.45.0 to 1.49.0 (binary breaking) in https://github.com/disneystreaming/smithy4s/pull/1485
* Rendered type aliases are now sorted alphabetically in https://github.com/disneystreaming/smithy4s/pull/1523
* Add handlers construct to facilitate the decoupling of operation implementations in https://github.com/disneystreaming/smithy4s/pull/1522
* Improve cache in code generation (sbt) in https://github.com/disneystreaming/smithy4s/pull/1499

# 0.18.18

* Fix an issue in the ADT trait validators that would sometimes fail validation while they shouldn't. https://github.com/disneystreaming/smithy4s/pull/1514

# 0.18.17

* Constraints applied to list or map members are now correctly rendered in the generated code.
* Makes the json decoding of tagged-unions lenient for AWS
* Fix an issue with duplicated entries in generated smithy-build.json file (#1491)
* Add support for passing custom OpenAPI config via a `smithy-build.json` file
* Fix a bug when using `adt` with mixins, see #1457

# 0.18.16

* Fixes bug leading to refined case-class fields being rendered with default values of the wrong type
* Adds a `smithy4s-protobuf` module, containing derivation logic for protobuf codecs. See https://github.com/disneystreaming/smithy4s/pull/1455
* Add support for converting smithy4s services and schemas to smithy models
* Add `smithy4s.meta#only` annotation allowing to filter operations in
services, intended to reduce the amount of code generated from AWS specs

# 0.18.15

* Add support for injecting endpoint-specific middlewares in AWS clients
* Fixes a bug in the parsing of AWS credentials files

# 0.18.14

* Add support for decoding Document representations of untagged unions
* Update aws-http4s clients using json to have a maxArity of Int.MaxValue

# 0.18.13

* Enable generation of protobuf specifications from smithy specifications.
* modify logic to guarantee that rendered and dynamic enum values respect the ordering from the specification.

# 0.18.12

* fix issue where schemas for fields of generated big structs (over 22 fields in size) would not be ordered correctly

# 0.18.11

* smithy4s Structure schemas are now retaining the original order of fields, as per the specification.
* Added a utility method, `Schema.transformTransitivelyK`, to help in recursively transforming schemas.
In addition, the semantics of `transformHintsTransitively` have been changed: the transformation no longer modifies the hints on the result of the `total` function.
* smithy4s-core now contains the generated code for the alloy.proto namespace

# 0.18.10

* Bumps alloy to 0.3.1. This is required as otherwise the `alloy#nullable` hints get filtered out when using SimpleRestJsonBuilder.

# 0.18.9

* Fix bug that would lead to special characters being escaped in XML attributes, which are already quoted
* Generalise implementation of `@httpResponseCode` to later allow for its use in error responses.
* Fix in Bijection#identity which caused and infinite recursion, fixed in [1401](https://github.com/disneystreaming/smithy4s/pull/1401)
* Adds a `Field#addHints(hints: Hints)` method
* Adds a `Hints.dynamic(bindings: (String, Document)*)` hints creation method
* Adds a `smithy4s.Document.syntax` object, the contents of which can be imported to facilitate the instantiation of documents.

* Added support for `@nullable` on fields, to allow absent values to be handled differently from explicit null

# 0.18.8

* Fix collision avoidance algorithm to cover Scala 3 keywords

# 0.18.7

* Added support for `@httpResponseCode` on newtypes (integer shapes that aren't exactly `smithy.api#Integer`), as well as refinements (e.g. ints with a `@range` constraint).

# 0.18.6

* If a Smithy trait, being a structure shape, had a Scala keyword in its member names, compilation of the generated would fail. In addition, enumeration values that matched a known keyword would have their name erroneously escaped with an underscore in the string literal.
These are now fixed in [#1344](https://github.com/disneystreaming/smithy4s/pull/1344).

* Smithy4s specific logic to extract manifest from jars should not run on jar. Fixed in [#1351](https://github.com/disneystreaming/smithy4s/pull/1351).

* In some concurrent scenarios, especially those of concurrent initialization of objects (e.g. tests), your application would previously be at risk of deadlocking due to [#537](https://github.com/disneystreaming/smithy4s/issues/537). This is now fixed by suspending evaluation of hints in companion objects using the `.lazily` construct: see [#1326](https://github.com/disneystreaming/smithy4s/pull/1326).

* Allow to configure how the default values (and nulls for optional fields) are rendered. Fixed in [#1315](https://github.com/disneystreaming/smithy4s/pull/1315)

# 0.18.5

* When encoding to `application/x-www-form-urlencoded`, omit optional fields set to the field's default value.

# 0.18.4

* Changes the behaviour of `Field#getUnlessDefault` and `Field#foreachUnlessDefault` to always take the value into consideration when the `smithy.api#required` trait
is present on the field. This leads to field values being always serialised even when their values match their defaults, as this abides by least-surprise-principle.

* Fix sbt `smithy4sUpdateLSPConfig` and mill `smithy4s.codegen.LSP/updateConfig` rendering of repositories.


# 0.18.3

* Support constraint traits on members targeting enums

Although it's weird to allow it, it is actually supported in Smithy.

* Tweak operation schema `*Input` and `*Output` functions

Some schema visitor will adjust their behaviour if a shape is the input or the output of an operation. For this reason we have a `InputOutput` class with a `Input` and `Output` hint that you can add to schemas to adjust the behaviour. `OperationSchema` has functions to work on input schemas and output schemas of an operation. This change makes these functions automatically add the relevant hint.

* OptionDefaultVisitor supports bijection

When the schema for the member of a structure is a bijection, and the structure is meant to be decoded from metadata (like http headers), optionality was disregarded. This was making optional member required when decoding.

* Fixing AwsInstanceMetadata codec in [#1266](https://github.com/disneystreaming/smithy4s/pull/1266)

Resolves an issue in which AWS credentials would be decoded using the wrong timestamp format, affecting AWS clients on EC2/ECS.

* Render explicit type annotations for some methods that were missing them in [#1272](https://github.com/disneystreaming/smithy4s/pull/1272)

This resolves a problem in which type inference would have different results between Scala 2.13 and 3.x, causing an error on Scala 2.13 under the `-Xsource:3` flag.

* Override `toString` on error shapes

Default `toString` implementation on `Throwable` prints the class name, instead, we decided to rely on a custom `toString` implementation.

# 0.18.2

## Expose UrlForm.parse and UrlFormDecodeError

In 0.18.0, support was added for `application/x-www-form-urlencoded` data. But, many of its related constructs were private, they are now public for users to access them directly.
https://github.com/disneystreaming/smithy4s/pull/1254


# 0.18.1

## Open enum support in Dynamic module

In 0.18.0, support was added for [open enums](https://disneystreaming.github.io/smithy4s/docs/codegen/customisation/open-enums) in smithy4s-generated code. This release extends that support to runtime (dynamic) schemas.

## Fixed a bug preventing a model pre-processor from being exercised

This model-preprocessor aims at removing constraints from output types in AWS specs (as AWS doesn't seem to respect said constraints)
https://github.com/disneystreaming/smithy4s/pull/1251

# 0.18.0

## Behavioural changes

The default timestamp format in Json serialisation is now `EPOCH_SECONDS`. This change is motivated by a desire to align with AWS and to improve
our compatibility with their tooling. Timestamps shapes (or members pointing to timestamp shapes) now will need to be annotated with `@timestampFormat("DATE_TIME")`
in order to retrieve the previous behaviour.

## Significant rewrite of the abstractions.

The abstractions that power smithy4s have been overhauled to facilitate integration with other protocols than simpleRestJson and other http libraries than http4s.
Many levels of the library has been impacted in significant ways, which is likely to break a great many third-party integrations. The amount of breaking
changes is too large to list exhaustively, therefore only a highlight is provided in this changelog.

* `smithy4s.schema.Field` is no longer a GADT differentiating from required/optional fields. There is now a `smithy4s.schema.Schema.OptionSchema` GADT member instead, which was required to support some traits.
* `smithy4s.schema.Schema.UnionSchema` now references an ordinal function, as opposed to the previous dispatch function.
* `smithy4s.Endpoint` now contains a `smithy4s.schema.OperationSchema`, which is a construct gathering all schemas related to an operation.
* `smithy4s.Service` now allows to get an ordinal value out of a reified operation, thus making it easier to dispatch it to the correct handler.
* `smithy4s.Service` now contains some methods for instantiation of services from an endpoint compilers.
* Two new packages in `core` have appeared : `smithy4s.server` and `smithy4s.client`, each containing protocol-agnostic constructs that aim at taking care of some of the complexity of integrating libraries/protocols with smithy4s.
* A `smithy4s.capability.MonadThrowLike` and `smith4s.capability.Zipper` types have been created, unlocking the writing of generic functions that benefits integrations
with various third-party libraries.
* `smithy4s.http.HttpRequest` and `smithy4s.http.HttpResponse` types have been created.
* `smithy4s.http.HttpUnaryClientCodecs` and `smithy4s.http.HttpUnaryServerCodecs` are new constructs that aim at facilitating the integration of http-protocols. In particular, they take care of a fair amount of complexity related to handling `smithy.api#http*` traits (including the reconciliation of data coming from http metadata and http bodies).
* Overall, the amount of code in the `smithy4s-http4s` module has drastically diminished, as the constructs necessary for the generalisation of the http-related logic have been created. We (maintainers) love http4s, and are not planning on publicly maintaining any other integration, but we are responsible for other integrations in our work ecosystem. Therefore, generalising what we can makes our jobs easier, but also should allow for third parties to have an easier time integrating their http-libraries of choice with Smithy4s.

### Highlight : schema partitioning

The most ground-breaking change of 0.18, which is crucial for how things are now implemented, is the addition of a `smithy4s.schema.SchemaPartition` utility that allow to split schemas into sub-schemas that each take care of the subset of the data. This mechanism allows to completely decouple the (de)serialisation of http bodies from the decoding of http metadata. This means, for instance, that JSON serialisation no longer has to be aware of traits such as `httpHeader`, `httpQuery`, `httpLabel`. This greatly facilitates the integration of other serialisation technologies (XML, URL Form, etc) as these no longer has to contain convoluted logic related to which fields should be skipped during (de)-serialisation.

As a result, the **smithy4s-json** module has been rewritten. In particular, the code it contains is now held in the `smithy4s.json` package, since it is no longer coupled with http-semantics. The `smithy4s.json.Json` object has also been created to provide high-level methods facilitating the encoding/decoding of generated types into json, which is helpful for a number of usecases that fall out of the server/client bindings.

## Features

### AWS SDK support.

Smithy4s' coverage of the AWS protocols has increased drastically. Now, the vast majority of services and operations are supported. This does mean that Smithy4s can effectively be used as a cross-platform AWS SDK (with caveats), delegating to `http4s` for transport.

The Smithy4s build plugins now also come with utilities to facilitate the code-generation from AWS service specifications.

Please refer yourself to the relevant [documentation page](https://disneystreaming.github.io/smithy4s/docs/protocols/aws/aws).

### Build plugins

Smithy has support in IDE via the smithy-language-server. The language server uses a configuration file to understand your project. In 0.18, our build plugins for `sbt` and `mill` can generate that configuration file for you. Use the following commands depending on the build tool you use, for `sbt`: `sbt smithy4sUpdateLSPConfig` and for `mill`: `mill smithy4s.codegen.LSP/updateConfig`.


### Mill

The `mill` plugin is build for version `0.11.0`. The changes to the API are solely results of this migration.

The most important migration bits:

1. Change from `def smithy4sInputDirs: mill.define.Sources` to `def smithy4sInputDirs: mill.define.Target[Seq[PathRef]]`
2. Change from `def manifest: T[mill.modules.Jvm.JarManifest]` to `def manifest: T[mill.api.JarManifest]`
3. Change from `def smithy4sAllExternalDependencies: T[Agg[Dep]]` to `def smithy4sAllExternalDependencies: T[Agg[BoundDep]]`

### Cats Module

Addition of a cats module to contain `SchemaVisitor` implementations of commonly-used cats typeclasses. Currently included are `cats.Show` and `cats.Hash` (note that `cats.Eq` is provided by the `cats.Hash` implementation).

See https://github.com/disneystreaming/smithy4s/pull/921

### Structure Patterns

Allows for marking string types with the `alloy#structurePattern` trait. This trait indicates that a given pattern, with parameters, applies to a given string and that this string should
actually be parsed into a structure where the members of the structure are derived from the parameters in the string pattern.

See https://github.com/disneystreaming/smithy4s/pull/942

### Non-Orphan Typeclass Instances

Allows creating implicit typeclass instances in the companion objects in the smithy4s-generated code. This is useful for creating instances of
typeclasses such as `cats.Show`, `cats.Eq` or any others you may be using.

See https://github.com/disneystreaming/smithy4s/pull/912

### smithy4s.Blob

`smithy4s.ByteArray` has been deprecated in favor of `smithy4s.Blob`. This new type is more flexible, in that it can be backed by byte arrays and byte buffers alike.
Additionally, it allows for O(1) concatenation. This change is motivated by a desire to ease integration with third party libraries whilst reducing the need of copies of binary data.

### Smithy4s Optics Instances

When the smithy4sRenderOptics setting is enabled, Lenses and Prisms will be rendered in the companion objects of the generated code when appropriate.

See https://github.com/disneystreaming/smithy4s/pull/1103

### Open Enumerations

Introduces alternative code generation for enums and intEnums when they are marked with the `alloy#openEnum` trait.

See https://github.com/disneystreaming/smithy4s/pull/1137

### Union Projections and Visitors

Added convenient methods for working with unions including projectors for each union alternative and a visitor in union companion objects that can be passed to each union's new `accept` method.

See https://github.com/disneystreaming/smithy4s/pull/1144

### Sparse collections

The `sparse` trait is now supported, allowing for the modelling of collections with null values. Its presence leads to the code-generation of `List[Option[A]]` and `Map[String, Option[A]]`.

See https://github.com/disneystreaming/smithy4s/pull/993

### Xml support

The `smithy4s-xml` now exists, containing utilities to parse XML blobs into the generated data classes, and render XML from the generated data classes. This serde logic abides by the rules described in the the official [smithy documentation](https://smithy.io/2.0/spec/protocol-traits.html?highlight=xml#xml-bindings).

### application/x-www-form-urlencoded support

The `smithy4s-core` now contains utilities to parse [application/x-www-form-urlencoded](https://developer.mozilla.org/en-US/docs/Web/HTTP/Methods/POST) payloads into the generated data classes, and render those payloads same payloads the generated data classes. This encoding allows for a few customisation, driven by [alloy traits](https://github.com/disneystreaming/alloy#alloyurlformflattened).

See https://github.com/disneystreaming/smithy4s/pull/1113

# 0.17.20

* Add empty line separating generated case classes from their companion objects in [#1175](https://github.com/disneystreaming/smithy4s/pull/1175)

# 0.17.19

This release brings in a smithy-model update, which resolves some issues that would've prevented code generation from succeeding. [#1164](https://github.com/disneystreaming/smithy4s/pull/1164)

# 0.17.18

Fixes a `ClassCastException` in document encoding in [#1161](https://github.com/disneystreaming/smithy4s/pull/1161)

# 0.17.17

More permissive test for HEAD requests in [#1157](https://github.com/disneystreaming/smithy4s/pull/1157)

# 0.17.16

Fixes a bug where HEAD responses contained an empty {} in the body (where there should be no body present). [#1149](https://github.com/disneystreaming/smithy4s/pull/1149)

# 0.17.15

Updates to fix compile errors when intEnum shapes are used as traits. [#1139](https://github.com/disneystreaming/smithy4s/pull/1139)

# 0.17.14

* Only transform AWS shapes named after standard shapes in [#1127](https://github.com/disneystreaming/smithy4s/pull/1127)
* Fixes AWS AwsStandardTypesTransformer bug by in [1129](https://github.com/disneystreaming/smithy4s/pull/1129)

# 0.17.13

* Backports Service interpreter logic introduced in [#908](https://github.com/disneystreaming/smithy4s/pull/908).
* Fixes rendering of deprecated annotations in mixins in [#1123](https://github.com/disneystreaming/smithy4s/pull/1123)

# 0.17.12

* Remove reserved types in https://github.com/disneystreaming/smithy4s/pull/1052

Remove a legacy mechanism of dealing with name conflicts in generated types. Fixes [#1051](https://github.com/disneystreaming/smithy4s/issues/1051)

* Flatten AWS newtypes in https://github.com/disneystreaming/smithy4s/pull/1110

Adjusts the rendering of Smithy shapes from AWS specs, as it would've often been inconvenient due to the change above.

* Bump webjar dependency to 0.47 in https://github.com/disneystreaming/smithy4s/pull/1100

Updates a previously frozen dependency to alleviate potential security issues.

# 0.17.11

This is mostly a bugfix and cleanup release.

* [aws] Keep casing in file credential provider in https://github.com/disneystreaming/smithy4s/pull/1076

Resolves a case-sensitivity issue in the file-based AWS credentials provider.

* Deprecate `ClientBuilder.use`, add `.make` in https://github.com/disneystreaming/smithy4s/pull/1073

Deprecates a method - the migration path would be just to move to another one with the same shape.

* Error transformations as middleware in https://github.com/disneystreaming/smithy4s/pull/1084

Changes the error transformation logic in the http4s servers so that it's implemented using the (public) per-endpoint middleware construct.

# 0.17.10

* Revert original behavior where middleware get all errors in https://github.com/disneystreaming/smithy4s/pull/1034

This change adds a fix for an accidental behavior change around error handling/capture in middlewares.

## Other changes

* Adding a comment in flatMapErrors in https://github.com/disneystreaming/smithy4s/pull/1030

# 0.17.9

* Update smithy-model to 1.31.0, alloy to 0.2.2 in https://github.com/disneystreaming/smithy4s/pull/1022

# 0.17.8

* backport of [improve: fallback unspecified members of deprecated trait to N/A] in https://github.com/disneystreaming/smithy4s/pull/989
* Dynamic module guide in https://github.com/disneystreaming/smithy4s/pull/960
* Add an option to encode missing fields as nulls in https://github.com/disneystreaming/smithy4s/pull/995

# 0.17.7

Make sure error handling logic in routing is applied before and after middleware application .

* Add course link to learning resources in https://github.com/disneystreaming/smithy4s/pull/965
* Http4s: pre- and post-error handling middleware in https://github.com/disneystreaming/smithy4s/pull/877

# 0.17.6

This release is backward binary-compatible with the previous releases from the 0.17.x lineage.

## Bug fixes

* Fixes a [bug](https://github.com/disneystreaming/smithy4s/pull/898) related to swagger-ui redirects that would occur with empty paths.
* Fixes a [bug](https://github.com/disneystreaming/smithy4s/pull/904) related to the undocumented "dynamic" module not respecting the order of fields specified in smithy models

# 0.17.5

This release is backward binary-compatible with the previous releases from the 0.17.x lineage.
However, the generated code produced by this version is not entirely source-compatible with the previous version.
More info below.

## Possible breaking changes

This version introduces changes in how the code is rendered that may result in some breakage in userland. We've
carefully architected the changes to reduce the likelihood of breakage happening.

A number of constructs are now rendered not in the companion object of the generated service, but rather in the companion
object of the reified operation type. These constructs include the error types that get generated by operations.

This change has been performed in order to eliminate the risk of collision between the generated types and some type
members present in the `smithy4s.Service` interface. This collision, when it happened, was making the code impossible to
compile.

In order to reduce breakage around the error types (which are likely to be used in userland), we have decided to generate
aliases at the location where they used to live. The generated code should not break source compatibility in the large
majority of usage of Smithy4s.

A small minority of users may have to change how they access the generated constructs they may have depended on. **This is unlikely**,
as the constructs in question are used internally by interpreters via interfaces that haven't changed, and they are not constructs
that are advertised in our documentation. We only expect some possible breakage in advanced usage performed by a handful of
people.

See:
* https://github.com/disneystreaming/smithy4s/pull/859
* https://github.com/disneystreaming/smithy4s/pull/848
* https://github.com/disneystreaming/smithy4s/pull/847

## Behavioural changes

### Adjust encoding/decoding HTTP query parameters

Changed the handling of the `httpQueryParams` (plural) trait so that possible `httpQuery`-annotated fields do not take priority
over it **during decoding**. This means that `httpQueryParams` receive the whole set of query parameters, which may induce duplication
with the value contained by overlapping `httpQuery`-annotated fields.

On the encoding side, the behaviour is that `httpQuery` fields have priority over `httpQueryParams` fields.

This is a more faithful implementation of [the spec](https://smithy.io/2.0/spec/http-bindings.html?highlight=httpquery#httpqueryparams-trait).

See https://github.com/disneystreaming/smithy4s/pull/827


## Improvements

### Validate model for codegen after transformations

Adds logic to validate the model after pre-processing model transformations (before the code-generation)

See https://github.com/disneystreaming/smithy4s/pull/821

### Support time zones in `DATE_TIME` parsing

AWS has changed the Smithy specification of the `DATE_TIME` timestamp format to precise that numeric offsets should be handled.
This is now the case.

See https://github.com/disneystreaming/smithy4s/pull/844

### Dynamic: Add `metadata` method

The currently undocumented `dynamic` module has received an improvement allowing to access the metadata
of the loaded models via its platform-agnostic interface.

See https://github.com/disneystreaming/smithy4s/pull/823


## Bug fixes

### Http4s client body

Empty bodies are now correctly using the built-in `withEmptyBody` of Http4s, which correctly removes
the `Content-Type` header from the request upon usage. This solves issues when Smithy4s is being called
(or calling) strict clients/servers that check this type of thing.

See https://github.com/disneystreaming/smithy4s/pull/826

### Handle NaN and Infinity in AWS JSON codecs

The AWS Json protocols specify that `NaN`, `Infinity` and `-Infinity` are valid values for `Double` and `Float` types.
This is now handled.

See https://github.com/disneystreaming/smithy4s/pull/822

### Better handling of special characters when loading Smithy models from dependencies

A bug was preventing dependencies that would have special characters in their absolute paths to be loaded successfully.
This is now fixed.

See https://github.com/disneystreaming/smithy4s/pull/850

### Http4s client: Support `Byte` parameters in paths

`Byte` fields are now correctly supported when used by an `httpLabel` member.

See https://github.com/disneystreaming/smithy4s/pull/819

# 0.17.4

This release is backward binary-compatible with the previous releases from the 0.17.x lineage.

## Improvements

### More efficient Json parsing of ArraySeq

See https://github.com/disneystreaming/smithy4s/pull/806

### Fix parsing logic of AWS credentials file to allow for comments

See https://github.com/disneystreaming/smithy4s/pull/811

### Add documentation on how to point AWS clients to local environments

See https://github.com/disneystreaming/smithy4s/pull/812

# 0.17.3

This release is backward binary-compatible with the previous releases from the 0.17.x lineage.

## User-facing features

### Addition of an new `@adt` trait to streamline the inlining of structures as sealed-trait members

Under certain conditions, it is now possible to annotate union shapes with `@adt`, which has the effect of inlining
all the structure shapes under it directly in the companion object of the union, as opposed to create `Case`-suffixed
wrappers. Additionally, when a union is annotated with `@adt`, the intersection of mixin shapes that are applied to every member of the union is now used as Scala-level mixin traits. This facilitates object-oriented usage of Smithy4s.

Read the new docs for more info.

See https://github.com/disneystreaming/smithy4s/pull/787

### Scaladoc now gets generated

Smithy `@documentation` traits (which has syntactic sugar in the form of triple-slashes-prefixed comments) is now used to generate Scaladoc above the relevant data-types, interfaces and methods that get generated in Smithy4s.

https://github.com/disneystreaming/smithy4s/pull/731

Thank you @zetashift for this awesome contribution and @msosnicki for this valuable contribution !

### Scala 3 wildcards now get generated when relevant.

Under conditions which should automatically be propagated from the build-tool to the code-generation,
Scala 3 wildcards now get generated instead of Scala 2 wildcards. This makes user experience better on
Scala 3, as syntax deprecation warnings will no longer be issued.

Thank you @albertpchen for this awesome contribution !

See https://github.com/disneystreaming/smithy4s/pull/736

### Simpler AWS clients

It is now possible to directly instantiate AWS clients against a Monadic context, which makes for a better
UX when calling unary request/response operations. When using that mode, stream operations being called
such clients will fail with a raised exception.

See https://github.com/disneystreaming/smithy4s/pull/744

### AWS config file credentials providers

It is now possible to load credentials from an AWS-compliant configuration file (typically found under ~/.aws/credentials).
This is wired by default in the clients, and has lower precedence than the other providers.

### Improve docs

We've improved and added new sections to the documentation, in particular around AWS SDK usage and model pre-processing.
## Bug fixes

### Null default value traits are now correctly handled

The default trait allows for not setting a value. Now, the absence of value (ie null) in the
default trait at the smithy level translates to the correct "zero" value of the target type.

See https://github.com/disneystreaming/smithy4s/pull/782

### Decoding Document.DNull to Optional fields now works correctly

Null documents were not being decoded as `None`, but rather were leading to decoding failures
when decoding data types from `smithy4s.Document`

See https://github.com/disneystreaming/smithy4s/pull/725

### Fix the JS source-map URI

The URI was previously using the wrong relative path

See https://github.com/disneystreaming/smithy4s/pull/740

### Traits applied on collection members now leads to hints being correctly generated

See https://github.com/disneystreaming/smithy4s/pull/769

### Defaults are not ignored in refinements

Loading a smithy 1.0 model with smithy 2.0 tooling (which Smithy4s uses) leads to the automatic
addition of "default" traits on some shapes and members. When combined with refinements, this had
the side effect of treating the refined type as required when it should be in fact optional.
It's all the more confusing that there is no mechanism in place to reconcile refinement logic,
with default values, as refinement logic is expressed in run-time code whereas default value validation
is expressed in build-time code.

See https://github.com/disneystreaming/smithy4s/pull/795

## Other notable changes

### Performance improvements of the json parsing logic

Yet another awesome contribution from @plokhotnyuk to shave allocations off the Json parsing logic, leading
to performance improvements.

See https://github.com/disneystreaming/smithy4s/pull/764

### Compliance tests

Our implementation of our `alloy#simpleRestJson` protocol is now derived automatically from test specifications
written in [Smithy itself](https://github.com/disneystreaming/alloy/tree/main/modules/protocol-tests/resources/META-INF/smithy)

See:
* https://github.com/disneystreaming/smithy4s/pull/715
* https://github.com/disneystreaming/smithy4s/pull/747

This also paves the road for testing our implementation of the AWS protocols using official tests, which are located
[there]

### Generic logic against smithy4s-generated enumerations is now easier to write

Some tweaks were made to the `smithy4s.Enumeration.Value` interface to allow for more generic logic using enumerations.

See https://github.com/disneystreaming/smithy4s/pull/794

# 0.17.2

This release is backward binary-compatible with the previous releases from the 0.17.x lineage.

## User-facing features

### Scala 3 unions support for operation errors

See https://github.com/disneystreaming/smithy4s/pull/707

In order to render Operation errors as Scala 3 union types, a following metadata flag needs to be added: `metadata smithy4sErrorsAsScala3Unions = true` (in any of the smithy files that are used for code generation).

### Source-mapping github paths are now automatically added during scala-js compilation

This will make it easier to run front-end debuggers on webpage build with smithy4s-issued clients

See https://github.com/disneystreaming/smithy4s/pull/706

### Addition of Transformation.apply utilty method :

it's now possible to invoke transformations more conveniently in polymorhic code, via a method in the `Transformation` companion object

See https://github.com/disneystreaming/smithy4s/pull/681

## Bug fixes

### Static query params are now handled correctly

It is now possible to define static query parameters when using the http trait :

```smithy
@http(method: "GET", uri: "/foo?bar=baz)
operation Foo {}
```

### Service interfaces now receive the set of all operations tied to resources transitively tied to the service

For instance, when running the code-generator, the `Library` interface will now receive a `getBook` method, which
wasn't previously the case

```smithy
service Library {
  resources: [Book]
}

resource Book {
  read: GetBook
}

@readonly
operation GetBook {
}
```

### Other fixes and improvements :

See https://github.com/disneystreaming/smithy4s/pull/689

* Various codegen fixes and improvements  by @Baccata in https://github.com/disneystreaming/smithy4s/pull/677
* fix for timestamp format issue for aws tests by @yisraelU in https://github.com/disneystreaming/smithy4s/pull/675
* Make whitespace around colons consistent by @kubukoz in https://github.com/disneystreaming/smithy4s/pull/682
* Add resource operations to generated service by @Baccata in https://github.com/disneystreaming/smithy4s/pull/686
* fix path segment parsing when suffixed with query by @yisraelU in https://github.com/disneystreaming/smithy4s/pull/689
* Compliancetests fixes improvements by @yisraelU in https://github.com/disneystreaming/smithy4s/pull/680
* restructured timeout call and attemptNarrow by @yisraelU in https://github.com/disneystreaming/smithy4s/pull/708
* [compliance tests] addresses timeouts on the server side  by @yisraelU in https://github.com/disneystreaming/smithy4s/pull/712
* Fix ShapeId.parse not working for valid shapes by @kubukoz in https://github.com/disneystreaming/smithy4s/pull/714
* codegen cli should use a non-zero exit code when failing by @daddykotex in https://github.com/disneystreaming/smithy4s/pull/713



# 0.17.0

This 0.17.0 release of Smithy4s brings a number of improvements on the abstractions implemented by the generated code, in particular in terms of flexibility and user experience.

This release also aims at bringing inter-operability with other tools and projects that Disney Streaming is putting forward to reinforce the Smithy ecosystem, such as [smithy-translate](https://github.com/disneystreaming/smithy-translate/) and [alloy](https://github.com/disneystreaming/alloy).

In order to achieve these improvements, we've had to break a number of things at different levels. This release is therefore neither source nor binary compatible with the previous ones, and also forces the user to update their Smithy specifications.

## Breaking changes

### Smithy-level breaking changes

See https://github.com/disneystreaming/smithy4s/pull/561

The Smithy shapes that were previously residing under `smithy4s.api` namespace have moved to the `alloy` namespace. Alloy is a standalone library containing Smithy shapes and validators, defined [here](https://github.com/disneystreaming/alloy).

The reason for us to bring this change is to have a language specific location to define shapes that are relevant to the protocols/runtime-behaviours we're putting forward, that could be used by tooling working with other languages than Scala. It was important for us to lose the `4s` suffix, which is short for `for Scala`.

This change implies, for instance, that any use of `smithy4s.api#simpleRestJson` in your specification will have to be replaced by `alloy#simpleRestJson`.

Note that this change, in use cases that follow our documentation, should have no visible effect in the Scala code.

### Build-plugins breaking changes (SBT/mill)

#### Multiple input directories

See https://github.com/disneystreaming/smithy4s/pull/587

The `smithy4sInputDir` setting/task in SBT/mill has been replaced by `smithy4sInputDirs`, allowing the user to set several directories where the plugins should look for Smithy files.

#### Change in smithy-library dependency resolution

See https://github.com/disneystreaming/smithy4s/pull/607

We've changed the smithy-sharing mechanism to do two things:

1. By default, any dependency declared "normally" in SBT or mill, by means or `libraryDepedencies ++=` or `def ivyDeps`, will be inspected for Smithy files after being resolved. This means that, for instance, if your application has a runtime dependency on a library that was built with Smithy4s and contains Smithy files, your local specs can use the code defined in these Smithy files to create or annotate new shapes. You no longer need to declare those using `% Smithy4s` or `def smithy4sIvyDeps`: these are now reserved for libraries containing Smithy files that you **do not want your application's runtime to depend on**.
2. Libraries built by Smithy4s automatically track the dependencies that they used during their own code-generation, by storing some metadata in their Jar's manifests. By default, the Smithy4s plugins will also pull those dependencies (which will have been declared upstream using `% Smithy4s` in SBT or `def smithy4sIvyDeps` in mill), for your project's code generation. This facilitates the transitivity of specification-holding artifacts. This mechanism is used, for instance, to communicate to users projects the fact that Smithy4s depends on shapes that are defined in the [alloy](https://github.com/disneystreaming/alloy) library, and that these shapes should be made available to user projects, without impacting the user's application runtime, and without requiring any setup from the user.

### Normal-usage breaking changes in the generated code

See https://github.com/disneystreaming/smithy4s/pull/599

Depending on your setup, it may be a breaking change, but `@deprecated` Smithy-traits now translate to the `@deprectated` Scala annotation in the generated code. For instance, if you used `@enum` heavily, you'll probably deprecation warnings in your console when compiling. Depending on your `scalacOptions`, it is possible that these warnings turn into errors. If you want to silence these particular errors while upgrading, you can do the following:

```sbt
scalacOptions ++= Seq(
  "-Wconf:msg=object Enum in package api is deprecated:silent",
  "-Wconf:msg=type Enum in package api is deprecated:silent",
  // for Scala 3
  "-Wconf:msg=object Enum in package smithy.api is deprecated:silent",
  "-Wconf:msg=type Enum in package smithy.api is deprecated:silent"
)
```

### Normal-usage source breaking changes

See https://github.com/disneystreaming/smithy4s/pull/569

If you use Smithy4s in the ways that were previously advertised in the documentation, you may have to perform some small adjustments.

In particular, the `simpleRestJson` extension method that was added to implementations of service-interfaces generated by Smithy4s is now removed, in favour of the `SimpleRestJsonBuilder` construct (which now works for any `service` Smithy shape that will have been annotated with `alloy#simpleRestJson`).

Additionally, some methods that were deprecated in 0.16.x releases [have been removed](https://github.com/disneystreaming/smithy4s/pull/589).

### Advanced usage breaking changes

The abstractions that the generated code implements and that the runtime interpreters use have undergone some massive changes.

Non-exhaustive list of symbol renames :

| old                               | new                               |
| --------------------------------- | --------------------------------- |
| smithy4s.Monadic                  | smithy4s.kinds.FunctorAlgebra     |
| smithy4s.Interpreter              | smithy4s.kinds.FunctorInterpreter |
| smithy4s.Service#asTransformation | toPolyFunction                    |
| smithy4s.Service#transform        | fromPolyFunction                  |
| smithy4s.PolyFunction             | smithy4s.kinds.PolyFunction       |
| smithy4s.Transformation           | smithy4s.kinds.PolyFunction5      |
| smithy4s.GenLift[F]#λ             | smithy4s.kinds.Kind1[F]#toKind5   |

#### Unification of the natural-transformations/polymorphic functions.

* Smithy4s makes a lot of use of polymorphic functions of various kinds. Those are now code-generated (see the `project/Boilerplate.scala` file) to ensure the consistency of the various ways they are being used. This means that `smithy4s.PolyFunction` has moved to `smithy4s.kinds.PolyFunction`, and that the previous `smithy4s.Transformation` is now `smithy4s.kinds.PolyFunction5`. This decision ripples in the `smithy4s.Service` interface, which now sports `toPolyFunction` and `fromPolyFunction` methods, allowing to turn a finally-encoded implementation into a final one. `smithy4s.kinds.PolyFunction2` is also a thing, and may be used in bi-functor contexts.
* `kind`-specific types were created to facilitate the "lift" of constructs to the right kinds. For instance, when inspecting the internals of this library, you might see things like `Kind1[IO]#toKind5` where it was previously `GenLift[IO]#λ`. We're hoping to convey meaning better, although this code is definitely still not trivial (and never will).
* `smithy4s.Transformation` is now a typeclass-like construct, which expresses the fact that a construct can be applied like a function. This construct is used by the `transform` method that is generated on service interfaces, which allows to apply custom behaviour generically on all method invocations in these interfaces.
* The `Service` interface takes a single `Alg` type parameter, the `Op` parameter has moved to type-member position, facilitating implicit search in some contexts (as well as the writing of some logic).
* A bunch of path-dependent type aliases were created in the `Service` interface.
* The `compliancetest` module has changed drastically in UX. For those not aware, this module allows to run tests written in Smithy against your own implementation of protocols. This will be useful for third-party libraries that implement `simpleRestJson` (or any other http/rest like protocol), to virtually get tests for free. We don't think this module had any users so far, but we'll slowly be porting some of our tests away from the `smithy4s` repository and into the `alloy` repository.

## User facing improvements

### Stubs

See https://github.com/disneystreaming/smithy4s/pull/595

It is now possible to quickly stub a service with a default value (`IO.stub` being a good candidate), which can be helpful for testing purposes. The resulting code looks like this :

```scala
import smithy4s.hello._
import cats.effect._
val stubbedHelloWorld: HelloWorldService[IO] = new HelloWorldService.Default[IO](IO.stub)
```

### Transformations, including bi-functors

See https://github.com/disneystreaming/smithy4s/pull/584

`smithy4s.Transformation`  has been revised to facilitate the integration with various shapes of transformations. It allows, in particular, to transform a service implementation by applying generic (but polymorphic) behaviour in all of its methods. For instance, this can be used to apply a timeout on all of the methods of a service, or retrying behaviour, etc ...

In particular, the `smithy4s.Transformation` companion object contains in particular `AbsorbError` and `SurfaceError` interfaces that developers can leverage to get their services to go from mono-functor (where all errors are treated as `Throwable`) to bi-functor (where errors are surfaced on a per-endpoint basis, forcing the developers to handle them one way or another), and vice-versa.

### Bi-functor-specialised type aliases

See https://github.com/disneystreaming/smithy4s/pull/584/files#diff-064c6fb10e5927021c4fdb928e68fd8594443b767c54bec7d3b4a424e087401bR26

The generated code now contains bi-functor-specialised `ErrorAware`type-aliases. Those, combined with the transformations described above, should make it easier to interop with Bi-functor constructs such as `EitherT` or `ZIO`.

### Endpoint Specific Middleware

See https://github.com/disneystreaming/smithy4s/pull/614

Adds the ability to have smithy4s-level middleware that is made aware of the `Server` and `Endpoint` for use in creating middleware implementations. This unlocks creating middleware that is aware of the Smithy traits (`Hints` in smithy4s) and shapes in your specification. This means the middleware can apply transformations based on traits applied in a Smithy specification and it can return error responses defined in the Smithy specification. An example of this is authentication. You are now able to create middleware that will check authentication on only the endpoints that require it AND you can return a smithy-defined error response when the authentication is not valid. See the [endpoint specific middleware guide](https://disneystreaming.github.io/smithy4s/docs/guides/endpoint-middleware) for more.


### Error Response Handling Improvements

See https://github.com/disneystreaming/smithy4s/pull/570

Streamlines and improves how error responses are mapped to their corresponding smithy4s-generated types. It now works such that IF no `X-Error-Type` header is found AND the status code doesn't map precisely to an error annotated with `@httpCode` AND exactly one error happens to have `@error("client")` without `@httpCode`, that error will be selected (provided the status code is in the 4xx range). Same for `@error("server")` and 5xx range. See the [error handling documentation](https://disneystreaming.github.io/smithy4s/docs/protocols/simple-rest-json/client#error-handling) for more.

### Support for more HTTP methods

Previously, smithy4s's `HttpEndpoint` was limited to supporting just a small subset of HTTP methods (`POST`, `GET`, `PATCH`, `PUT` and `DELETE`). This is now mitigated, and all other methods are accepted by `HttpEndpoint`, by means of an open-enumeration.

### Configurable maximum arity during Json parsing

See https://github.com/disneystreaming/smithy4s/pull/569

In order to mitigate known security problems, our json parsing logic has hard-limits over the number of elements it will parse from arrays
or maps, resulting in an error when receiving payloads with larger collections. Previously, this limit was hardcoded to 1024 elements per collection. This is now configurable, 1024 being the default.

### Polymorphic refinements

See https://github.com/disneystreaming/smithy4s/pull/649

Refinements applied on list/map shapes can now produce parameterised types. This allows, for instance, to have generic
refinements on `list` shapes that produce `cats.data.NonEmptyList` containing the same types of elements.<|MERGE_RESOLUTION|>--- conflicted
+++ resolved
@@ -5,7 +5,6 @@
 
 Thank you!
 
-<<<<<<< HEAD
 # 0.19.0
 
 ## Documentation fix
@@ -25,13 +24,12 @@
 ## Made `EncoderK`'s second type parameter a type member in [#1519](https://github.com/disneystreaming/smithy4s/pull/1519)
 
 There's usually only one instance of `EncoderK[F, A]` for a particular `F[_]`, and interpreters don't need to know what `A` is. For convenience, the type parameter has been moved to a type member.
-=======
+
 # 0.18.24
 
 * Adds missing nanoseconds in Document encoding of EPOCH_SECOND timestamps
-* Add support for `alloy#jsonUnknown`, allowing structures to capture unknown JSON fields in one of their members. 
+* Add support for `alloy#jsonUnknown`, allowing structures to capture unknown JSON fields in one of their members.
 * Add `getMessage` implementation in `Smithy4sThrowable` which will be overridden in cases where the error structure contains a message field, but otherwise will be used to prevent a useless `null` result when `getMessage` is called.
->>>>>>> b828a134
 
 # 0.18.23
 
