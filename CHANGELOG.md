--- conflicted
+++ resolved
@@ -7,12 +7,9 @@
 
 # 0.18.25
 
-<<<<<<< HEAD
 * Fixes a regression from 0.18.4 which incorrectly rendered default values for certain types (see [#1593](https://github.com/disneystreaming/smithy4s/pull/1593))
-=======
 * Fixes an issue in which union members targetting Unit would fail to compile when used as traits (see [#1600](https://github.com/disneystreaming/smithy4s/pull/1600)).
 * Make the `transform` method in generated `*Gen` algebras final. This should make it possible to derive e.g. `FunctorK` instances in cats-tagless automatically (see [#1588](https://github.com/disneystreaming/smithy4s/pull/1588)).
->>>>>>> 00f65317
 
 # 0.18.24
 
