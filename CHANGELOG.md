--- conflicted
+++ resolved
@@ -1,10 +1,7 @@
 # 0.18.14
 
-<<<<<<< HEAD
 * Add support for decoding Document representations of untagged unions
-=======
 * Update aws-http4s clients using json to have a maxArity of Int.MaxValue
->>>>>>> f5db8d5c
 
 # 0.18.13
 
