--- conflicted
+++ resolved
@@ -1,10 +1,9 @@
 # 0.18.3
 
-<<<<<<< HEAD
 * Support length/range constraints on structure fields targeting enums
 
 Although it's weird to allow it, it is actually supported in Smithy.
-=======
+
 * Tweak operation schema `*Input` and `*Output` functions
 
 Some schema visitor will adjust their behaviour if a shape is the input or the output of an operation. For this reason we have a `InputOutput` class with a `Input` and `Output` hint that you can add to schemas to adjust the behaviour. `OperationSchema` has functions to work on input schemas and output schemas of an operation. This change makes these functions automatically add the relevant hint.
@@ -12,7 +11,6 @@
 * OptionDefaultVisitor supports bijection
 
 When the schema for the member of a structure is a bijection, and the structure is meant to be decoded from metadata (like http headers), optionality was disregarded. This was making optional member required when decoding.
->>>>>>> f9735179
 
 * Fixing AwsInstanceMetadata codec in [#1266](https://github.com/disneystreaming/smithy4s/pull/1266)
 
