--- conflicted
+++ resolved
@@ -1,10 +1,7 @@
 # 0.18.13
 
-<<<<<<< HEAD
 * Enable generation of protobuf specifications from smithy specifications.
-=======
 * modify logic to guarantee that rendered and dynamic enum values respect the ordering from the specification.
->>>>>>> b3cf4f9d
 
 # 0.18.12
 
