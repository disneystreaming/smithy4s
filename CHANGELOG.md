--- conflicted
+++ resolved
@@ -7,11 +7,8 @@
 
 # 0.18.21
 
-<<<<<<< HEAD
+* Addition of a new `@scalaImport` trait to provide a mechanism to add additional imports to the generated code. Read the new [docs](https://disneystreaming.github.io/smithy4s/docs/codegen/customisation/scala-imports) for more info (see https://github.com/disneystreaming/smithy4s/pull/1550).
 * Added support for parsing timestamps without seconds in https://github.com/disneystreaming/smithy4s/pull/1553.
-=======
-* Addition of an new `@scalaImport` trait to provide a mechanism to add additional imports to the generated code. Read the new [docs](https://disneystreaming.github.io/smithy4s/docs/codegen/customisation/scala-imports) for more info (see https://github.com/disneystreaming/smithy4s/pull/1550).
->>>>>>> 17907515
 
 # 0.18.20
 
