<<<<<<< HEAD
# 0.18.2

## Override `toString` on error shapes

Default `toString` implementation on `Throwable` prints the class name, instead, we decided to rely on the case class `toString` implementation.
=======
# 0.18.3

* Fixing AwsInstanceMetadata codec in [#1266](https://github.com/disneystreaming/smithy4s/pull/1266)

Resolves an issue in which AWS credentials would be decoded using the wrong timestamp format, affecting AWS clients on EC2/ECS.

* Render explicit type annotations for some methods that were missing them in [#1272](https://github.com/disneystreaming/smithy4s/pull/1272)

This resolves a problem in which type inference would have different results between Scala 2.13 and 3.x, causing an error on Scala 2.13 under the `-Xsource:3` flag.

# 0.18.2

## Expose UrlForm.parse and UrlFormDecodeError

In 0.18.0, support was added for `application/x-www-form-urlencoded` data. But, many of its related constructs were private, they are now public for users to access them directly.
https://github.com/disneystreaming/smithy4s/pull/1254
>>>>>>> 6615bbc0

# 0.18.1

## Open enum support in Dynamic module

In 0.18.0, support was added for [open enums](https://disneystreaming.github.io/smithy4s/docs/codegen/customisation/open-enums) in smithy4s-generated code. This release extends that support to runtime (dynamic) schemas.

## Fixed a bug preventing a model pre-processor from being exercised

This model-preprocessor aims at removing constraints from output types in AWS specs (as AWS doesn't seem to respect said constraints)
https://github.com/disneystreaming/smithy4s/pull/1251

# 0.18.0

## Behavioural changes

The default timestamp format in Json serialisation is now `EPOCH_SECONDS`. This change is motivated by a desire to align with AWS and to improve
our compatibility with their tooling. Timestamps shapes (or members pointing to timestamp shapes) now will need to be annotated with `@timestampFormat("DATE_TIME")`
in order to retrieve the previous behaviour.

## Significant rewrite of the abstractions.

The abstractions that power smithy4s have been overhauled to facilitate integration with other protocols than simpleRestJson and other http libraries than http4s.
Many levels of the library has been impacted in significant ways, which is likely to break a great many third-party integrations. The amount of breaking
changes is too large to list exhaustively, therefore only a highlight is provided in this changelog.

* `smithy4s.schema.Field` is no longer a GADT differentiating from required/optional fields. There is now a `smithy4s.schema.Schema.OptionSchema` GADT member instead, which was required to support some traits.
* `smithy4s.schema.Schema.UnionSchema` now references an ordinal function, as opposed to the previous dispatch function.
* `smithy4s.Endpoint` now contains a `smithy4s.schema.OperationSchema`, which is a construct gathering all schemas related to an operation.
* `smithy4s.Service` now allows to get an ordinal value out of a reified operation, thus making it easier to dispatch it to the correct handler.
* `smithy4s.Service` now contains some methods for instantiation of services from an endpoint compilers.
* Two new packages in `core` have appeared : `smithy4s.server` and `smithy4s.client`, each containing protocol-agnostic constructs that aim at taking care of some of the complexity of integrating libraries/protocols with smithy4s.
* A `smithy4s.capability.MonadThrowLike` and `smith4s.capability.Zipper` types have been created, unlocking the writing of generic functions that benefits integrations
with various third-party libraries.
* `smithy4s.http.HttpRequest` and `smithy4s.http.HttpResponse` types have been created.
* `smithy4s.http.HttpUnaryClientCodecs` and `smithy4s.http.HttpUnaryServerCodecs` are new constructs that aim at facilitating the integration of http-protocols. In particular, they take care of a fair amount of complexity related to handling `smithy.api#http*` traits (including the reconciliation of data coming from http metadata and http bodies).
* Overall, the amount of code in the `smithy4s-http4s` module has drastically diminished, as the constructs necessary for the generalisation of the http-related logic have been created. We (maintainers) love http4s, and are not planning on publicly maintaining any other integration, but we are responsible for other integrations in our work ecosystem. Therefore, generalising what we can makes our jobs easier, but also should allow for third parties to have an easier time integrating their http-libraries of choice with Smithy4s.

### Highlight : schema partitioning

The most ground-breaking change of 0.18, which is crucial for how things are now implemented, is the addition of a `smithy4s.schema.SchemaPartition` utility that allow to split schemas into sub-schemas that each take care of the subset of the data. This mechanism allows to completely decouple the (de)serialisation of http bodies from the decoding of http metadata. This means, for instance, that JSON serialisation no longer has to be aware of traits such as `httpHeader`, `httpQuery`, `httpLabel`. This greatly facilitates the integration of other serialisation technologies (XML, URL Form, etc) as these no longer has to contain convoluted logic related to which fields should be skipped during (de)-serialisation.

As a result, the **smithy4s-json** module has been rewritten. In particular, the code it contains is now held in the `smithy4s.json` package, since it is no longer coupled with http-semantics. The `smithy4s.json.Json` object has also been created to provide high-level methods facilitating the encoding/decoding of generated types into json, which is helpful for a number of usecases that fall out of the server/client bindings.

## Features

### AWS SDK support.

Smithy4s' coverage of the AWS protocols has increased drastically. Now, the vast majority of services and operations are supported. This does mean that Smithy4s can effectively be used as a cross-platform AWS SDK (with caveats), delegating to `http4s` for transport.

The Smithy4s build plugins now also come with utilities to facilitate the code-generation from AWS service specifications.

Please refer yourself to the relevant [documentation page](https://disneystreaming.github.io/smithy4s/docs/protocols/aws/aws).

### Build plugins

Smithy has support in IDE via the smithy-language-server. The language server uses a configuration file to understand your project. In 0.18, our build plugins for `sbt` and `mill` can generate that configuration file for you. Use the following commands depending on the build tool you use, for `sbt`: `sbt smithy4sUpdateLSPConfig` and for `mill`: `mill smithy4s.codegen.LSP/updateConfig`.


### Mill

The `mill` plugin is build for version `0.11.0`. The changes to the API are solely results of this migration.

The most important migration bits:

1. Change from `def smithy4sInputDirs: mill.define.Sources` to `def smithy4sInputDirs: mill.define.Target[Seq[PathRef]]`
2. Change from `def manifest: T[mill.modules.Jvm.JarManifest]` to `def manifest: T[mill.api.JarManifest]`
3. Change from `def smithy4sAllExternalDependencies: T[Agg[Dep]]` to `def smithy4sAllExternalDependencies: T[Agg[BoundDep]]`

### Cats Module

Addition of a cats module to contain `SchemaVisitor` implementations of commonly-used cats typeclasses. Currently included are `cats.Show` and `cats.Hash` (note that `cats.Eq` is provided by the `cats.Hash` implementation).

See https://github.com/disneystreaming/smithy4s/pull/921

### Structure Patterns

Allows for marking string types with the `alloy#structurePattern` trait. This trait indicates that a given pattern, with parameters, applies to a given string and that this string should
actually be parsed into a structure where the members of the structure are derived from the parameters in the string pattern.

See https://github.com/disneystreaming/smithy4s/pull/942

### Non-Orphan Typeclass Instances

Allows creating implicit typeclass instances in the companion objects in the smithy4s-generated code. This is useful for creating instances of
typeclasses such as `cats.Show`, `cats.Eq` or any others you may be using.

See https://github.com/disneystreaming/smithy4s/pull/912

### smithy4s.Blob

`smithy4s.ByteArray` has been deprecated in favor of `smithy4s.Blob`. This new type is more flexible, in that it can be backed by byte arrays and byte buffers alike.
Additionally, it allows for O(1) concatenation. This change is motivated by a desire to ease integration with third party libraries whilst reducing the need of copies of binary data.

### Smithy4s Optics Instances

When the smithy4sRenderOptics setting is enabled, Lenses and Prisms will be rendered in the companion objects of the generated code when appropriate.

See https://github.com/disneystreaming/smithy4s/pull/1103

### Open Enumerations

Introduces alternative code generation for enums and intEnums when they are marked with the `alloy#openEnum` trait.

See https://github.com/disneystreaming/smithy4s/pull/1137

### Union Projections and Visitors

Added convenient methods for working with unions including projectors for each union alternative and a visitor in union companion objects that can be passed to each union's new `accept` method.

See https://github.com/disneystreaming/smithy4s/pull/1144

### Sparse collections

The `sparse` trait is now supported, allowing for the modelling of collections with null values. Its presence leads to the code-generation of `List[Option[A]]` and `Map[String, Option[A]]`.

See https://github.com/disneystreaming/smithy4s/pull/993

### Xml support

The `smithy4s-xml` now exists, containing utilities to parse XML blobs into the generated data classes, and render XML from the generated data classes. This serde logic abides by the rules described in the the official [smithy documentation](https://smithy.io/2.0/spec/protocol-traits.html?highlight=xml#xml-bindings).

### application/x-www-form-urlencoded support

The `smithy4s-core` now contains utilities to parse [application/x-www-form-urlencoded](https://developer.mozilla.org/en-US/docs/Web/HTTP/Methods/POST) payloads into the generated data classes, and render those payloads same payloads the generated data classes. This encoding allows for a few customisation, driven by [alloy traits](https://github.com/disneystreaming/alloy#alloyurlformflattened).

See https://github.com/disneystreaming/smithy4s/pull/1113

# 0.17.20

* Add empty line separating generated case classes from their companion objects in [#1175](https://github.com/disneystreaming/smithy4s/pull/1175)

# 0.17.19

This release brings in a smithy-model update, which resolves some issues that would've prevented code generation from succeeding. [#1164](https://github.com/disneystreaming/smithy4s/pull/1164)

# 0.17.18

Fixes a `ClassCastException` in document encoding in [#1161](https://github.com/disneystreaming/smithy4s/pull/1161)

# 0.17.17

More permissive test for HEAD requests in [#1157](https://github.com/disneystreaming/smithy4s/pull/1157)

# 0.17.16

Fixes a bug where HEAD responses contained an empty {} in the body (where there should be no body present). [#1149](https://github.com/disneystreaming/smithy4s/pull/1149)

# 0.17.15

Updates to fix compile errors when intEnum shapes are used as traits. [#1139](https://github.com/disneystreaming/smithy4s/pull/1139)

# 0.17.14

* Only transform AWS shapes named after standard shapes in [#1127](https://github.com/disneystreaming/smithy4s/pull/1127)
* Fixes AWS AwsStandardTypesTransformer bug by in [1129](https://github.com/disneystreaming/smithy4s/pull/1129)

# 0.17.13

* Backports Service interpreter logic introduced in [#908](https://github.com/disneystreaming/smithy4s/pull/908).
* Fixes rendering of deprecated annotations in mixins in [#1123](https://github.com/disneystreaming/smithy4s/pull/1123)

# 0.17.12

* Remove reserved types in https://github.com/disneystreaming/smithy4s/pull/1052

Remove a legacy mechanism of dealing with name conflicts in generated types. Fixes [#1051](https://github.com/disneystreaming/smithy4s/issues/1051)

* Flatten AWS newtypes in https://github.com/disneystreaming/smithy4s/pull/1110

Adjusts the rendering of Smithy shapes from AWS specs, as it would've often been inconvenient due to the change above.

* Bump webjar dependency to 0.47 in https://github.com/disneystreaming/smithy4s/pull/1100

Updates a previously frozen dependency to alleviate potential security issues.

# 0.17.11

This is mostly a bugfix and cleanup release.

* [aws] Keep casing in file credential provider in https://github.com/disneystreaming/smithy4s/pull/1076

Resolves a case-sensitivity issue in the file-based AWS credentials provider.

* Deprecate `ClientBuilder.use`, add `.make` in https://github.com/disneystreaming/smithy4s/pull/1073

Deprecates a method - the migration path would be just to move to another one with the same shape.

* Error transformations as middleware in https://github.com/disneystreaming/smithy4s/pull/1084

Changes the error transformation logic in the http4s servers so that it's implemented using the (public) per-endpoint middleware construct.

# 0.17.10

* Revert original behavior where middleware get all errors in https://github.com/disneystreaming/smithy4s/pull/1034

This change adds a fix for an accidental behavior change around error handling/capture in middlewares.

## Other changes

* Adding a comment in flatMapErrors in https://github.com/disneystreaming/smithy4s/pull/1030

# 0.17.9

* Update smithy-model to 1.31.0, alloy to 0.2.2 in https://github.com/disneystreaming/smithy4s/pull/1022

# 0.17.8

* backport of [improve: fallback unspecified members of deprecated trait to N/A] in https://github.com/disneystreaming/smithy4s/pull/989
* Dynamic module guide in https://github.com/disneystreaming/smithy4s/pull/960
* Add an option to encode missing fields as nulls in https://github.com/disneystreaming/smithy4s/pull/995

# 0.17.7

Make sure error handling logic in routing is applied before and after middleware application .

* Add course link to learning resources in https://github.com/disneystreaming/smithy4s/pull/965
* Http4s: pre- and post-error handling middleware in https://github.com/disneystreaming/smithy4s/pull/877

# 0.17.6

This release is backward binary-compatible with the previous releases from the 0.17.x lineage.

## Bug fixes

* Fixes a [bug](https://github.com/disneystreaming/smithy4s/pull/898) related to swagger-ui redirects that would occur with empty paths.
* Fixes a [bug](https://github.com/disneystreaming/smithy4s/pull/904) related to the undocumented "dynamic" module not respecting the order of fields specified in smithy models

# 0.17.5

This release is backward binary-compatible with the previous releases from the 0.17.x lineage.
However, the generated code produced by this version is not entirely source-compatible with the previous version.
More info below.

## Possible breaking changes

This version introduces changes in how the code is rendered that may result in some breakage in userland. We've
carefully architected the changes to reduce the likelihood of breakage happening.

A number of constructs are now rendered not in the companion object of the generated service, but rather in the companion
object of the reified operation type. These constructs include the error types that get generated by operations.

This change has been performed in order to eliminate the risk of collision between the generated types and some type
members present in the `smithy4s.Service` interface. This collision, when it happened, was making the code impossible to
compile.

In order to reduce breakage around the error types (which are likely to be used in userland), we have decided to generate
aliases at the location where they used to live. The generated code should not break source compatibility in the large
majority of usage of Smithy4s.

A small minority of users may have to change how they access the generated constructs they may have depended on. **This is unlikely**,
as the constructs in question are used internally by interpreters via interfaces that haven't changed, and they are not constructs
that are advertised in our documentation. We only expect some possible breakage in advanced usage performed by a handful of
people.

See:
* https://github.com/disneystreaming/smithy4s/pull/859
* https://github.com/disneystreaming/smithy4s/pull/848
* https://github.com/disneystreaming/smithy4s/pull/847

## Behavioural changes

### Adjust encoding/decoding HTTP query parameters

Changed the handling of the `httpQueryParams` (plural) trait so that possible `httpQuery`-annotated fields do not take priority
over it **during decoding**. This means that `httpQueryParams` receive the whole set of query parameters, which may induce duplication
with the value contained by overlapping `httpQuery`-annotated fields.

On the encoding side, the behaviour is that `httpQuery` fields have priority over `httpQueryParams` fields.

This is a more faithful implementation of [the spec](https://smithy.io/2.0/spec/http-bindings.html?highlight=httpquery#httpqueryparams-trait).

See https://github.com/disneystreaming/smithy4s/pull/827


## Improvements

### Validate model for codegen after transformations

Adds logic to validate the model after pre-processing model transformations (before the code-generation)

See https://github.com/disneystreaming/smithy4s/pull/821

### Support time zones in `DATE_TIME` parsing

AWS has changed the Smithy specification of the `DATE_TIME` timestamp format to precise that numeric offsets should be handled.
This is now the case.

See https://github.com/disneystreaming/smithy4s/pull/844

### Dynamic: Add `metadata` method

The currently undocumented `dynamic` module has received an improvement allowing to access the metadata
of the loaded models via its platform-agnostic interface.

See https://github.com/disneystreaming/smithy4s/pull/823


## Bug fixes

### Http4s client body

Empty bodies are now correctly using the built-in `withEmptyBody` of Http4s, which correctly removes
the `Content-Type` header from the request upon usage. This solves issues when Smithy4s is being called
(or calling) strict clients/servers that check this type of thing.

See https://github.com/disneystreaming/smithy4s/pull/826

### Handle NaN and Infinity in AWS JSON codecs

The AWS Json protocols specify that `NaN`, `Infinity` and `-Infinity` are valid values for `Double` and `Float` types.
This is now handled.

See https://github.com/disneystreaming/smithy4s/pull/822

### Better handling of special characters when loading Smithy models from dependencies

A bug was preventing dependencies that would have special characters in their absolute paths to be loaded successfully.
This is now fixed.

See https://github.com/disneystreaming/smithy4s/pull/850

### Http4s client: Support `Byte` parameters in paths

`Byte` fields are now correctly supported when used by an `httpLabel` member.

See https://github.com/disneystreaming/smithy4s/pull/819

# 0.17.4

This release is backward binary-compatible with the previous releases from the 0.17.x lineage.

## Improvements

### More efficient Json parsing of ArraySeq

See https://github.com/disneystreaming/smithy4s/pull/806

### Fix parsing logic of AWS credentials file to allow for comments

See https://github.com/disneystreaming/smithy4s/pull/811

### Add documentation on how to point AWS clients to local environments

See https://github.com/disneystreaming/smithy4s/pull/812

# 0.17.3

This release is backward binary-compatible with the previous releases from the 0.17.x lineage.

## User-facing features

### Addition of an new `@adt` trait to streamline the inlining of structures as sealed-trait members

Under certain conditions, it is now possible to annotate union shapes with `@adt`, which has the effect of inlining
all the structure shapes under it directly in the companion object of the union, as opposed to create `Case`-suffixed
wrappers. Additionally, when a union is annotated with `@adt`, the intersection of mixin shapes that are applied to every member of the union is now used as Scala-level mixin traits. This facilitates object-oriented usage of Smithy4s.

Read the new docs for more info.

See https://github.com/disneystreaming/smithy4s/pull/787

### Scaladoc now gets generated

Smithy `@documentation` traits (which has syntactic sugar in the form of triple-slashes-prefixed comments) is now used to generate Scaladoc above the relevant data-types, interfaces and methods that get generated in Smithy4s.

https://github.com/disneystreaming/smithy4s/pull/731

Thank you @zetashift for this awesome contribution and @msosnicki for this valuable contribution !

### Scala 3 wildcards now get generated when relevant.

Under conditions which should automatically be propagated from the build-tool to the code-generation,
Scala 3 wildcards now get generated instead of Scala 2 wildcards. This makes user experience better on
Scala 3, as syntax deprecation warnings will no longer be issued.

Thank you @albertpchen for this awesome contribution !

See https://github.com/disneystreaming/smithy4s/pull/736

### Simpler AWS clients

It is now possible to directly instantiate AWS clients against a Monadic context, which makes for a better
UX when calling unary request/response operations. When using that mode, stream operations being called
such clients will fail with a raised exception.

See https://github.com/disneystreaming/smithy4s/pull/744

### AWS config file credentials providers

It is now possible to load credentials from an AWS-compliant configuration file (typically found under ~/.aws/credentials).
This is wired by default in the clients, and has lower precedence than the other providers.

### Improve docs

We've improved and added new sections to the documentation, in particular around AWS SDK usage and model pre-processing.
## Bug fixes

### Null default value traits are now correctly handled

The default trait allows for not setting a value. Now, the absence of value (ie null) in the
default trait at the smithy level translates to the correct "zero" value of the target type.

See https://github.com/disneystreaming/smithy4s/pull/782

### Decoding Document.DNull to Optional fields now works correctly

Null documents were not being decoded as `None`, but rather were leading to decoding failures
when decoding data types from `smithy4s.Document`

See https://github.com/disneystreaming/smithy4s/pull/725

### Fix the JS source-map URI

The URI was previously using the wrong relative path

See https://github.com/disneystreaming/smithy4s/pull/740

### Traits applied on collection members now leads to hints being correctly generated

See https://github.com/disneystreaming/smithy4s/pull/769

### Defaults are not ignored in refinements

Loading a smithy 1.0 model with smithy 2.0 tooling (which Smithy4s uses) leads to the automatic
addition of "default" traits on some shapes and members. When combined with refinements, this had
the side effect of treating the refined type as required when it should be in fact optional.
It's all the more confusing that there is no mechanism in place to reconcile refinement logic,
with default values, as refinement logic is expressed in run-time code whereas default value validation
is expressed in build-time code.

See https://github.com/disneystreaming/smithy4s/pull/795

## Other notable changes

### Performance improvements of the json parsing logic

Yet another awesome contribution from @plokhotnyuk to shave allocations off the Json parsing logic, leading
to performance improvements.

See https://github.com/disneystreaming/smithy4s/pull/764

### Compliance tests

Our implementation of our `alloy#simpleRestJson` protocol is now derived automatically from test specifications
written in [Smithy itself](https://github.com/disneystreaming/alloy/tree/main/modules/protocol-tests/resources/META-INF/smithy)

See:
* https://github.com/disneystreaming/smithy4s/pull/715
* https://github.com/disneystreaming/smithy4s/pull/747

This also paves the road for testing our implementation of the AWS protocols using official tests, which are located
[there]

### Generic logic against smithy4s-generated enumerations is now easier to write

Some tweaks were made to the `smithy4s.Enumeration.Value` interface to allow for more generic logic using enumerations.

See https://github.com/disneystreaming/smithy4s/pull/794

# 0.17.2

This release is backward binary-compatible with the previous releases from the 0.17.x lineage.

## User-facing features

### Scala 3 unions support for operation errors

See https://github.com/disneystreaming/smithy4s/pull/707

In order to render Operation errors as Scala 3 union types, a following metadata flag needs to be added: `metadata smithy4sErrorsAsScala3Unions = true` (in any of the smithy files that are used for code generation).

### Source-mapping github paths are now automatically added during scala-js compilation

This will make it easier to run front-end debuggers on webpage build with smithy4s-issued clients

See https://github.com/disneystreaming/smithy4s/pull/706

### Addition of Transformation.apply utilty method :

it's now possible to invoke transformations more conveniently in polymorhic code, via a method in the `Transformation` companion object

See https://github.com/disneystreaming/smithy4s/pull/681

## Bug fixes

### Static query params are now handled correctly

It is now possible to define static query parameters when using the http trait :

```smithy
@http(method: "GET", uri: "/foo?bar=baz)
operation Foo {}
```

### Service interfaces now receive the set of all operations tied to resources transitively tied to the service

For instance, when running the code-generator, the `Library` interface will now receive a `getBook` method, which
wasn't previously the case

```smithy
service Library {
  resources: [Book]
}

resource Book {
  read: GetBook
}

@readonly
operation GetBook {
}
```

### Other fixes and improvements :

See https://github.com/disneystreaming/smithy4s/pull/689

* Various codegen fixes and improvements  by @Baccata in https://github.com/disneystreaming/smithy4s/pull/677
* fix for timestamp format issue for aws tests by @yisraelU in https://github.com/disneystreaming/smithy4s/pull/675
* Make whitespace around colons consistent by @kubukoz in https://github.com/disneystreaming/smithy4s/pull/682
* Add resource operations to generated service by @Baccata in https://github.com/disneystreaming/smithy4s/pull/686
* fix path segment parsing when suffixed with query by @yisraelU in https://github.com/disneystreaming/smithy4s/pull/689
* Compliancetests fixes improvements by @yisraelU in https://github.com/disneystreaming/smithy4s/pull/680
* restructured timeout call and attemptNarrow by @yisraelU in https://github.com/disneystreaming/smithy4s/pull/708
* [compliance tests] addresses timeouts on the server side  by @yisraelU in https://github.com/disneystreaming/smithy4s/pull/712
* Fix ShapeId.parse not working for valid shapes by @kubukoz in https://github.com/disneystreaming/smithy4s/pull/714
* codegen cli should use a non-zero exit code when failing by @daddykotex in https://github.com/disneystreaming/smithy4s/pull/713



# 0.17.0

This 0.17.0 release of Smithy4s brings a number of improvements on the abstractions implemented by the generated code, in particular in terms of flexibility and user experience.

This release also aims at bringing inter-operability with other tools and projects that Disney Streaming is putting forward to reinforce the Smithy ecosystem, such as [smithy-translate](https://github.com/disneystreaming/smithy-translate/) and [alloy](https://github.com/disneystreaming/alloy).

In order to achieve these improvements, we've had to break a number of things at different levels. This release is therefore neither source nor binary compatible with the previous ones, and also forces the user to update their Smithy specifications.

## Breaking changes

### Smithy-level breaking changes

See https://github.com/disneystreaming/smithy4s/pull/561

The Smithy shapes that were previously residing under `smithy4s.api` namespace have moved to the `alloy` namespace. Alloy is a standalone library containing Smithy shapes and validators, defined [here](https://github.com/disneystreaming/alloy).

The reason for us to bring this change is to have a language specific location to define shapes that are relevant to the protocols/runtime-behaviours we're putting forward, that could be used by tooling working with other languages than Scala. It was important for us to lose the `4s` suffix, which is short for `for Scala`.

This change implies, for instance, that any use of `smithy4s.api#simpleRestJson` in your specification will have to be replaced by `alloy#simpleRestJson`.

Note that this change, in use cases that follow our documentation, should have no visible effect in the Scala code.

### Build-plugins breaking changes (SBT/mill)

#### Multiple input directories

See https://github.com/disneystreaming/smithy4s/pull/587

The `smithy4sInputDir` setting/task in SBT/mill has been replaced by `smithy4sInputDirs`, allowing the user to set several directories where the plugins should look for Smithy files.

#### Change in smithy-library dependency resolution

See https://github.com/disneystreaming/smithy4s/pull/607

We've changed the smithy-sharing mechanism to do two things:

1. By default, any dependency declared "normally" in SBT or mill, by means or `libraryDepedencies ++=` or `def ivyDeps`, will be inspected for Smithy files after being resolved. This means that, for instance, if your application has a runtime dependency on a library that was built with Smithy4s and contains Smithy files, your local specs can use the code defined in these Smithy files to create or annotate new shapes. You no longer need to declare those using `% Smithy4s` or `def smithy4sIvyDeps`: these are now reserved for libraries containing Smithy files that you **do not want your application's runtime to depend on**.
2. Libraries built by Smithy4s automatically track the dependencies that they used during their own code-generation, by storing some metadata in their Jar's manifests. By default, the Smithy4s plugins will also pull those dependencies (which will have been declared upstream using `% Smithy4s` in SBT or `def smithy4sIvyDeps` in mill), for your project's code generation. This facilitates the transitivity of specification-holding artifacts. This mechanism is used, for instance, to communicate to users projects the fact that Smithy4s depends on shapes that are defined in the [alloy](https://github.com/disneystreaming/alloy) library, and that these shapes should be made available to user projects, without impacting the user's application runtime, and without requiring any setup from the user.

### Normal-usage breaking changes in the generated code

See https://github.com/disneystreaming/smithy4s/pull/599

Depending on your setup, it may be a breaking change, but `@deprecated` Smithy-traits now translate to the `@deprectated` Scala annotation in the generated code. For instance, if you used `@enum` heavily, you'll probably deprecation warnings in your console when compiling. Depending on your `scalacOptions`, it is possible that these warnings turn into errors. If you want to silence these particular errors while upgrading, you can do the following:

```sbt
scalacOptions ++= Seq(
  "-Wconf:msg=object Enum in package api is deprecated:silent",
  "-Wconf:msg=type Enum in package api is deprecated:silent",
  // for Scala 3
  "-Wconf:msg=object Enum in package smithy.api is deprecated:silent",
  "-Wconf:msg=type Enum in package smithy.api is deprecated:silent"
)
```

### Normal-usage source breaking changes

See https://github.com/disneystreaming/smithy4s/pull/569

If you use Smithy4s in the ways that were previously advertised in the documentation, you may have to perform some small adjustments.

In particular, the `simpleRestJson` extension method that was added to implementations of service-interfaces generated by Smithy4s is now removed, in favour of the `SimpleRestJsonBuilder` construct (which now works for any `service` Smithy shape that will have been annotated with `alloy#simpleRestJson`).

Additionally, some methods that were deprecated in 0.16.x releases [have been removed](https://github.com/disneystreaming/smithy4s/pull/589).

### Advanced usage breaking changes

The abstractions that the generated code implements and that the runtime interpreters use have undergone some massive changes.

Non-exhaustive list of symbol renames :

| old                               | new                               |
| --------------------------------- | --------------------------------- |
| smithy4s.Monadic                  | smithy4s.kinds.FunctorAlgebra     |
| smithy4s.Interpreter              | smithy4s.kinds.FunctorInterpreter |
| smithy4s.Service#asTransformation | toPolyFunction                    |
| smithy4s.Service#transform        | fromPolyFunction                  |
| smithy4s.PolyFunction             | smithy4s.kinds.PolyFunction       |
| smithy4s.Transformation           | smithy4s.kinds.PolyFunction5      |
| smithy4s.GenLift[F]#λ             | smithy4s.kinds.Kind1[F]#toKind5   |

#### Unification of the natural-transformations/polymorphic functions.

* Smithy4s makes a lot of use of polymorphic functions of various kinds. Those are now code-generated (see the `project/Boilerplate.scala` file) to ensure the consistency of the various ways they are being used. This means that `smithy4s.PolyFunction` has moved to `smithy4s.kinds.PolyFunction`, and that the previous `smithy4s.Transformation` is now `smithy4s.kinds.PolyFunction5`. This decision ripples in the `smithy4s.Service` interface, which now sports `toPolyFunction` and `fromPolyFunction` methods, allowing to turn a finally-encoded implementation into a final one. `smithy4s.kinds.PolyFunction2` is also a thing, and may be used in bi-functor contexts.
* `kind`-specific types were created to facilitate the "lift" of constructs to the right kinds. For instance, when inspecting the internals of this library, you might see things like `Kind1[IO]#toKind5` where it was previously `GenLift[IO]#λ`. We're hoping to convey meaning better, although this code is definitely still not trivial (and never will).
* `smithy4s.Transformation` is now a typeclass-like construct, which expresses the fact that a construct can be applied like a function. This construct is used by the `transform` method that is generated on service interfaces, which allows to apply custom behaviour generically on all method invocations in these interfaces.
* The `Service` interface takes a single `Alg` type parameter, the `Op` parameter has moved to type-member position, facilitating implicit search in some contexts (as well as the writing of some logic).
* A bunch of path-dependent type aliases were created in the `Service` interface.
* The `compliancetest` module has changed drastically in UX. For those not aware, this module allows to run tests written in Smithy against your own implementation of protocols. This will be useful for third-party libraries that implement `simpleRestJson` (or any other http/rest like protocol), to virtually get tests for free. We don't think this module had any users so far, but we'll slowly be porting some of our tests away from the `smithy4s` repository and into the `alloy` repository.

## User facing improvements

### Stubs

See https://github.com/disneystreaming/smithy4s/pull/595

It is now possible to quickly stub a service with a default value (`IO.stub` being a good candidate), which can be helpful for testing purposes. The resulting code looks like this :

```scala
import smithy4s.hello._
import cats.effect._
val stubbedHelloWorld: HelloWorldService[IO] = new HelloWorldService.Default[IO](IO.stub)
```

### Transformations, including bi-functors

See https://github.com/disneystreaming/smithy4s/pull/584

`smithy4s.Transformation`  has been revised to facilitate the integration with various shapes of transformations. It allows, in particular, to transform a service implementation by applying generic (but polymorphic) behaviour in all of its methods. For instance, this can be used to apply a timeout on all of the methods of a service, or retrying behaviour, etc ...

In particular, the `smithy4s.Transformation` companion object contains in particular `AbsorbError` and `SurfaceError` interfaces that developers can leverage to get their services to go from mono-functor (where all errors are treated as `Throwable`) to bi-functor (where errors are surfaced on a per-endpoint basis, forcing the developers to handle them one way or another), and vice-versa.

### Bi-functor-specialised type aliases

See https://github.com/disneystreaming/smithy4s/pull/584/files#diff-064c6fb10e5927021c4fdb928e68fd8594443b767c54bec7d3b4a424e087401bR26

The generated code now contains bi-functor-specialised `ErrorAware`type-aliases. Those, combined with the transformations described above, should make it easier to interop with Bi-functor constructs such as `EitherT` or `ZIO`.

### Endpoint Specific Middleware

See https://github.com/disneystreaming/smithy4s/pull/614

Adds the ability to have smithy4s-level middleware that is made aware of the `Server` and `Endpoint` for use in creating middleware implementations. This unlocks creating middleware that is aware of the Smithy traits (`Hints` in smithy4s) and shapes in your specification. This means the middleware can apply transformations based on traits applied in a Smithy specification and it can return error responses defined in the Smithy specification. An example of this is authentication. You are now able to create middleware that will check authentication on only the endpoints that require it AND you can return a smithy-defined error response when the authentication is not valid. See the [endpoint specific middleware guide](https://disneystreaming.github.io/smithy4s/docs/guides/endpoint-middleware) for more.


### Error Response Handling Improvements

See https://github.com/disneystreaming/smithy4s/pull/570

Streamlines and improves how error responses are mapped to their corresponding smithy4s-generated types. It now works such that IF no `X-Error-Type` header is found AND the status code doesn't map precisely to an error annotated with `@httpCode` AND exactly one error happens to have `@error("client")` without `@httpCode`, that error will be selected (provided the status code is in the 4xx range). Same for `@error("server")` and 5xx range. See the [error handling documentation](https://disneystreaming.github.io/smithy4s/docs/protocols/simple-rest-json/client#error-handling) for more.

### Support for more HTTP methods

Previously, smithy4s's `HttpEndpoint` was limited to supporting just a small subset of HTTP methods (`POST`, `GET`, `PATCH`, `PUT` and `DELETE`). This is now mitigated, and all other methods are accepted by `HttpEndpoint`, by means of an open-enumeration.

### Configurable maximum arity during Json parsing

See https://github.com/disneystreaming/smithy4s/pull/569

In order to mitigate known security problems, our json parsing logic has hard-limits over the number of elements it will parse from arrays
or maps, resulting in an error when receiving payloads with larger collections. Previously, this limit was hardcoded to 1024 elements per collection. This is now configurable, 1024 being the default.

### Polymorphic refinements

See https://github.com/disneystreaming/smithy4s/pull/649

Refinements applied on list/map shapes can now produce parameterised types. This allows, for instance, to have generic
refinements on `list` shapes that produce `cats.data.NonEmptyList` containing the same types of elements.<|MERGE_RESOLUTION|>--- conflicted
+++ resolved
@@ -1,10 +1,3 @@
-<<<<<<< HEAD
-# 0.18.2
-
-## Override `toString` on error shapes
-
-Default `toString` implementation on `Throwable` prints the class name, instead, we decided to rely on the case class `toString` implementation.
-=======
 # 0.18.3
 
 * Fixing AwsInstanceMetadata codec in [#1266](https://github.com/disneystreaming/smithy4s/pull/1266)
@@ -14,6 +7,10 @@
 * Render explicit type annotations for some methods that were missing them in [#1272](https://github.com/disneystreaming/smithy4s/pull/1272)
 
 This resolves a problem in which type inference would have different results between Scala 2.13 and 3.x, causing an error on Scala 2.13 under the `-Xsource:3` flag.
+
+* Override `toString` on error shapes
+
+Default `toString` implementation on `Throwable` prints the class name, instead, we decided to rely on a custom `toString` implementation.
 
 # 0.18.2
 
@@ -21,7 +18,7 @@
 
 In 0.18.0, support was added for `application/x-www-form-urlencoded` data. But, many of its related constructs were private, they are now public for users to access them directly.
 https://github.com/disneystreaming/smithy4s/pull/1254
->>>>>>> 6615bbc0
+
 
 # 0.18.1
 
