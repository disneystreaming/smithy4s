--- conflicted
+++ resolved
@@ -1,4 +1,3 @@
-<<<<<<< HEAD
 # 0.18.0 (in progress)
 
 ## Behavioural changes
@@ -32,10 +31,11 @@
 typeclasses such as `cats.Show`, `cats.Eq` or any others you may be using.
 
 See https://github.com/disneystreaming/smithy4s/pull/912
-=======
+
 # 0.17.13
 
 - Backports Service interpreter logic introduced in [#908](https://github.com/disneystreaming/smithy4s/pull/908).
+- Fixes rendering of deprecated annotations in mixins in [#1123](https://github.com/disneystreaming/smithy4s/pull/1123)
 
 # 0.17.12
 
@@ -102,7 +102,6 @@
 
 * Fixes a [bug](https://github.com/disneystreaming/smithy4s/pull/898) related to swagger-ui redirects that would occur with empty paths.
 * Fixes a [bug](https://github.com/disneystreaming/smithy4s/pull/904) related to the undocumented "dynamic" module not respecting the order of fields specified in smithy models
->>>>>>> 39940fb3
 
 # 0.17.5
 
