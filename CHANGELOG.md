## Maintainers' notice

This file serves as a template for release notes in GitHub releases.
When adding entries, please treat them as if they could end up in a release any time. This makes it much easier for us to make frequent releases!

Thank you!

# 0.18.19 - binary-breaking changes in `core`

**WARNING**: This release includes binary-breaking changes in the `core` module. This is indirectly caused by an upstream change in [smithy-lang/smithy](https://github.com/smithy-lang/smithy/).

In the vast majority of applications using Smithy4s, it will not cause runtime issues. However, in the unlikely event that you have custom interpreters that query the `.breakingChanges` field of a `Trait` hint, or have that field populated by a non-stdlib trait/hint, you'll have to ensure that all the libraries pulled by your application are compiled against smithy4s 0.18.19 or above.

In sbt, you can check what versions of smithy4s are used by your dependencies using the `whatDependsOn` task.

We apologize for the inconvenience.

## Changes

* `smithy4sUpdateLSPConfig`: Replace `imports` with `sources` to be more in line with idiomatic smithy-build config in https://github.com/disneystreaming/smithy4s/pull/1518 (see https://github.com/disneystreaming/smithy4s/issues/1459)
* Update smithy: 1.45.0 to 1.49.0 (binary breaking) in https://github.com/disneystreaming/smithy4s/pull/1485
<<<<<<< HEAD
* Adds handlers construct to facilitate the decoupling of operation implementations
=======
* Rendered type aliases are now sorted alphabetically
>>>>>>> ed8259c7

# 0.18.18

* Fix an issue in the ADT trait validators that would sometimes fail validation while they shouldn't. https://github.com/disneystreaming/smithy4s/pull/1514

# 0.18.17

* Constraints applied to list or map members are now correctly rendered in the generated code.
* Makes the json decoding of tagged-unions lenient for AWS
* Fix an issue with duplicated entries in generated smithy-build.json file (#1491)
* Add support for passing custom OpenAPI config via a `smithy-build.json` file
* Fix a bug when using `adt` with mixins, see #1457

# 0.18.16

* Fixes bug leading to refined case-class fields being rendered with default values of the wrong type
* Adds a `smithy4s-protobuf` module, containing derivation logic for protobuf codecs. See https://github.com/disneystreaming/smithy4s/pull/1455
* Add support for converting smithy4s services and schemas to smithy models
* Add `smithy4s.meta#only` annotation allowing to filter operations in
services, intended to reduce the amount of code generated from AWS specs

# 0.18.15

* Add support for injecting endpoint-specific middlewares in AWS clients
* Fixes a bug in the parsing of AWS credentials files

# 0.18.14

* Add support for decoding Document representations of untagged unions
* Update aws-http4s clients using json to have a maxArity of Int.MaxValue

# 0.18.13

* Enable generation of protobuf specifications from smithy specifications.
* modify logic to guarantee that rendered and dynamic enum values respect the ordering from the specification.

# 0.18.12

* fix issue where schemas for fields of generated big structs (over 22 fields in size) would not be ordered correctly

# 0.18.11

* smithy4s Structure schemas are now retaining the original order of fields, as per the specification.
* Added a utility method, `Schema.transformTransitivelyK`, to help in recursively transforming schemas.
In addition, the semantics of `transformHintsTransitively` have been changed: the transformation no longer modifies the hints on the result of the `total` function.
* smithy4s-core now contains the generated code for the alloy.proto namespace

# 0.18.10

* Bumps alloy to 0.3.1. This is required as otherwise the `alloy#nullable` hints get filtered out when using SimpleRestJsonBuilder.

# 0.18.9

* Fix bug that would lead to special characters being escaped in XML attributes, which are already quoted
* Generalise implementation of `@httpResponseCode` to later allow for its use in error responses.
* Fix in Bijection#identity which caused and infinite recursion, fixed in [1401](https://github.com/disneystreaming/smithy4s/pull/1401)
* Adds a `Field#addHints(hints: Hints)` method
* Adds a `Hints.dynamic(bindings: (String, Document)*)` hints creation method
* Adds a `smithy4s.Document.syntax` object, the contents of which can be imported to facilitate the instantiation of documents.

* Added support for `@nullable` on fields, to allow absent values to be handled differently from explicit null

# 0.18.8

* Fix collision avoidance algorithm to cover Scala 3 keywords

# 0.18.7

* Added support for `@httpResponseCode` on newtypes (integer shapes that aren't exactly `smithy.api#Integer`), as well as refinements (e.g. ints with a `@range` constraint).

# 0.18.6

* If a Smithy trait, being a structure shape, had a Scala keyword in its member names, compilation of the generated would fail. In addition, enumeration values that matched a known keyword would have their name erroneously escaped with an underscore in the string literal.
These are now fixed in [#1344](https://github.com/disneystreaming/smithy4s/pull/1344).

* Smithy4s specific logic to extract manifest from jars should not run on jar. Fixed in [#1351](https://github.com/disneystreaming/smithy4s/pull/1351).

* In some concurrent scenarios, especially those of concurrent initialization of objects (e.g. tests), your application would previously be at risk of deadlocking due to [#537](https://github.com/disneystreaming/smithy4s/issues/537). This is now fixed by suspending evaluation of hints in companion objects using the `.lazily` construct: see [#1326](https://github.com/disneystreaming/smithy4s/pull/1326).

* Allow to configure how the default values (and nulls for optional fields) are rendered. Fixed in [#1315](https://github.com/disneystreaming/smithy4s/pull/1315)

# 0.18.5

* When encoding to `application/x-www-form-urlencoded`, omit optional fields set to the field's default value.

# 0.18.4

* Changes the behaviour of `Field#getUnlessDefault` and `Field#foreachUnlessDefault` to always take the value into consideration when the `smithy.api#required` trait
is present on the field. This leads to field values being always serialised even when their values match their defaults, as this abides by least-surprise-principle.

* Fix sbt `smithy4sUpdateLSPConfig` and mill `smithy4s.codegen.LSP/updateConfig` rendering of repositories.


# 0.18.3

* Support constraint traits on members targeting enums

Although it's weird to allow it, it is actually supported in Smithy.

* Tweak operation schema `*Input` and `*Output` functions

Some schema visitor will adjust their behaviour if a shape is the input or the output of an operation. For this reason we have a `InputOutput` class with a `Input` and `Output` hint that you can add to schemas to adjust the behaviour. `OperationSchema` has functions to work on input schemas and output schemas of an operation. This change makes these functions automatically add the relevant hint.

* OptionDefaultVisitor supports bijection

When the schema for the member of a structure is a bijection, and the structure is meant to be decoded from metadata (like http headers), optionality was disregarded. This was making optional member required when decoding.

* Fixing AwsInstanceMetadata codec in [#1266](https://github.com/disneystreaming/smithy4s/pull/1266)

Resolves an issue in which AWS credentials would be decoded using the wrong timestamp format, affecting AWS clients on EC2/ECS.

* Render explicit type annotations for some methods that were missing them in [#1272](https://github.com/disneystreaming/smithy4s/pull/1272)

This resolves a problem in which type inference would have different results between Scala 2.13 and 3.x, causing an error on Scala 2.13 under the `-Xsource:3` flag.

* Override `toString` on error shapes

Default `toString` implementation on `Throwable` prints the class name, instead, we decided to rely on a custom `toString` implementation.

# 0.18.2

## Expose UrlForm.parse and UrlFormDecodeError

In 0.18.0, support was added for `application/x-www-form-urlencoded` data. But, many of its related constructs were private, they are now public for users to access them directly.
https://github.com/disneystreaming/smithy4s/pull/1254


# 0.18.1

## Open enum support in Dynamic module

In 0.18.0, support was added for [open enums](https://disneystreaming.github.io/smithy4s/docs/codegen/customisation/open-enums) in smithy4s-generated code. This release extends that support to runtime (dynamic) schemas.

## Fixed a bug preventing a model pre-processor from being exercised

This model-preprocessor aims at removing constraints from output types in AWS specs (as AWS doesn't seem to respect said constraints)
https://github.com/disneystreaming/smithy4s/pull/1251

# 0.18.0

## Behavioural changes

The default timestamp format in Json serialisation is now `EPOCH_SECONDS`. This change is motivated by a desire to align with AWS and to improve
our compatibility with their tooling. Timestamps shapes (or members pointing to timestamp shapes) now will need to be annotated with `@timestampFormat("DATE_TIME")`
in order to retrieve the previous behaviour.

## Significant rewrite of the abstractions.

The abstractions that power smithy4s have been overhauled to facilitate integration with other protocols than simpleRestJson and other http libraries than http4s.
Many levels of the library has been impacted in significant ways, which is likely to break a great many third-party integrations. The amount of breaking
changes is too large to list exhaustively, therefore only a highlight is provided in this changelog.

* `smithy4s.schema.Field` is no longer a GADT differentiating from required/optional fields. There is now a `smithy4s.schema.Schema.OptionSchema` GADT member instead, which was required to support some traits.
* `smithy4s.schema.Schema.UnionSchema` now references an ordinal function, as opposed to the previous dispatch function.
* `smithy4s.Endpoint` now contains a `smithy4s.schema.OperationSchema`, which is a construct gathering all schemas related to an operation.
* `smithy4s.Service` now allows to get an ordinal value out of a reified operation, thus making it easier to dispatch it to the correct handler.
* `smithy4s.Service` now contains some methods for instantiation of services from an endpoint compilers.
* Two new packages in `core` have appeared : `smithy4s.server` and `smithy4s.client`, each containing protocol-agnostic constructs that aim at taking care of some of the complexity of integrating libraries/protocols with smithy4s.
* A `smithy4s.capability.MonadThrowLike` and `smith4s.capability.Zipper` types have been created, unlocking the writing of generic functions that benefits integrations
with various third-party libraries.
* `smithy4s.http.HttpRequest` and `smithy4s.http.HttpResponse` types have been created.
* `smithy4s.http.HttpUnaryClientCodecs` and `smithy4s.http.HttpUnaryServerCodecs` are new constructs that aim at facilitating the integration of http-protocols. In particular, they take care of a fair amount of complexity related to handling `smithy.api#http*` traits (including the reconciliation of data coming from http metadata and http bodies).
* Overall, the amount of code in the `smithy4s-http4s` module has drastically diminished, as the constructs necessary for the generalisation of the http-related logic have been created. We (maintainers) love http4s, and are not planning on publicly maintaining any other integration, but we are responsible for other integrations in our work ecosystem. Therefore, generalising what we can makes our jobs easier, but also should allow for third parties to have an easier time integrating their http-libraries of choice with Smithy4s.

### Highlight : schema partitioning

The most ground-breaking change of 0.18, which is crucial for how things are now implemented, is the addition of a `smithy4s.schema.SchemaPartition` utility that allow to split schemas into sub-schemas that each take care of the subset of the data. This mechanism allows to completely decouple the (de)serialisation of http bodies from the decoding of http metadata. This means, for instance, that JSON serialisation no longer has to be aware of traits such as `httpHeader`, `httpQuery`, `httpLabel`. This greatly facilitates the integration of other serialisation technologies (XML, URL Form, etc) as these no longer has to contain convoluted logic related to which fields should be skipped during (de)-serialisation.

As a result, the **smithy4s-json** module has been rewritten. In particular, the code it contains is now held in the `smithy4s.json` package, since it is no longer coupled with http-semantics. The `smithy4s.json.Json` object has also been created to provide high-level methods facilitating the encoding/decoding of generated types into json, which is helpful for a number of usecases that fall out of the server/client bindings.

## Features

### AWS SDK support.

Smithy4s' coverage of the AWS protocols has increased drastically. Now, the vast majority of services and operations are supported. This does mean that Smithy4s can effectively be used as a cross-platform AWS SDK (with caveats), delegating to `http4s` for transport.

The Smithy4s build plugins now also come with utilities to facilitate the code-generation from AWS service specifications.

Please refer yourself to the relevant [documentation page](https://disneystreaming.github.io/smithy4s/docs/protocols/aws/aws).

### Build plugins

Smithy has support in IDE via the smithy-language-server. The language server uses a configuration file to understand your project. In 0.18, our build plugins for `sbt` and `mill` can generate that configuration file for you. Use the following commands depending on the build tool you use, for `sbt`: `sbt smithy4sUpdateLSPConfig` and for `mill`: `mill smithy4s.codegen.LSP/updateConfig`.


### Mill

The `mill` plugin is build for version `0.11.0`. The changes to the API are solely results of this migration.

The most important migration bits:

1. Change from `def smithy4sInputDirs: mill.define.Sources` to `def smithy4sInputDirs: mill.define.Target[Seq[PathRef]]`
2. Change from `def manifest: T[mill.modules.Jvm.JarManifest]` to `def manifest: T[mill.api.JarManifest]`
3. Change from `def smithy4sAllExternalDependencies: T[Agg[Dep]]` to `def smithy4sAllExternalDependencies: T[Agg[BoundDep]]`

### Cats Module

Addition of a cats module to contain `SchemaVisitor` implementations of commonly-used cats typeclasses. Currently included are `cats.Show` and `cats.Hash` (note that `cats.Eq` is provided by the `cats.Hash` implementation).

See https://github.com/disneystreaming/smithy4s/pull/921

### Structure Patterns

Allows for marking string types with the `alloy#structurePattern` trait. This trait indicates that a given pattern, with parameters, applies to a given string and that this string should
actually be parsed into a structure where the members of the structure are derived from the parameters in the string pattern.

See https://github.com/disneystreaming/smithy4s/pull/942

### Non-Orphan Typeclass Instances

Allows creating implicit typeclass instances in the companion objects in the smithy4s-generated code. This is useful for creating instances of
typeclasses such as `cats.Show`, `cats.Eq` or any others you may be using.

See https://github.com/disneystreaming/smithy4s/pull/912

### smithy4s.Blob

`smithy4s.ByteArray` has been deprecated in favor of `smithy4s.Blob`. This new type is more flexible, in that it can be backed by byte arrays and byte buffers alike.
Additionally, it allows for O(1) concatenation. This change is motivated by a desire to ease integration with third party libraries whilst reducing the need of copies of binary data.

### Smithy4s Optics Instances

When the smithy4sRenderOptics setting is enabled, Lenses and Prisms will be rendered in the companion objects of the generated code when appropriate.

See https://github.com/disneystreaming/smithy4s/pull/1103

### Open Enumerations

Introduces alternative code generation for enums and intEnums when they are marked with the `alloy#openEnum` trait.

See https://github.com/disneystreaming/smithy4s/pull/1137

### Union Projections and Visitors

Added convenient methods for working with unions including projectors for each union alternative and a visitor in union companion objects that can be passed to each union's new `accept` method.

See https://github.com/disneystreaming/smithy4s/pull/1144

### Sparse collections

The `sparse` trait is now supported, allowing for the modelling of collections with null values. Its presence leads to the code-generation of `List[Option[A]]` and `Map[String, Option[A]]`.

See https://github.com/disneystreaming/smithy4s/pull/993

### Xml support

The `smithy4s-xml` now exists, containing utilities to parse XML blobs into the generated data classes, and render XML from the generated data classes. This serde logic abides by the rules described in the the official [smithy documentation](https://smithy.io/2.0/spec/protocol-traits.html?highlight=xml#xml-bindings).

### application/x-www-form-urlencoded support

The `smithy4s-core` now contains utilities to parse [application/x-www-form-urlencoded](https://developer.mozilla.org/en-US/docs/Web/HTTP/Methods/POST) payloads into the generated data classes, and render those payloads same payloads the generated data classes. This encoding allows for a few customisation, driven by [alloy traits](https://github.com/disneystreaming/alloy#alloyurlformflattened).

See https://github.com/disneystreaming/smithy4s/pull/1113

# 0.17.20

* Add empty line separating generated case classes from their companion objects in [#1175](https://github.com/disneystreaming/smithy4s/pull/1175)

# 0.17.19

This release brings in a smithy-model update, which resolves some issues that would've prevented code generation from succeeding. [#1164](https://github.com/disneystreaming/smithy4s/pull/1164)

# 0.17.18

Fixes a `ClassCastException` in document encoding in [#1161](https://github.com/disneystreaming/smithy4s/pull/1161)

# 0.17.17

More permissive test for HEAD requests in [#1157](https://github.com/disneystreaming/smithy4s/pull/1157)

# 0.17.16

Fixes a bug where HEAD responses contained an empty {} in the body (where there should be no body present). [#1149](https://github.com/disneystreaming/smithy4s/pull/1149)

# 0.17.15

Updates to fix compile errors when intEnum shapes are used as traits. [#1139](https://github.com/disneystreaming/smithy4s/pull/1139)

# 0.17.14

* Only transform AWS shapes named after standard shapes in [#1127](https://github.com/disneystreaming/smithy4s/pull/1127)
* Fixes AWS AwsStandardTypesTransformer bug by in [1129](https://github.com/disneystreaming/smithy4s/pull/1129)

# 0.17.13

* Backports Service interpreter logic introduced in [#908](https://github.com/disneystreaming/smithy4s/pull/908).
* Fixes rendering of deprecated annotations in mixins in [#1123](https://github.com/disneystreaming/smithy4s/pull/1123)

# 0.17.12

* Remove reserved types in https://github.com/disneystreaming/smithy4s/pull/1052

Remove a legacy mechanism of dealing with name conflicts in generated types. Fixes [#1051](https://github.com/disneystreaming/smithy4s/issues/1051)

* Flatten AWS newtypes in https://github.com/disneystreaming/smithy4s/pull/1110

Adjusts the rendering of Smithy shapes from AWS specs, as it would've often been inconvenient due to the change above.

* Bump webjar dependency to 0.47 in https://github.com/disneystreaming/smithy4s/pull/1100

Updates a previously frozen dependency to alleviate potential security issues.

# 0.17.11

This is mostly a bugfix and cleanup release.

* [aws] Keep casing in file credential provider in https://github.com/disneystreaming/smithy4s/pull/1076

Resolves a case-sensitivity issue in the file-based AWS credentials provider.

* Deprecate `ClientBuilder.use`, add `.make` in https://github.com/disneystreaming/smithy4s/pull/1073

Deprecates a method - the migration path would be just to move to another one with the same shape.

* Error transformations as middleware in https://github.com/disneystreaming/smithy4s/pull/1084

Changes the error transformation logic in the http4s servers so that it's implemented using the (public) per-endpoint middleware construct.

# 0.17.10

* Revert original behavior where middleware get all errors in https://github.com/disneystreaming/smithy4s/pull/1034

This change adds a fix for an accidental behavior change around error handling/capture in middlewares.

## Other changes

* Adding a comment in flatMapErrors in https://github.com/disneystreaming/smithy4s/pull/1030

# 0.17.9

* Update smithy-model to 1.31.0, alloy to 0.2.2 in https://github.com/disneystreaming/smithy4s/pull/1022

# 0.17.8

* backport of [improve: fallback unspecified members of deprecated trait to N/A] in https://github.com/disneystreaming/smithy4s/pull/989
* Dynamic module guide in https://github.com/disneystreaming/smithy4s/pull/960
* Add an option to encode missing fields as nulls in https://github.com/disneystreaming/smithy4s/pull/995

# 0.17.7

Make sure error handling logic in routing is applied before and after middleware application .

* Add course link to learning resources in https://github.com/disneystreaming/smithy4s/pull/965
* Http4s: pre- and post-error handling middleware in https://github.com/disneystreaming/smithy4s/pull/877

# 0.17.6

This release is backward binary-compatible with the previous releases from the 0.17.x lineage.

## Bug fixes

* Fixes a [bug](https://github.com/disneystreaming/smithy4s/pull/898) related to swagger-ui redirects that would occur with empty paths.
* Fixes a [bug](https://github.com/disneystreaming/smithy4s/pull/904) related to the undocumented "dynamic" module not respecting the order of fields specified in smithy models

# 0.17.5

This release is backward binary-compatible with the previous releases from the 0.17.x lineage.
However, the generated code produced by this version is not entirely source-compatible with the previous version.
More info below.

## Possible breaking changes

This version introduces changes in how the code is rendered that may result in some breakage in userland. We've
carefully architected the changes to reduce the likelihood of breakage happening.

A number of constructs are now rendered not in the companion object of the generated service, but rather in the companion
object of the reified operation type. These constructs include the error types that get generated by operations.

This change has been performed in order to eliminate the risk of collision between the generated types and some type
members present in the `smithy4s.Service` interface. This collision, when it happened, was making the code impossible to
compile.

In order to reduce breakage around the error types (which are likely to be used in userland), we have decided to generate
aliases at the location where they used to live. The generated code should not break source compatibility in the large
majority of usage of Smithy4s.

A small minority of users may have to change how they access the generated constructs they may have depended on. **This is unlikely**,
as the constructs in question are used internally by interpreters via interfaces that haven't changed, and they are not constructs
that are advertised in our documentation. We only expect some possible breakage in advanced usage performed by a handful of
people.

See:
* https://github.com/disneystreaming/smithy4s/pull/859
* https://github.com/disneystreaming/smithy4s/pull/848
* https://github.com/disneystreaming/smithy4s/pull/847

## Behavioural changes

### Adjust encoding/decoding HTTP query parameters

Changed the handling of the `httpQueryParams` (plural) trait so that possible `httpQuery`-annotated fields do not take priority
over it **during decoding**. This means that `httpQueryParams` receive the whole set of query parameters, which may induce duplication
with the value contained by overlapping `httpQuery`-annotated fields.

On the encoding side, the behaviour is that `httpQuery` fields have priority over `httpQueryParams` fields.

This is a more faithful implementation of [the spec](https://smithy.io/2.0/spec/http-bindings.html?highlight=httpquery#httpqueryparams-trait).

See https://github.com/disneystreaming/smithy4s/pull/827


## Improvements

### Validate model for codegen after transformations

Adds logic to validate the model after pre-processing model transformations (before the code-generation)

See https://github.com/disneystreaming/smithy4s/pull/821

### Support time zones in `DATE_TIME` parsing

AWS has changed the Smithy specification of the `DATE_TIME` timestamp format to precise that numeric offsets should be handled.
This is now the case.

See https://github.com/disneystreaming/smithy4s/pull/844

### Dynamic: Add `metadata` method

The currently undocumented `dynamic` module has received an improvement allowing to access the metadata
of the loaded models via its platform-agnostic interface.

See https://github.com/disneystreaming/smithy4s/pull/823


## Bug fixes

### Http4s client body

Empty bodies are now correctly using the built-in `withEmptyBody` of Http4s, which correctly removes
the `Content-Type` header from the request upon usage. This solves issues when Smithy4s is being called
(or calling) strict clients/servers that check this type of thing.

See https://github.com/disneystreaming/smithy4s/pull/826

### Handle NaN and Infinity in AWS JSON codecs

The AWS Json protocols specify that `NaN`, `Infinity` and `-Infinity` are valid values for `Double` and `Float` types.
This is now handled.

See https://github.com/disneystreaming/smithy4s/pull/822

### Better handling of special characters when loading Smithy models from dependencies

A bug was preventing dependencies that would have special characters in their absolute paths to be loaded successfully.
This is now fixed.

See https://github.com/disneystreaming/smithy4s/pull/850

### Http4s client: Support `Byte` parameters in paths

`Byte` fields are now correctly supported when used by an `httpLabel` member.

See https://github.com/disneystreaming/smithy4s/pull/819

# 0.17.4

This release is backward binary-compatible with the previous releases from the 0.17.x lineage.

## Improvements

### More efficient Json parsing of ArraySeq

See https://github.com/disneystreaming/smithy4s/pull/806

### Fix parsing logic of AWS credentials file to allow for comments

See https://github.com/disneystreaming/smithy4s/pull/811

### Add documentation on how to point AWS clients to local environments

See https://github.com/disneystreaming/smithy4s/pull/812

# 0.17.3

This release is backward binary-compatible with the previous releases from the 0.17.x lineage.

## User-facing features

### Addition of an new `@adt` trait to streamline the inlining of structures as sealed-trait members

Under certain conditions, it is now possible to annotate union shapes with `@adt`, which has the effect of inlining
all the structure shapes under it directly in the companion object of the union, as opposed to create `Case`-suffixed
wrappers. Additionally, when a union is annotated with `@adt`, the intersection of mixin shapes that are applied to every member of the union is now used as Scala-level mixin traits. This facilitates object-oriented usage of Smithy4s.

Read the new docs for more info.

See https://github.com/disneystreaming/smithy4s/pull/787

### Scaladoc now gets generated

Smithy `@documentation` traits (which has syntactic sugar in the form of triple-slashes-prefixed comments) is now used to generate Scaladoc above the relevant data-types, interfaces and methods that get generated in Smithy4s.

https://github.com/disneystreaming/smithy4s/pull/731

Thank you @zetashift for this awesome contribution and @msosnicki for this valuable contribution !

### Scala 3 wildcards now get generated when relevant.

Under conditions which should automatically be propagated from the build-tool to the code-generation,
Scala 3 wildcards now get generated instead of Scala 2 wildcards. This makes user experience better on
Scala 3, as syntax deprecation warnings will no longer be issued.

Thank you @albertpchen for this awesome contribution !

See https://github.com/disneystreaming/smithy4s/pull/736

### Simpler AWS clients

It is now possible to directly instantiate AWS clients against a Monadic context, which makes for a better
UX when calling unary request/response operations. When using that mode, stream operations being called
such clients will fail with a raised exception.

See https://github.com/disneystreaming/smithy4s/pull/744

### AWS config file credentials providers

It is now possible to load credentials from an AWS-compliant configuration file (typically found under ~/.aws/credentials).
This is wired by default in the clients, and has lower precedence than the other providers.

### Improve docs

We've improved and added new sections to the documentation, in particular around AWS SDK usage and model pre-processing.
## Bug fixes

### Null default value traits are now correctly handled

The default trait allows for not setting a value. Now, the absence of value (ie null) in the
default trait at the smithy level translates to the correct "zero" value of the target type.

See https://github.com/disneystreaming/smithy4s/pull/782

### Decoding Document.DNull to Optional fields now works correctly

Null documents were not being decoded as `None`, but rather were leading to decoding failures
when decoding data types from `smithy4s.Document`

See https://github.com/disneystreaming/smithy4s/pull/725

### Fix the JS source-map URI

The URI was previously using the wrong relative path

See https://github.com/disneystreaming/smithy4s/pull/740

### Traits applied on collection members now leads to hints being correctly generated

See https://github.com/disneystreaming/smithy4s/pull/769

### Defaults are not ignored in refinements

Loading a smithy 1.0 model with smithy 2.0 tooling (which Smithy4s uses) leads to the automatic
addition of "default" traits on some shapes and members. When combined with refinements, this had
the side effect of treating the refined type as required when it should be in fact optional.
It's all the more confusing that there is no mechanism in place to reconcile refinement logic,
with default values, as refinement logic is expressed in run-time code whereas default value validation
is expressed in build-time code.

See https://github.com/disneystreaming/smithy4s/pull/795

## Other notable changes

### Performance improvements of the json parsing logic

Yet another awesome contribution from @plokhotnyuk to shave allocations off the Json parsing logic, leading
to performance improvements.

See https://github.com/disneystreaming/smithy4s/pull/764

### Compliance tests

Our implementation of our `alloy#simpleRestJson` protocol is now derived automatically from test specifications
written in [Smithy itself](https://github.com/disneystreaming/alloy/tree/main/modules/protocol-tests/resources/META-INF/smithy)

See:
* https://github.com/disneystreaming/smithy4s/pull/715
* https://github.com/disneystreaming/smithy4s/pull/747

This also paves the road for testing our implementation of the AWS protocols using official tests, which are located
[there]

### Generic logic against smithy4s-generated enumerations is now easier to write

Some tweaks were made to the `smithy4s.Enumeration.Value` interface to allow for more generic logic using enumerations.

See https://github.com/disneystreaming/smithy4s/pull/794

# 0.17.2

This release is backward binary-compatible with the previous releases from the 0.17.x lineage.

## User-facing features

### Scala 3 unions support for operation errors

See https://github.com/disneystreaming/smithy4s/pull/707

In order to render Operation errors as Scala 3 union types, a following metadata flag needs to be added: `metadata smithy4sErrorsAsScala3Unions = true` (in any of the smithy files that are used for code generation).

### Source-mapping github paths are now automatically added during scala-js compilation

This will make it easier to run front-end debuggers on webpage build with smithy4s-issued clients

See https://github.com/disneystreaming/smithy4s/pull/706

### Addition of Transformation.apply utilty method :

it's now possible to invoke transformations more conveniently in polymorhic code, via a method in the `Transformation` companion object

See https://github.com/disneystreaming/smithy4s/pull/681

## Bug fixes

### Static query params are now handled correctly

It is now possible to define static query parameters when using the http trait :

```smithy
@http(method: "GET", uri: "/foo?bar=baz)
operation Foo {}
```

### Service interfaces now receive the set of all operations tied to resources transitively tied to the service

For instance, when running the code-generator, the `Library` interface will now receive a `getBook` method, which
wasn't previously the case

```smithy
service Library {
  resources: [Book]
}

resource Book {
  read: GetBook
}

@readonly
operation GetBook {
}
```

### Other fixes and improvements :

See https://github.com/disneystreaming/smithy4s/pull/689

* Various codegen fixes and improvements  by @Baccata in https://github.com/disneystreaming/smithy4s/pull/677
* fix for timestamp format issue for aws tests by @yisraelU in https://github.com/disneystreaming/smithy4s/pull/675
* Make whitespace around colons consistent by @kubukoz in https://github.com/disneystreaming/smithy4s/pull/682
* Add resource operations to generated service by @Baccata in https://github.com/disneystreaming/smithy4s/pull/686
* fix path segment parsing when suffixed with query by @yisraelU in https://github.com/disneystreaming/smithy4s/pull/689
* Compliancetests fixes improvements by @yisraelU in https://github.com/disneystreaming/smithy4s/pull/680
* restructured timeout call and attemptNarrow by @yisraelU in https://github.com/disneystreaming/smithy4s/pull/708
* [compliance tests] addresses timeouts on the server side  by @yisraelU in https://github.com/disneystreaming/smithy4s/pull/712
* Fix ShapeId.parse not working for valid shapes by @kubukoz in https://github.com/disneystreaming/smithy4s/pull/714
* codegen cli should use a non-zero exit code when failing by @daddykotex in https://github.com/disneystreaming/smithy4s/pull/713



# 0.17.0

This 0.17.0 release of Smithy4s brings a number of improvements on the abstractions implemented by the generated code, in particular in terms of flexibility and user experience.

This release also aims at bringing inter-operability with other tools and projects that Disney Streaming is putting forward to reinforce the Smithy ecosystem, such as [smithy-translate](https://github.com/disneystreaming/smithy-translate/) and [alloy](https://github.com/disneystreaming/alloy).

In order to achieve these improvements, we've had to break a number of things at different levels. This release is therefore neither source nor binary compatible with the previous ones, and also forces the user to update their Smithy specifications.

## Breaking changes

### Smithy-level breaking changes

See https://github.com/disneystreaming/smithy4s/pull/561

The Smithy shapes that were previously residing under `smithy4s.api` namespace have moved to the `alloy` namespace. Alloy is a standalone library containing Smithy shapes and validators, defined [here](https://github.com/disneystreaming/alloy).

The reason for us to bring this change is to have a language specific location to define shapes that are relevant to the protocols/runtime-behaviours we're putting forward, that could be used by tooling working with other languages than Scala. It was important for us to lose the `4s` suffix, which is short for `for Scala`.

This change implies, for instance, that any use of `smithy4s.api#simpleRestJson` in your specification will have to be replaced by `alloy#simpleRestJson`.

Note that this change, in use cases that follow our documentation, should have no visible effect in the Scala code.

### Build-plugins breaking changes (SBT/mill)

#### Multiple input directories

See https://github.com/disneystreaming/smithy4s/pull/587

The `smithy4sInputDir` setting/task in SBT/mill has been replaced by `smithy4sInputDirs`, allowing the user to set several directories where the plugins should look for Smithy files.

#### Change in smithy-library dependency resolution

See https://github.com/disneystreaming/smithy4s/pull/607

We've changed the smithy-sharing mechanism to do two things:

1. By default, any dependency declared "normally" in SBT or mill, by means or `libraryDepedencies ++=` or `def ivyDeps`, will be inspected for Smithy files after being resolved. This means that, for instance, if your application has a runtime dependency on a library that was built with Smithy4s and contains Smithy files, your local specs can use the code defined in these Smithy files to create or annotate new shapes. You no longer need to declare those using `% Smithy4s` or `def smithy4sIvyDeps`: these are now reserved for libraries containing Smithy files that you **do not want your application's runtime to depend on**.
2. Libraries built by Smithy4s automatically track the dependencies that they used during their own code-generation, by storing some metadata in their Jar's manifests. By default, the Smithy4s plugins will also pull those dependencies (which will have been declared upstream using `% Smithy4s` in SBT or `def smithy4sIvyDeps` in mill), for your project's code generation. This facilitates the transitivity of specification-holding artifacts. This mechanism is used, for instance, to communicate to users projects the fact that Smithy4s depends on shapes that are defined in the [alloy](https://github.com/disneystreaming/alloy) library, and that these shapes should be made available to user projects, without impacting the user's application runtime, and without requiring any setup from the user.

### Normal-usage breaking changes in the generated code

See https://github.com/disneystreaming/smithy4s/pull/599

Depending on your setup, it may be a breaking change, but `@deprecated` Smithy-traits now translate to the `@deprectated` Scala annotation in the generated code. For instance, if you used `@enum` heavily, you'll probably deprecation warnings in your console when compiling. Depending on your `scalacOptions`, it is possible that these warnings turn into errors. If you want to silence these particular errors while upgrading, you can do the following:

```sbt
scalacOptions ++= Seq(
  "-Wconf:msg=object Enum in package api is deprecated:silent",
  "-Wconf:msg=type Enum in package api is deprecated:silent",
  // for Scala 3
  "-Wconf:msg=object Enum in package smithy.api is deprecated:silent",
  "-Wconf:msg=type Enum in package smithy.api is deprecated:silent"
)
```

### Normal-usage source breaking changes

See https://github.com/disneystreaming/smithy4s/pull/569

If you use Smithy4s in the ways that were previously advertised in the documentation, you may have to perform some small adjustments.

In particular, the `simpleRestJson` extension method that was added to implementations of service-interfaces generated by Smithy4s is now removed, in favour of the `SimpleRestJsonBuilder` construct (which now works for any `service` Smithy shape that will have been annotated with `alloy#simpleRestJson`).

Additionally, some methods that were deprecated in 0.16.x releases [have been removed](https://github.com/disneystreaming/smithy4s/pull/589).

### Advanced usage breaking changes

The abstractions that the generated code implements and that the runtime interpreters use have undergone some massive changes.

Non-exhaustive list of symbol renames :

| old                               | new                               |
| --------------------------------- | --------------------------------- |
| smithy4s.Monadic                  | smithy4s.kinds.FunctorAlgebra     |
| smithy4s.Interpreter              | smithy4s.kinds.FunctorInterpreter |
| smithy4s.Service#asTransformation | toPolyFunction                    |
| smithy4s.Service#transform        | fromPolyFunction                  |
| smithy4s.PolyFunction             | smithy4s.kinds.PolyFunction       |
| smithy4s.Transformation           | smithy4s.kinds.PolyFunction5      |
| smithy4s.GenLift[F]#λ             | smithy4s.kinds.Kind1[F]#toKind5   |

#### Unification of the natural-transformations/polymorphic functions.

* Smithy4s makes a lot of use of polymorphic functions of various kinds. Those are now code-generated (see the `project/Boilerplate.scala` file) to ensure the consistency of the various ways they are being used. This means that `smithy4s.PolyFunction` has moved to `smithy4s.kinds.PolyFunction`, and that the previous `smithy4s.Transformation` is now `smithy4s.kinds.PolyFunction5`. This decision ripples in the `smithy4s.Service` interface, which now sports `toPolyFunction` and `fromPolyFunction` methods, allowing to turn a finally-encoded implementation into a final one. `smithy4s.kinds.PolyFunction2` is also a thing, and may be used in bi-functor contexts.
* `kind`-specific types were created to facilitate the "lift" of constructs to the right kinds. For instance, when inspecting the internals of this library, you might see things like `Kind1[IO]#toKind5` where it was previously `GenLift[IO]#λ`. We're hoping to convey meaning better, although this code is definitely still not trivial (and never will).
* `smithy4s.Transformation` is now a typeclass-like construct, which expresses the fact that a construct can be applied like a function. This construct is used by the `transform` method that is generated on service interfaces, which allows to apply custom behaviour generically on all method invocations in these interfaces.
* The `Service` interface takes a single `Alg` type parameter, the `Op` parameter has moved to type-member position, facilitating implicit search in some contexts (as well as the writing of some logic).
* A bunch of path-dependent type aliases were created in the `Service` interface.
* The `compliancetest` module has changed drastically in UX. For those not aware, this module allows to run tests written in Smithy against your own implementation of protocols. This will be useful for third-party libraries that implement `simpleRestJson` (or any other http/rest like protocol), to virtually get tests for free. We don't think this module had any users so far, but we'll slowly be porting some of our tests away from the `smithy4s` repository and into the `alloy` repository.

## User facing improvements

### Stubs

See https://github.com/disneystreaming/smithy4s/pull/595

It is now possible to quickly stub a service with a default value (`IO.stub` being a good candidate), which can be helpful for testing purposes. The resulting code looks like this :

```scala
import smithy4s.hello._
import cats.effect._
val stubbedHelloWorld: HelloWorldService[IO] = new HelloWorldService.Default[IO](IO.stub)
```

### Transformations, including bi-functors

See https://github.com/disneystreaming/smithy4s/pull/584

`smithy4s.Transformation`  has been revised to facilitate the integration with various shapes of transformations. It allows, in particular, to transform a service implementation by applying generic (but polymorphic) behaviour in all of its methods. For instance, this can be used to apply a timeout on all of the methods of a service, or retrying behaviour, etc ...

In particular, the `smithy4s.Transformation` companion object contains in particular `AbsorbError` and `SurfaceError` interfaces that developers can leverage to get their services to go from mono-functor (where all errors are treated as `Throwable`) to bi-functor (where errors are surfaced on a per-endpoint basis, forcing the developers to handle them one way or another), and vice-versa.

### Bi-functor-specialised type aliases

See https://github.com/disneystreaming/smithy4s/pull/584/files#diff-064c6fb10e5927021c4fdb928e68fd8594443b767c54bec7d3b4a424e087401bR26

The generated code now contains bi-functor-specialised `ErrorAware`type-aliases. Those, combined with the transformations described above, should make it easier to interop with Bi-functor constructs such as `EitherT` or `ZIO`.

### Endpoint Specific Middleware

See https://github.com/disneystreaming/smithy4s/pull/614

Adds the ability to have smithy4s-level middleware that is made aware of the `Server` and `Endpoint` for use in creating middleware implementations. This unlocks creating middleware that is aware of the Smithy traits (`Hints` in smithy4s) and shapes in your specification. This means the middleware can apply transformations based on traits applied in a Smithy specification and it can return error responses defined in the Smithy specification. An example of this is authentication. You are now able to create middleware that will check authentication on only the endpoints that require it AND you can return a smithy-defined error response when the authentication is not valid. See the [endpoint specific middleware guide](https://disneystreaming.github.io/smithy4s/docs/guides/endpoint-middleware) for more.


### Error Response Handling Improvements

See https://github.com/disneystreaming/smithy4s/pull/570

Streamlines and improves how error responses are mapped to their corresponding smithy4s-generated types. It now works such that IF no `X-Error-Type` header is found AND the status code doesn't map precisely to an error annotated with `@httpCode` AND exactly one error happens to have `@error("client")` without `@httpCode`, that error will be selected (provided the status code is in the 4xx range). Same for `@error("server")` and 5xx range. See the [error handling documentation](https://disneystreaming.github.io/smithy4s/docs/protocols/simple-rest-json/client#error-handling) for more.

### Support for more HTTP methods

Previously, smithy4s's `HttpEndpoint` was limited to supporting just a small subset of HTTP methods (`POST`, `GET`, `PATCH`, `PUT` and `DELETE`). This is now mitigated, and all other methods are accepted by `HttpEndpoint`, by means of an open-enumeration.

### Configurable maximum arity during Json parsing

See https://github.com/disneystreaming/smithy4s/pull/569

In order to mitigate known security problems, our json parsing logic has hard-limits over the number of elements it will parse from arrays
or maps, resulting in an error when receiving payloads with larger collections. Previously, this limit was hardcoded to 1024 elements per collection. This is now configurable, 1024 being the default.

### Polymorphic refinements

See https://github.com/disneystreaming/smithy4s/pull/649

Refinements applied on list/map shapes can now produce parameterised types. This allows, for instance, to have generic
refinements on `list` shapes that produce `cats.data.NonEmptyList` containing the same types of elements.<|MERGE_RESOLUTION|>--- conflicted
+++ resolved
@@ -19,11 +19,8 @@
 
 * `smithy4sUpdateLSPConfig`: Replace `imports` with `sources` to be more in line with idiomatic smithy-build config in https://github.com/disneystreaming/smithy4s/pull/1518 (see https://github.com/disneystreaming/smithy4s/issues/1459)
 * Update smithy: 1.45.0 to 1.49.0 (binary breaking) in https://github.com/disneystreaming/smithy4s/pull/1485
-<<<<<<< HEAD
+* Rendered type aliases are now sorted alphabetically
 * Adds handlers construct to facilitate the decoupling of operation implementations
-=======
-* Rendered type aliases are now sorted alphabetically
->>>>>>> ed8259c7
 
 # 0.18.18
 
