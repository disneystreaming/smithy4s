## Maintainers' notice

This file serves as a template for release notes in GitHub releases.
When adding entries, please treat them as if they could end up in a release any time. This makes it much easier for us to make frequent releases!

Thank you!

# 0.18.25

<<<<<<< HEAD
* Fixes an issue in which refinements wouldn't work on custom simple shapes (newtypes) (see [#1595](https://github.com/disneystreaming/smithy4s/pull/1595))
=======
* Fixes an issue in which union members targetting Unit would fail to compile when used as traits (see [#1600](https://github.com/disneystreaming/smithy4s/pull/1600)).
* Make the `transform` method in generated `*Gen` algebras final. This should make it possible to derive e.g. `FunctorK` instances in cats-tagless automatically (see [#1588](https://github.com/disneystreaming/smithy4s/pull/1588)).
>>>>>>> 00f65317

# 0.18.24

* Adds missing nanoseconds in Document encoding of EPOCH_SECOND timestamps
* Add support for `alloy#jsonUnknown`, allowing structures to capture unknown JSON fields in one of their members.
* Add `getMessage` implementation in `Smithy4sThrowable` which will be overridden in cases where the error structure contains a message field, but otherwise will be used to prevent a useless `null` result when `getMessage` is called.

# 0.18.23

## Validated newtypes [#1454](https://github.com/disneystreaming/smithy4s/pull/1454)

Add support for rendering constrained newtypes over Smithy primitives as validated newtypes. These types now have an `apply` method which returns either an error or a validated value.

# 0.18.22

* Add support for `@default` for `Timestamp` fields in https://github.com/disneystreaming/smithy4s/pull/1557

# 0.18.21

## Documentation fix

* Addition of a new `@scalaImport` trait to provide a mechanism to add additional imports to the generated code. Read the new [docs](https://disneystreaming.github.io/smithy4s/docs/codegen/customisation/scala-imports) for more info (see https://github.com/disneystreaming/smithy4s/pull/1550).
* Added support for parsing timestamps without seconds in https://github.com/disneystreaming/smithy4s/pull/1553.

# 0.18.20

* Change semantics of `Blob.equals` - Blobs do not take underlying type into consideration, just bytes in https://github.com/disneystreaming/smithy4s/pull/1526

# 0.18.19 - binary-breaking changes in `core`

**WARNING**: This release includes binary-breaking changes in the `core` module. This is indirectly caused by an upstream change in [smithy-lang/smithy](https://github.com/smithy-lang/smithy/).

In the vast majority of applications using Smithy4s, it will not cause runtime issues. However, in the unlikely event that you have custom interpreters that query the `.breakingChanges` field of a `Trait` hint, or have that field populated by a non-stdlib trait/hint, you'll have to ensure that all the libraries pulled by your application are compiled against smithy4s 0.18.19 or above.

In sbt, you can check what versions of smithy4s are used by your dependencies using the `whatDependsOn` task.

We apologize for the inconvenience.

## Changes

* `smithy4sUpdateLSPConfig`: Replace `imports` with `sources` to be more in line with idiomatic smithy-build config in https://github.com/disneystreaming/smithy4s/pull/1518 (see https://github.com/disneystreaming/smithy4s/issues/1459)
* Update smithy: 1.45.0 to 1.49.0 (binary breaking) in https://github.com/disneystreaming/smithy4s/pull/1485
* Rendered type aliases are now sorted alphabetically in https://github.com/disneystreaming/smithy4s/pull/1523
* Add handlers construct to facilitate the decoupling of operation implementations in https://github.com/disneystreaming/smithy4s/pull/1522
* Improve cache in code generation (sbt) in https://github.com/disneystreaming/smithy4s/pull/1499

# 0.18.18

* Fix an issue in the ADT trait validators that would sometimes fail validation while they shouldn't. https://github.com/disneystreaming/smithy4s/pull/1514

# 0.18.17

* Constraints applied to list or map members are now correctly rendered in the generated code.
* Makes the json decoding of tagged-unions lenient for AWS
* Fix an issue with duplicated entries in generated smithy-build.json file (#1491)
* Add support for passing custom OpenAPI config via a `smithy-build.json` file
* Fix a bug when using `adt` with mixins, see #1457

# 0.18.16

* Fixes bug leading to refined case-class fields being rendered with default values of the wrong type
* Adds a `smithy4s-protobuf` module, containing derivation logic for protobuf codecs. See https://github.com/disneystreaming/smithy4s/pull/1455
* Add support for converting smithy4s services and schemas to smithy models
* Add `smithy4s.meta#only` annotation allowing to filter operations in
services, intended to reduce the amount of code generated from AWS specs

# 0.18.15

* Add support for injecting endpoint-specific middlewares in AWS clients
* Fixes a bug in the parsing of AWS credentials files

# 0.18.14

* Add support for decoding Document representations of untagged unions
* Update aws-http4s clients using json to have a maxArity of Int.MaxValue

# 0.18.13

* Enable generation of protobuf specifications from smithy specifications.
* modify logic to guarantee that rendered and dynamic enum values respect the ordering from the specification.

# 0.18.12

* fix issue where schemas for fields of generated big structs (over 22 fields in size) would not be ordered correctly

# 0.18.11

* smithy4s Structure schemas are now retaining the original order of fields, as per the specification.
* Added a utility method, `Schema.transformTransitivelyK`, to help in recursively transforming schemas.
In addition, the semantics of `transformHintsTransitively` have been changed: the transformation no longer modifies the hints on the result of the `total` function.
* smithy4s-core now contains the generated code for the alloy.proto namespace

# 0.18.10

* Bumps alloy to 0.3.1. This is required as otherwise the `alloy#nullable` hints get filtered out when using SimpleRestJsonBuilder.

# 0.18.9

* Fix bug that would lead to special characters being escaped in XML attributes, which are already quoted
* Generalise implementation of `@httpResponseCode` to later allow for its use in error responses.
* Fix in Bijection#identity which caused and infinite recursion, fixed in [1401](https://github.com/disneystreaming/smithy4s/pull/1401)
* Adds a `Field#addHints(hints: Hints)` method
* Adds a `Hints.dynamic(bindings: (String, Document)*)` hints creation method
* Adds a `smithy4s.Document.syntax` object, the contents of which can be imported to facilitate the instantiation of documents.

* Added support for `@nullable` on fields, to allow absent values to be handled differently from explicit null

# 0.18.8

* Fix collision avoidance algorithm to cover Scala 3 keywords

# 0.18.7

* Added support for `@httpResponseCode` on newtypes (integer shapes that aren't exactly `smithy.api#Integer`), as well as refinements (e.g. ints with a `@range` constraint).

# 0.18.6

* If a Smithy trait, being a structure shape, had a Scala keyword in its member names, compilation of the generated would fail. In addition, enumeration values that matched a known keyword would have their name erroneously escaped with an underscore in the string literal.
These are now fixed in [#1344](https://github.com/disneystreaming/smithy4s/pull/1344).

* Smithy4s specific logic to extract manifest from jars should not run on jar. Fixed in [#1351](https://github.com/disneystreaming/smithy4s/pull/1351).

* In some concurrent scenarios, especially those of concurrent initialization of objects (e.g. tests), your application would previously be at risk of deadlocking due to [#537](https://github.com/disneystreaming/smithy4s/issues/537). This is now fixed by suspending evaluation of hints in companion objects using the `.lazily` construct: see [#1326](https://github.com/disneystreaming/smithy4s/pull/1326).

* Allow to configure how the default values (and nulls for optional fields) are rendered. Fixed in [#1315](https://github.com/disneystreaming/smithy4s/pull/1315)

# 0.18.5

* When encoding to `application/x-www-form-urlencoded`, omit optional fields set to the field's default value.

# 0.18.4

* Changes the behaviour of `Field#getUnlessDefault` and `Field#foreachUnlessDefault` to always take the value into consideration when the `smithy.api#required` trait
is present on the field. This leads to field values being always serialised even when their values match their defaults, as this abides by least-surprise-principle.

* Fix sbt `smithy4sUpdateLSPConfig` and mill `smithy4s.codegen.LSP/updateConfig` rendering of repositories.


# 0.18.3

* Support constraint traits on members targeting enums

Although it's weird to allow it, it is actually supported in Smithy.

* Tweak operation schema `*Input` and `*Output` functions

Some schema visitor will adjust their behaviour if a shape is the input or the output of an operation. For this reason we have a `InputOutput` class with a `Input` and `Output` hint that you can add to schemas to adjust the behaviour. `OperationSchema` has functions to work on input schemas and output schemas of an operation. This change makes these functions automatically add the relevant hint.

* OptionDefaultVisitor supports bijection

When the schema for the member of a structure is a bijection, and the structure is meant to be decoded from metadata (like http headers), optionality was disregarded. This was making optional member required when decoding.

* Fixing AwsInstanceMetadata codec in [#1266](https://github.com/disneystreaming/smithy4s/pull/1266)

Resolves an issue in which AWS credentials would be decoded using the wrong timestamp format, affecting AWS clients on EC2/ECS.

* Render explicit type annotations for some methods that were missing them in [#1272](https://github.com/disneystreaming/smithy4s/pull/1272)

This resolves a problem in which type inference would have different results between Scala 2.13 and 3.x, causing an error on Scala 2.13 under the `-Xsource:3` flag.

* Override `toString` on error shapes

Default `toString` implementation on `Throwable` prints the class name, instead, we decided to rely on a custom `toString` implementation.

# 0.18.2

## Expose UrlForm.parse and UrlFormDecodeError

In 0.18.0, support was added for `application/x-www-form-urlencoded` data. But, many of its related constructs were private, they are now public for users to access them directly.
https://github.com/disneystreaming/smithy4s/pull/1254


# 0.18.1

## Open enum support in Dynamic module

In 0.18.0, support was added for [open enums](https://disneystreaming.github.io/smithy4s/docs/codegen/customisation/open-enums) in smithy4s-generated code. This release extends that support to runtime (dynamic) schemas.

## Fixed a bug preventing a model pre-processor from being exercised

This model-preprocessor aims at removing constraints from output types in AWS specs (as AWS doesn't seem to respect said constraints)
https://github.com/disneystreaming/smithy4s/pull/1251

# 0.18.0

## Behavioural changes

The default timestamp format in Json serialisation is now `EPOCH_SECONDS`. This change is motivated by a desire to align with AWS and to improve
our compatibility with their tooling. Timestamps shapes (or members pointing to timestamp shapes) now will need to be annotated with `@timestampFormat("DATE_TIME")`
in order to retrieve the previous behaviour.

## Significant rewrite of the abstractions.

The abstractions that power smithy4s have been overhauled to facilitate integration with other protocols than simpleRestJson and other http libraries than http4s.
Many levels of the library has been impacted in significant ways, which is likely to break a great many third-party integrations. The amount of breaking
changes is too large to list exhaustively, therefore only a highlight is provided in this changelog.

* `smithy4s.schema.Field` is no longer a GADT differentiating from required/optional fields. There is now a `smithy4s.schema.Schema.OptionSchema` GADT member instead, which was required to support some traits.
* `smithy4s.schema.Schema.UnionSchema` now references an ordinal function, as opposed to the previous dispatch function.
* `smithy4s.Endpoint` now contains a `smithy4s.schema.OperationSchema`, which is a construct gathering all schemas related to an operation.
* `smithy4s.Service` now allows to get an ordinal value out of a reified operation, thus making it easier to dispatch it to the correct handler.
* `smithy4s.Service` now contains some methods for instantiation of services from an endpoint compilers.
* Two new packages in `core` have appeared : `smithy4s.server` and `smithy4s.client`, each containing protocol-agnostic constructs that aim at taking care of some of the complexity of integrating libraries/protocols with smithy4s.
* A `smithy4s.capability.MonadThrowLike` and `smith4s.capability.Zipper` types have been created, unlocking the writing of generic functions that benefits integrations
with various third-party libraries.
* `smithy4s.http.HttpRequest` and `smithy4s.http.HttpResponse` types have been created.
* `smithy4s.http.HttpUnaryClientCodecs` and `smithy4s.http.HttpUnaryServerCodecs` are new constructs that aim at facilitating the integration of http-protocols. In particular, they take care of a fair amount of complexity related to handling `smithy.api#http*` traits (including the reconciliation of data coming from http metadata and http bodies).
* Overall, the amount of code in the `smithy4s-http4s` module has drastically diminished, as the constructs necessary for the generalisation of the http-related logic have been created. We (maintainers) love http4s, and are not planning on publicly maintaining any other integration, but we are responsible for other integrations in our work ecosystem. Therefore, generalising what we can makes our jobs easier, but also should allow for third parties to have an easier time integrating their http-libraries of choice with Smithy4s.

### Highlight : schema partitioning

The most ground-breaking change of 0.18, which is crucial for how things are now implemented, is the addition of a `smithy4s.schema.SchemaPartition` utility that allow to split schemas into sub-schemas that each take care of the subset of the data. This mechanism allows to completely decouple the (de)serialisation of http bodies from the decoding of http metadata. This means, for instance, that JSON serialisation no longer has to be aware of traits such as `httpHeader`, `httpQuery`, `httpLabel`. This greatly facilitates the integration of other serialisation technologies (XML, URL Form, etc) as these no longer has to contain convoluted logic related to which fields should be skipped during (de)-serialisation.

As a result, the **smithy4s-json** module has been rewritten. In particular, the code it contains is now held in the `smithy4s.json` package, since it is no longer coupled with http-semantics. The `smithy4s.json.Json` object has also been created to provide high-level methods facilitating the encoding/decoding of generated types into json, which is helpful for a number of usecases that fall out of the server/client bindings.

## Features

### AWS SDK support.

Smithy4s' coverage of the AWS protocols has increased drastically. Now, the vast majority of services and operations are supported. This does mean that Smithy4s can effectively be used as a cross-platform AWS SDK (with caveats), delegating to `http4s` for transport.

The Smithy4s build plugins now also come with utilities to facilitate the code-generation from AWS service specifications.

Please refer yourself to the relevant [documentation page](https://disneystreaming.github.io/smithy4s/docs/protocols/aws/aws).

### Build plugins

Smithy has support in IDE via the smithy-language-server. The language server uses a configuration file to understand your project. In 0.18, our build plugins for `sbt` and `mill` can generate that configuration file for you. Use the following commands depending on the build tool you use, for `sbt`: `sbt smithy4sUpdateLSPConfig` and for `mill`: `mill smithy4s.codegen.LSP/updateConfig`.


### Mill

The `mill` plugin is build for version `0.11.0`. The changes to the API are solely results of this migration.

The most important migration bits:

1. Change from `def smithy4sInputDirs: mill.define.Sources` to `def smithy4sInputDirs: mill.define.Target[Seq[PathRef]]`
2. Change from `def manifest: T[mill.modules.Jvm.JarManifest]` to `def manifest: T[mill.api.JarManifest]`
3. Change from `def smithy4sAllExternalDependencies: T[Agg[Dep]]` to `def smithy4sAllExternalDependencies: T[Agg[BoundDep]]`

### Cats Module

Addition of a cats module to contain `SchemaVisitor` implementations of commonly-used cats typeclasses. Currently included are `cats.Show` and `cats.Hash` (note that `cats.Eq` is provided by the `cats.Hash` implementation).

See https://github.com/disneystreaming/smithy4s/pull/921

### Structure Patterns

Allows for marking string types with the `alloy#structurePattern` trait. This trait indicates that a given pattern, with parameters, applies to a given string and that this string should
actually be parsed into a structure where the members of the structure are derived from the parameters in the string pattern.

See https://github.com/disneystreaming/smithy4s/pull/942

### Non-Orphan Typeclass Instances

Allows creating implicit typeclass instances in the companion objects in the smithy4s-generated code. This is useful for creating instances of
typeclasses such as `cats.Show`, `cats.Eq` or any others you may be using.

See https://github.com/disneystreaming/smithy4s/pull/912

### smithy4s.Blob

`smithy4s.ByteArray` has been deprecated in favor of `smithy4s.Blob`. This new type is more flexible, in that it can be backed by byte arrays and byte buffers alike.
Additionally, it allows for O(1) concatenation. This change is motivated by a desire to ease integration with third party libraries whilst reducing the need of copies of binary data.

### Smithy4s Optics Instances

When the smithy4sRenderOptics setting is enabled, Lenses and Prisms will be rendered in the companion objects of the generated code when appropriate.

See https://github.com/disneystreaming/smithy4s/pull/1103

### Open Enumerations

Introduces alternative code generation for enums and intEnums when they are marked with the `alloy#openEnum` trait.

See https://github.com/disneystreaming/smithy4s/pull/1137

### Union Projections and Visitors

Added convenient methods for working with unions including projectors for each union alternative and a visitor in union companion objects that can be passed to each union's new `accept` method.

See https://github.com/disneystreaming/smithy4s/pull/1144

### Sparse collections

The `sparse` trait is now supported, allowing for the modelling of collections with null values. Its presence leads to the code-generation of `List[Option[A]]` and `Map[String, Option[A]]`.

See https://github.com/disneystreaming/smithy4s/pull/993

### Xml support

The `smithy4s-xml` now exists, containing utilities to parse XML blobs into the generated data classes, and render XML from the generated data classes. This serde logic abides by the rules described in the the official [smithy documentation](https://smithy.io/2.0/spec/protocol-traits.html?highlight=xml#xml-bindings).

### application/x-www-form-urlencoded support

The `smithy4s-core` now contains utilities to parse [application/x-www-form-urlencoded](https://developer.mozilla.org/en-US/docs/Web/HTTP/Methods/POST) payloads into the generated data classes, and render those payloads same payloads the generated data classes. This encoding allows for a few customisation, driven by [alloy traits](https://github.com/disneystreaming/alloy#alloyurlformflattened).

See https://github.com/disneystreaming/smithy4s/pull/1113

# 0.17.20

* Add empty line separating generated case classes from their companion objects in [#1175](https://github.com/disneystreaming/smithy4s/pull/1175)

# 0.17.19

This release brings in a smithy-model update, which resolves some issues that would've prevented code generation from succeeding. [#1164](https://github.com/disneystreaming/smithy4s/pull/1164)

# 0.17.18

Fixes a `ClassCastException` in document encoding in [#1161](https://github.com/disneystreaming/smithy4s/pull/1161)

# 0.17.17

More permissive test for HEAD requests in [#1157](https://github.com/disneystreaming/smithy4s/pull/1157)

# 0.17.16

Fixes a bug where HEAD responses contained an empty {} in the body (where there should be no body present). [#1149](https://github.com/disneystreaming/smithy4s/pull/1149)

# 0.17.15

Updates to fix compile errors when intEnum shapes are used as traits. [#1139](https://github.com/disneystreaming/smithy4s/pull/1139)

# 0.17.14

* Only transform AWS shapes named after standard shapes in [#1127](https://github.com/disneystreaming/smithy4s/pull/1127)
* Fixes AWS AwsStandardTypesTransformer bug by in [1129](https://github.com/disneystreaming/smithy4s/pull/1129)

# 0.17.13

* Backports Service interpreter logic introduced in [#908](https://github.com/disneystreaming/smithy4s/pull/908).
* Fixes rendering of deprecated annotations in mixins in [#1123](https://github.com/disneystreaming/smithy4s/pull/1123)

# 0.17.12

* Remove reserved types in https://github.com/disneystreaming/smithy4s/pull/1052

Remove a legacy mechanism of dealing with name conflicts in generated types. Fixes [#1051](https://github.com/disneystreaming/smithy4s/issues/1051)

* Flatten AWS newtypes in https://github.com/disneystreaming/smithy4s/pull/1110

Adjusts the rendering of Smithy shapes from AWS specs, as it would've often been inconvenient due to the change above.

* Bump webjar dependency to 0.47 in https://github.com/disneystreaming/smithy4s/pull/1100

Updates a previously frozen dependency to alleviate potential security issues.

# 0.17.11

This is mostly a bugfix and cleanup release.

* [aws] Keep casing in file credential provider in https://github.com/disneystreaming/smithy4s/pull/1076

Resolves a case-sensitivity issue in the file-based AWS credentials provider.

* Deprecate `ClientBuilder.use`, add `.make` in https://github.com/disneystreaming/smithy4s/pull/1073

Deprecates a method - the migration path would be just to move to another one with the same shape.

* Error transformations as middleware in https://github.com/disneystreaming/smithy4s/pull/1084

Changes the error transformation logic in the http4s servers so that it's implemented using the (public) per-endpoint middleware construct.

# 0.17.10

* Revert original behavior where middleware get all errors in https://github.com/disneystreaming/smithy4s/pull/1034

This change adds a fix for an accidental behavior change around error handling/capture in middlewares.

## Other changes

* Adding a comment in flatMapErrors in https://github.com/disneystreaming/smithy4s/pull/1030

# 0.17.9

* Update smithy-model to 1.31.0, alloy to 0.2.2 in https://github.com/disneystreaming/smithy4s/pull/1022

# 0.17.8

* backport of [improve: fallback unspecified members of deprecated trait to N/A] in https://github.com/disneystreaming/smithy4s/pull/989
* Dynamic module guide in https://github.com/disneystreaming/smithy4s/pull/960
* Add an option to encode missing fields as nulls in https://github.com/disneystreaming/smithy4s/pull/995

# 0.17.7

Make sure error handling logic in routing is applied before and after middleware application .

* Add course link to learning resources in https://github.com/disneystreaming/smithy4s/pull/965
* Http4s: pre- and post-error handling middleware in https://github.com/disneystreaming/smithy4s/pull/877

# 0.17.6

This release is backward binary-compatible with the previous releases from the 0.17.x lineage.

## Bug fixes

* Fixes a [bug](https://github.com/disneystreaming/smithy4s/pull/898) related to swagger-ui redirects that would occur with empty paths.
* Fixes a [bug](https://github.com/disneystreaming/smithy4s/pull/904) related to the undocumented "dynamic" module not respecting the order of fields specified in smithy models

# 0.17.5

This release is backward binary-compatible with the previous releases from the 0.17.x lineage.
However, the generated code produced by this version is not entirely source-compatible with the previous version.
More info below.

## Possible breaking changes

This version introduces changes in how the code is rendered that may result in some breakage in userland. We've
carefully architected the changes to reduce the likelihood of breakage happening.

A number of constructs are now rendered not in the companion object of the generated service, but rather in the companion
object of the reified operation type. These constructs include the error types that get generated by operations.

This change has been performed in order to eliminate the risk of collision between the generated types and some type
members present in the `smithy4s.Service` interface. This collision, when it happened, was making the code impossible to
compile.

In order to reduce breakage around the error types (which are likely to be used in userland), we have decided to generate
aliases at the location where they used to live. The generated code should not break source compatibility in the large
majority of usage of Smithy4s.

A small minority of users may have to change how they access the generated constructs they may have depended on. **This is unlikely**,
as the constructs in question are used internally by interpreters via interfaces that haven't changed, and they are not constructs
that are advertised in our documentation. We only expect some possible breakage in advanced usage performed by a handful of
people.

See:
* https://github.com/disneystreaming/smithy4s/pull/859
* https://github.com/disneystreaming/smithy4s/pull/848
* https://github.com/disneystreaming/smithy4s/pull/847

## Behavioural changes

### Adjust encoding/decoding HTTP query parameters

Changed the handling of the `httpQueryParams` (plural) trait so that possible `httpQuery`-annotated fields do not take priority
over it **during decoding**. This means that `httpQueryParams` receive the whole set of query parameters, which may induce duplication
with the value contained by overlapping `httpQuery`-annotated fields.

On the encoding side, the behaviour is that `httpQuery` fields have priority over `httpQueryParams` fields.

This is a more faithful implementation of [the spec](https://smithy.io/2.0/spec/http-bindings.html?highlight=httpquery#httpqueryparams-trait).

See https://github.com/disneystreaming/smithy4s/pull/827


## Improvements

### Validate model for codegen after transformations

Adds logic to validate the model after pre-processing model transformations (before the code-generation)

See https://github.com/disneystreaming/smithy4s/pull/821

### Support time zones in `DATE_TIME` parsing

AWS has changed the Smithy specification of the `DATE_TIME` timestamp format to precise that numeric offsets should be handled.
This is now the case.

See https://github.com/disneystreaming/smithy4s/pull/844

### Dynamic: Add `metadata` method

The currently undocumented `dynamic` module has received an improvement allowing to access the metadata
of the loaded models via its platform-agnostic interface.

See https://github.com/disneystreaming/smithy4s/pull/823


## Bug fixes

### Http4s client body

Empty bodies are now correctly using the built-in `withEmptyBody` of Http4s, which correctly removes
the `Content-Type` header from the request upon usage. This solves issues when Smithy4s is being called
(or calling) strict clients/servers that check this type of thing.

See https://github.com/disneystreaming/smithy4s/pull/826

### Handle NaN and Infinity in AWS JSON codecs

The AWS Json protocols specify that `NaN`, `Infinity` and `-Infinity` are valid values for `Double` and `Float` types.
This is now handled.

See https://github.com/disneystreaming/smithy4s/pull/822

### Better handling of special characters when loading Smithy models from dependencies

A bug was preventing dependencies that would have special characters in their absolute paths to be loaded successfully.
This is now fixed.

See https://github.com/disneystreaming/smithy4s/pull/850

### Http4s client: Support `Byte` parameters in paths

`Byte` fields are now correctly supported when used by an `httpLabel` member.

See https://github.com/disneystreaming/smithy4s/pull/819

# 0.17.4

This release is backward binary-compatible with the previous releases from the 0.17.x lineage.

## Improvements

### More efficient Json parsing of ArraySeq

See https://github.com/disneystreaming/smithy4s/pull/806

### Fix parsing logic of AWS credentials file to allow for comments

See https://github.com/disneystreaming/smithy4s/pull/811

### Add documentation on how to point AWS clients to local environments

See https://github.com/disneystreaming/smithy4s/pull/812

# 0.17.3

This release is backward binary-compatible with the previous releases from the 0.17.x lineage.

## User-facing features

### Addition of an new `@adt` trait to streamline the inlining of structures as sealed-trait members

Under certain conditions, it is now possible to annotate union shapes with `@adt`, which has the effect of inlining
all the structure shapes under it directly in the companion object of the union, as opposed to create `Case`-suffixed
wrappers. Additionally, when a union is annotated with `@adt`, the intersection of mixin shapes that are applied to every member of the union is now used as Scala-level mixin traits. This facilitates object-oriented usage of Smithy4s.

Read the new docs for more info.

See https://github.com/disneystreaming/smithy4s/pull/787

### Scaladoc now gets generated

Smithy `@documentation` traits (which has syntactic sugar in the form of triple-slashes-prefixed comments) is now used to generate Scaladoc above the relevant data-types, interfaces and methods that get generated in Smithy4s.

https://github.com/disneystreaming/smithy4s/pull/731

Thank you @zetashift for this awesome contribution and @msosnicki for this valuable contribution !

### Scala 3 wildcards now get generated when relevant.

Under conditions which should automatically be propagated from the build-tool to the code-generation,
Scala 3 wildcards now get generated instead of Scala 2 wildcards. This makes user experience better on
Scala 3, as syntax deprecation warnings will no longer be issued.

Thank you @albertpchen for this awesome contribution !

See https://github.com/disneystreaming/smithy4s/pull/736

### Simpler AWS clients

It is now possible to directly instantiate AWS clients against a Monadic context, which makes for a better
UX when calling unary request/response operations. When using that mode, stream operations being called
such clients will fail with a raised exception.

See https://github.com/disneystreaming/smithy4s/pull/744

### AWS config file credentials providers

It is now possible to load credentials from an AWS-compliant configuration file (typically found under ~/.aws/credentials).
This is wired by default in the clients, and has lower precedence than the other providers.

### Improve docs

We've improved and added new sections to the documentation, in particular around AWS SDK usage and model pre-processing.
## Bug fixes

### Null default value traits are now correctly handled

The default trait allows for not setting a value. Now, the absence of value (ie null) in the
default trait at the smithy level translates to the correct "zero" value of the target type.

See https://github.com/disneystreaming/smithy4s/pull/782

### Decoding Document.DNull to Optional fields now works correctly

Null documents were not being decoded as `None`, but rather were leading to decoding failures
when decoding data types from `smithy4s.Document`

See https://github.com/disneystreaming/smithy4s/pull/725

### Fix the JS source-map URI

The URI was previously using the wrong relative path

See https://github.com/disneystreaming/smithy4s/pull/740

### Traits applied on collection members now leads to hints being correctly generated

See https://github.com/disneystreaming/smithy4s/pull/769

### Defaults are not ignored in refinements

Loading a smithy 1.0 model with smithy 2.0 tooling (which Smithy4s uses) leads to the automatic
addition of "default" traits on some shapes and members. When combined with refinements, this had
the side effect of treating the refined type as required when it should be in fact optional.
It's all the more confusing that there is no mechanism in place to reconcile refinement logic,
with default values, as refinement logic is expressed in run-time code whereas default value validation
is expressed in build-time code.

See https://github.com/disneystreaming/smithy4s/pull/795

## Other notable changes

### Performance improvements of the json parsing logic

Yet another awesome contribution from @plokhotnyuk to shave allocations off the Json parsing logic, leading
to performance improvements.

See https://github.com/disneystreaming/smithy4s/pull/764

### Compliance tests

Our implementation of our `alloy#simpleRestJson` protocol is now derived automatically from test specifications
written in [Smithy itself](https://github.com/disneystreaming/alloy/tree/main/modules/protocol-tests/resources/META-INF/smithy)

See:
* https://github.com/disneystreaming/smithy4s/pull/715
* https://github.com/disneystreaming/smithy4s/pull/747

This also paves the road for testing our implementation of the AWS protocols using official tests, which are located
[there]

### Generic logic against smithy4s-generated enumerations is now easier to write

Some tweaks were made to the `smithy4s.Enumeration.Value` interface to allow for more generic logic using enumerations.

See https://github.com/disneystreaming/smithy4s/pull/794

# 0.17.2

This release is backward binary-compatible with the previous releases from the 0.17.x lineage.

## User-facing features

### Scala 3 unions support for operation errors

See https://github.com/disneystreaming/smithy4s/pull/707

In order to render Operation errors as Scala 3 union types, a following metadata flag needs to be added: `metadata smithy4sErrorsAsScala3Unions = true` (in any of the smithy files that are used for code generation).

### Source-mapping github paths are now automatically added during scala-js compilation

This will make it easier to run front-end debuggers on webpage build with smithy4s-issued clients

See https://github.com/disneystreaming/smithy4s/pull/706

### Addition of Transformation.apply utilty method :

it's now possible to invoke transformations more conveniently in polymorhic code, via a method in the `Transformation` companion object

See https://github.com/disneystreaming/smithy4s/pull/681

## Bug fixes

### Static query params are now handled correctly

It is now possible to define static query parameters when using the http trait :

```smithy
@http(method: "GET", uri: "/foo?bar=baz)
operation Foo {}
```

### Service interfaces now receive the set of all operations tied to resources transitively tied to the service

For instance, when running the code-generator, the `Library` interface will now receive a `getBook` method, which
wasn't previously the case

```smithy
service Library {
  resources: [Book]
}

resource Book {
  read: GetBook
}

@readonly
operation GetBook {
}
```

### Other fixes and improvements :

See https://github.com/disneystreaming/smithy4s/pull/689

* Various codegen fixes and improvements  by @Baccata in https://github.com/disneystreaming/smithy4s/pull/677
* fix for timestamp format issue for aws tests by @yisraelU in https://github.com/disneystreaming/smithy4s/pull/675
* Make whitespace around colons consistent by @kubukoz in https://github.com/disneystreaming/smithy4s/pull/682
* Add resource operations to generated service by @Baccata in https://github.com/disneystreaming/smithy4s/pull/686
* fix path segment parsing when suffixed with query by @yisraelU in https://github.com/disneystreaming/smithy4s/pull/689
* Compliancetests fixes improvements by @yisraelU in https://github.com/disneystreaming/smithy4s/pull/680
* restructured timeout call and attemptNarrow by @yisraelU in https://github.com/disneystreaming/smithy4s/pull/708
* [compliance tests] addresses timeouts on the server side  by @yisraelU in https://github.com/disneystreaming/smithy4s/pull/712
* Fix ShapeId.parse not working for valid shapes by @kubukoz in https://github.com/disneystreaming/smithy4s/pull/714
* codegen cli should use a non-zero exit code when failing by @daddykotex in https://github.com/disneystreaming/smithy4s/pull/713



# 0.17.0

This 0.17.0 release of Smithy4s brings a number of improvements on the abstractions implemented by the generated code, in particular in terms of flexibility and user experience.

This release also aims at bringing inter-operability with other tools and projects that Disney Streaming is putting forward to reinforce the Smithy ecosystem, such as [smithy-translate](https://github.com/disneystreaming/smithy-translate/) and [alloy](https://github.com/disneystreaming/alloy).

In order to achieve these improvements, we've had to break a number of things at different levels. This release is therefore neither source nor binary compatible with the previous ones, and also forces the user to update their Smithy specifications.

## Breaking changes

### Smithy-level breaking changes

See https://github.com/disneystreaming/smithy4s/pull/561

The Smithy shapes that were previously residing under `smithy4s.api` namespace have moved to the `alloy` namespace. Alloy is a standalone library containing Smithy shapes and validators, defined [here](https://github.com/disneystreaming/alloy).

The reason for us to bring this change is to have a language specific location to define shapes that are relevant to the protocols/runtime-behaviours we're putting forward, that could be used by tooling working with other languages than Scala. It was important for us to lose the `4s` suffix, which is short for `for Scala`.

This change implies, for instance, that any use of `smithy4s.api#simpleRestJson` in your specification will have to be replaced by `alloy#simpleRestJson`.

Note that this change, in use cases that follow our documentation, should have no visible effect in the Scala code.

### Build-plugins breaking changes (SBT/mill)

#### Multiple input directories

See https://github.com/disneystreaming/smithy4s/pull/587

The `smithy4sInputDir` setting/task in SBT/mill has been replaced by `smithy4sInputDirs`, allowing the user to set several directories where the plugins should look for Smithy files.

#### Change in smithy-library dependency resolution

See https://github.com/disneystreaming/smithy4s/pull/607

We've changed the smithy-sharing mechanism to do two things:

1. By default, any dependency declared "normally" in SBT or mill, by means or `libraryDepedencies ++=` or `def ivyDeps`, will be inspected for Smithy files after being resolved. This means that, for instance, if your application has a runtime dependency on a library that was built with Smithy4s and contains Smithy files, your local specs can use the code defined in these Smithy files to create or annotate new shapes. You no longer need to declare those using `% Smithy4s` or `def smithy4sIvyDeps`: these are now reserved for libraries containing Smithy files that you **do not want your application's runtime to depend on**.
2. Libraries built by Smithy4s automatically track the dependencies that they used during their own code-generation, by storing some metadata in their Jar's manifests. By default, the Smithy4s plugins will also pull those dependencies (which will have been declared upstream using `% Smithy4s` in SBT or `def smithy4sIvyDeps` in mill), for your project's code generation. This facilitates the transitivity of specification-holding artifacts. This mechanism is used, for instance, to communicate to users projects the fact that Smithy4s depends on shapes that are defined in the [alloy](https://github.com/disneystreaming/alloy) library, and that these shapes should be made available to user projects, without impacting the user's application runtime, and without requiring any setup from the user.

### Normal-usage breaking changes in the generated code

See https://github.com/disneystreaming/smithy4s/pull/599

Depending on your setup, it may be a breaking change, but `@deprecated` Smithy-traits now translate to the `@deprectated` Scala annotation in the generated code. For instance, if you used `@enum` heavily, you'll probably deprecation warnings in your console when compiling. Depending on your `scalacOptions`, it is possible that these warnings turn into errors. If you want to silence these particular errors while upgrading, you can do the following:

```sbt
scalacOptions ++= Seq(
  "-Wconf:msg=object Enum in package api is deprecated:silent",
  "-Wconf:msg=type Enum in package api is deprecated:silent",
  // for Scala 3
  "-Wconf:msg=object Enum in package smithy.api is deprecated:silent",
  "-Wconf:msg=type Enum in package smithy.api is deprecated:silent"
)
```

### Normal-usage source breaking changes

See https://github.com/disneystreaming/smithy4s/pull/569

If you use Smithy4s in the ways that were previously advertised in the documentation, you may have to perform some small adjustments.

In particular, the `simpleRestJson` extension method that was added to implementations of service-interfaces generated by Smithy4s is now removed, in favour of the `SimpleRestJsonBuilder` construct (which now works for any `service` Smithy shape that will have been annotated with `alloy#simpleRestJson`).

Additionally, some methods that were deprecated in 0.16.x releases [have been removed](https://github.com/disneystreaming/smithy4s/pull/589).

### Advanced usage breaking changes

The abstractions that the generated code implements and that the runtime interpreters use have undergone some massive changes.

Non-exhaustive list of symbol renames :

| old                               | new                               |
| --------------------------------- | --------------------------------- |
| smithy4s.Monadic                  | smithy4s.kinds.FunctorAlgebra     |
| smithy4s.Interpreter              | smithy4s.kinds.FunctorInterpreter |
| smithy4s.Service#asTransformation | toPolyFunction                    |
| smithy4s.Service#transform        | fromPolyFunction                  |
| smithy4s.PolyFunction             | smithy4s.kinds.PolyFunction       |
| smithy4s.Transformation           | smithy4s.kinds.PolyFunction5      |
| smithy4s.GenLift[F]#λ             | smithy4s.kinds.Kind1[F]#toKind5   |

#### Unification of the natural-transformations/polymorphic functions.

* Smithy4s makes a lot of use of polymorphic functions of various kinds. Those are now code-generated (see the `project/Boilerplate.scala` file) to ensure the consistency of the various ways they are being used. This means that `smithy4s.PolyFunction` has moved to `smithy4s.kinds.PolyFunction`, and that the previous `smithy4s.Transformation` is now `smithy4s.kinds.PolyFunction5`. This decision ripples in the `smithy4s.Service` interface, which now sports `toPolyFunction` and `fromPolyFunction` methods, allowing to turn a finally-encoded implementation into a final one. `smithy4s.kinds.PolyFunction2` is also a thing, and may be used in bi-functor contexts.
* `kind`-specific types were created to facilitate the "lift" of constructs to the right kinds. For instance, when inspecting the internals of this library, you might see things like `Kind1[IO]#toKind5` where it was previously `GenLift[IO]#λ`. We're hoping to convey meaning better, although this code is definitely still not trivial (and never will).
* `smithy4s.Transformation` is now a typeclass-like construct, which expresses the fact that a construct can be applied like a function. This construct is used by the `transform` method that is generated on service interfaces, which allows to apply custom behaviour generically on all method invocations in these interfaces.
* The `Service` interface takes a single `Alg` type parameter, the `Op` parameter has moved to type-member position, facilitating implicit search in some contexts (as well as the writing of some logic).
* A bunch of path-dependent type aliases were created in the `Service` interface.
* The `compliancetest` module has changed drastically in UX. For those not aware, this module allows to run tests written in Smithy against your own implementation of protocols. This will be useful for third-party libraries that implement `simpleRestJson` (or any other http/rest like protocol), to virtually get tests for free. We don't think this module had any users so far, but we'll slowly be porting some of our tests away from the `smithy4s` repository and into the `alloy` repository.

## User facing improvements

### Stubs

See https://github.com/disneystreaming/smithy4s/pull/595

It is now possible to quickly stub a service with a default value (`IO.stub` being a good candidate), which can be helpful for testing purposes. The resulting code looks like this :

```scala
import smithy4s.hello._
import cats.effect._
val stubbedHelloWorld: HelloWorldService[IO] = new HelloWorldService.Default[IO](IO.stub)
```

### Transformations, including bi-functors

See https://github.com/disneystreaming/smithy4s/pull/584

`smithy4s.Transformation`  has been revised to facilitate the integration with various shapes of transformations. It allows, in particular, to transform a service implementation by applying generic (but polymorphic) behaviour in all of its methods. For instance, this can be used to apply a timeout on all of the methods of a service, or retrying behaviour, etc ...

In particular, the `smithy4s.Transformation` companion object contains in particular `AbsorbError` and `SurfaceError` interfaces that developers can leverage to get their services to go from mono-functor (where all errors are treated as `Throwable`) to bi-functor (where errors are surfaced on a per-endpoint basis, forcing the developers to handle them one way or another), and vice-versa.

### Bi-functor-specialised type aliases

See https://github.com/disneystreaming/smithy4s/pull/584/files#diff-064c6fb10e5927021c4fdb928e68fd8594443b767c54bec7d3b4a424e087401bR26

The generated code now contains bi-functor-specialised `ErrorAware`type-aliases. Those, combined with the transformations described above, should make it easier to interop with Bi-functor constructs such as `EitherT` or `ZIO`.

### Endpoint Specific Middleware

See https://github.com/disneystreaming/smithy4s/pull/614

Adds the ability to have smithy4s-level middleware that is made aware of the `Server` and `Endpoint` for use in creating middleware implementations. This unlocks creating middleware that is aware of the Smithy traits (`Hints` in smithy4s) and shapes in your specification. This means the middleware can apply transformations based on traits applied in a Smithy specification and it can return error responses defined in the Smithy specification. An example of this is authentication. You are now able to create middleware that will check authentication on only the endpoints that require it AND you can return a smithy-defined error response when the authentication is not valid. See the [endpoint specific middleware guide](https://disneystreaming.github.io/smithy4s/docs/guides/endpoint-middleware) for more.


### Error Response Handling Improvements

See https://github.com/disneystreaming/smithy4s/pull/570

Streamlines and improves how error responses are mapped to their corresponding smithy4s-generated types. It now works such that IF no `X-Error-Type` header is found AND the status code doesn't map precisely to an error annotated with `@httpCode` AND exactly one error happens to have `@error("client")` without `@httpCode`, that error will be selected (provided the status code is in the 4xx range). Same for `@error("server")` and 5xx range. See the [error handling documentation](https://disneystreaming.github.io/smithy4s/docs/protocols/simple-rest-json/client#error-handling) for more.

### Support for more HTTP methods

Previously, smithy4s's `HttpEndpoint` was limited to supporting just a small subset of HTTP methods (`POST`, `GET`, `PATCH`, `PUT` and `DELETE`). This is now mitigated, and all other methods are accepted by `HttpEndpoint`, by means of an open-enumeration.

### Configurable maximum arity during Json parsing

See https://github.com/disneystreaming/smithy4s/pull/569

In order to mitigate known security problems, our json parsing logic has hard-limits over the number of elements it will parse from arrays
or maps, resulting in an error when receiving payloads with larger collections. Previously, this limit was hardcoded to 1024 elements per collection. This is now configurable, 1024 being the default.

### Polymorphic refinements

See https://github.com/disneystreaming/smithy4s/pull/649

Refinements applied on list/map shapes can now produce parameterised types. This allows, for instance, to have generic
refinements on `list` shapes that produce `cats.data.NonEmptyList` containing the same types of elements.<|MERGE_RESOLUTION|>--- conflicted
+++ resolved
@@ -7,12 +7,9 @@
 
 # 0.18.25
 
-<<<<<<< HEAD
 * Fixes an issue in which refinements wouldn't work on custom simple shapes (newtypes) (see [#1595](https://github.com/disneystreaming/smithy4s/pull/1595))
-=======
 * Fixes an issue in which union members targetting Unit would fail to compile when used as traits (see [#1600](https://github.com/disneystreaming/smithy4s/pull/1600)).
 * Make the `transform` method in generated `*Gen` algebras final. This should make it possible to derive e.g. `FunctorK` instances in cats-tagless automatically (see [#1588](https://github.com/disneystreaming/smithy4s/pull/1588)).
->>>>>>> 00f65317
 
 # 0.18.24
 
