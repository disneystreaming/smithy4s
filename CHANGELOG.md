--- conflicted
+++ resolved
@@ -1,13 +1,10 @@
 # 0.18.9
 
 * Supports error responses with `@httpResponseCode` fields.
-<<<<<<< HEAD
+* Fix in Bijection#identity which caused and infinite recursion, fixed in [1401](https://github.com/disneystreaming/smithy4s/pull/1401)
 * Adds a `Field#addHints(hints: Hints)` method
 * Adds a `Hints.dynamic(bindings: (String, Document)*)` hints creation method
 * Adds a `smithy4s.Document.syntax` object, the contents of which can be imported to facilitate the instantiation of documents.
-=======
-* Fix in Bijection#identity which caused and infinite recursion, fixed in [1401](https://github.com/disneystreaming/smithy4s/pull/1401)
->>>>>>> c758fb8f
 
 # 0.18.8
 
