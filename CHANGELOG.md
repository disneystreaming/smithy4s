<<<<<<< HEAD
# 0.19.0

## Documentation fix

Prevent documentation from being generated for case class when the field are not generated because they're annotated with `@streaming`

## Reworked enumerations / the EnumerationSchema to eliminate a OOM pitfall and improve ergonomics of SchemaVisitor

## Remove localhost from default URI in [#1341](https://github.com/disneystreaming/smithy4s/pull/1341)

Previously, URIs constructed with a base URI of `/` would have `localhost` as the host. In some cases, that may not be desirable, such as in the case of frontend clients that want to reuse the window's origin. This is now fixed: hostnames are optional in the smithy4s URI model, and default to `None`.

## Smart constructors for `@adt` union members have been renamed in [#1370](https://github.com/disneystreaming/smithy4s/pull/1370)

Previously they'd be named after the **member target**, now they will use the name of the member itself (same as in the case of non-ADT unions).

## Made `EncoderK`'s second type parameter a type member in [#1519](https://github.com/disneystreaming/smithy4s/pull/1519)

There's usually only one instance of `EncoderK[F, A]` for a particular `F[_]`, and interpreters don't need to know what `A` is. For convenience, the type parameter has been moved to a type member.
=======
## Maintainers' notice

This file serves as a template for release notes in GitHub releases.
When adding entries, please treat them as if they could end up in a release any time. This makes it much easier for us to make frequent releases!

Thank you!

# 0.18.19 - binary-breaking changes in `core`

**WARNING**: This release includes binary-breaking changes in the `core` module. This is indirectly caused by an upstream change in [smithy-lang/smithy](https://github.com/smithy-lang/smithy/).

In the vast majority of applications using Smithy4s, it will not cause runtime issues. However, in the unlikely event that you have custom interpreters that query the `.breakingChanges` field of a `Trait` hint, or have that field populated by a non-stdlib trait/hint, you'll have to ensure that all the libraries pulled by your application are compiled against smithy4s 0.18.19 or above.

In sbt, you can check what versions of smithy4s are used by your dependencies using the `whatDependsOn` task.

We apologize for the inconvenience.

## Changes

* `smithy4sUpdateLSPConfig`: Replace `imports` with `sources` to be more in line with idiomatic smithy-build config in https://github.com/disneystreaming/smithy4s/pull/1518 (see https://github.com/disneystreaming/smithy4s/issues/1459)
* Update smithy: 1.45.0 to 1.49.0 (binary breaking) in https://github.com/disneystreaming/smithy4s/pull/1485
* Rendered type aliases are now sorted alphabetically in https://github.com/disneystreaming/smithy4s/pull/1523
* Adds handlers construct to facilitate the decoupling of operation implementations in https://github.com/disneystreaming/smithy4s/pull/1522
>>>>>>> b96f736b

# 0.18.18

* Fix an issue in the ADT trait validators that would sometimes fail validation while they shouldn't. https://github.com/disneystreaming/smithy4s/pull/1514

# 0.18.17

* Constraints applied to list or map members are now correctly rendered in the generated code.
* Makes the json decoding of tagged-unions lenient for AWS
* Fix an issue with duplicated entries in generated smithy-build.json file (#1491)
* Add support for passing custom OpenAPI config via a `smithy-build.json` file
* Fix a bug when using `adt` with mixins, see #1457

# 0.18.16

* Fixes bug leading to refined case-class fields being rendered with default values of the wrong type
* Adds a `smithy4s-protobuf` module, containing derivation logic for protobuf codecs. See https://github.com/disneystreaming/smithy4s/pull/1455
* Add support for converting smithy4s services and schemas to smithy models
* Add `smithy4s.meta#only` annotation allowing to filter operations in
services, intended to reduce the amount of code generated from AWS specs

# 0.18.15

* Add support for injecting endpoint-specific middlewares in AWS clients
* Fixes a bug in the parsing of AWS credentials files

# 0.18.14

* Add support for decoding Document representations of untagged unions
* Update aws-http4s clients using json to have a maxArity of Int.MaxValue

# 0.18.13

* Enable generation of protobuf specifications from smithy specifications.
* modify logic to guarantee that rendered and dynamic enum values respect the ordering from the specification.

# 0.18.12

* fix issue where schemas for fields of generated big structs (over 22 fields in size) would not be ordered correctly

# 0.18.11

* smithy4s Structure schemas are now retaining the original order of fields, as per the specification.
* Added a utility method, `Schema.transformTransitivelyK`, to help in recursively transforming schemas.
In addition, the semantics of `transformHintsTransitively` have been changed: the transformation no longer modifies the hints on the result of the `total` function.
* smithy4s-core now contains the generated code for the alloy.proto namespace

# 0.18.10

* Bumps alloy to 0.3.1. This is required as otherwise the `alloy#nullable` hints get filtered out when using SimpleRestJsonBuilder.

# 0.18.9

* Fix bug that would lead to special characters being escaped in XML attributes, which are already quoted
* Generalise implementation of `@httpResponseCode` to later allow for its use in error responses.
* Fix in Bijection#identity which caused and infinite recursion, fixed in [1401](https://github.com/disneystreaming/smithy4s/pull/1401)
* Adds a `Field#addHints(hints: Hints)` method
* Adds a `Hints.dynamic(bindings: (String, Document)*)` hints creation method
* Adds a `smithy4s.Document.syntax` object, the contents of which can be imported to facilitate the instantiation of documents.

* Added support for `@nullable` on fields, to allow absent values to be handled differently from explicit null

# 0.18.8

* Fix collision avoidance algorithm to cover Scala 3 keywords

# 0.18.7

* Added support for `@httpResponseCode` on newtypes (integer shapes that aren't exactly `smithy.api#Integer`), as well as refinements (e.g. ints with a `@range` constraint).

# 0.18.6

* If a Smithy trait, being a structure shape, had a Scala keyword in its member names, compilation of the generated would fail. In addition, enumeration values that matched a known keyword would have their name erroneously escaped with an underscore in the string literal.
These are now fixed in [#1344](https://github.com/disneystreaming/smithy4s/pull/1344).

* Smithy4s specific logic to extract manifest from jars should not run on jar. Fixed in [#1351](https://github.com/disneystreaming/smithy4s/pull/1351).

* In some concurrent scenarios, especially those of concurrent initialization of objects (e.g. tests), your application would previously be at risk of deadlocking due to [#537](https://github.com/disneystreaming/smithy4s/issues/537). This is now fixed by suspending evaluation of hints in companion objects using the `.lazily` construct: see [#1326](https://github.com/disneystreaming/smithy4s/pull/1326).

* Allow to configure how the default values (and nulls for optional fields) are rendered. Fixed in [#1315](https://github.com/disneystreaming/smithy4s/pull/1315)

# 0.18.5

* When encoding to `application/x-www-form-urlencoded`, omit optional fields set to the field's default value.

# 0.18.4

* Changes the behaviour of `Field#getUnlessDefault` and `Field#foreachUnlessDefault` to always take the value into consideration when the `smithy.api#required` trait
is present on the field. This leads to field values being always serialised even when their values match their defaults, as this abides by least-surprise-principle.

* Fix sbt `smithy4sUpdateLSPConfig` and mill `smithy4s.codegen.LSP/updateConfig` rendering of repositories.


# 0.18.3

* Support constraint traits on members targeting enums

Although it's weird to allow it, it is actually supported in Smithy.

* Tweak operation schema `*Input` and `*Output` functions

Some schema visitor will adjust their behaviour if a shape is the input or the output of an operation. For this reason we have a `InputOutput` class with a `Input` and `Output` hint that you can add to schemas to adjust the behaviour. `OperationSchema` has functions to work on input schemas and output schemas of an operation. This change makes these functions automatically add the relevant hint.

* OptionDefaultVisitor supports bijection

When the schema for the member of a structure is a bijection, and the structure is meant to be decoded from metadata (like http headers), optionality was disregarded. This was making optional member required when decoding.

* Fixing AwsInstanceMetadata codec in [#1266](https://github.com/disneystreaming/smithy4s/pull/1266)

Resolves an issue in which AWS credentials would be decoded using the wrong timestamp format, affecting AWS clients on EC2/ECS.

* Render explicit type annotations for some methods that were missing them in [#1272](https://github.com/disneystreaming/smithy4s/pull/1272)

This resolves a problem in which type inference would have different results between Scala 2.13 and 3.x, causing an error on Scala 2.13 under the `-Xsource:3` flag.

* Override `toString` on error shapes

Default `toString` implementation on `Throwable` prints the class name, instead, we decided to rely on a custom `toString` implementation.

# 0.18.2

## Expose UrlForm.parse and UrlFormDecodeError

In 0.18.0, support was added for `application/x-www-form-urlencoded` data. But, many of its related constructs were private, they are now public for users to access them directly.
https://github.com/disneystreaming/smithy4s/pull/1254


# 0.18.1

## Open enum support in Dynamic module

In 0.18.0, support was added for [open enums](https://disneystreaming.github.io/smithy4s/docs/codegen/customisation/open-enums) in smithy4s-generated code. This release extends that support to runtime (dynamic) schemas.

## Fixed a bug preventing a model pre-processor from being exercised

This model-preprocessor aims at removing constraints from output types in AWS specs (as AWS doesn't seem to respect said constraints)
https://github.com/disneystreaming/smithy4s/pull/1251

# 0.18.0

## Behavioural changes

The default timestamp format in Json serialisation is now `EPOCH_SECONDS`. This change is motivated by a desire to align with AWS and to improve
our compatibility with their tooling. Timestamps shapes (or members pointing to timestamp shapes) now will need to be annotated with `@timestampFormat("DATE_TIME")`
in order to retrieve the previous behaviour.

## Significant rewrite of the abstractions.

The abstractions that power smithy4s have been overhauled to facilitate integration with other protocols than simpleRestJson and other http libraries than http4s.
Many levels of the library has been impacted in significant ways, which is likely to break a great many third-party integrations. The amount of breaking
changes is too large to list exhaustively, therefore only a highlight is provided in this changelog.

* `smithy4s.schema.Field` is no longer a GADT differentiating from required/optional fields. There is now a `smithy4s.schema.Schema.OptionSchema` GADT member instead, which was required to support some traits.
* `smithy4s.schema.Schema.UnionSchema` now references an ordinal function, as opposed to the previous dispatch function.
* `smithy4s.Endpoint` now contains a `smithy4s.schema.OperationSchema`, which is a construct gathering all schemas related to an operation.
* `smithy4s.Service` now allows to get an ordinal value out of a reified operation, thus making it easier to dispatch it to the correct handler.
* `smithy4s.Service` now contains some methods for instantiation of services from an endpoint compilers.
* Two new packages in `core` have appeared : `smithy4s.server` and `smithy4s.client`, each containing protocol-agnostic constructs that aim at taking care of some of the complexity of integrating libraries/protocols with smithy4s.
* A `smithy4s.capability.MonadThrowLike` and `smith4s.capability.Zipper` types have been created, unlocking the writing of generic functions that benefits integrations
with various third-party libraries.
* `smithy4s.http.HttpRequest` and `smithy4s.http.HttpResponse` types have been created.
* `smithy4s.http.HttpUnaryClientCodecs` and `smithy4s.http.HttpUnaryServerCodecs` are new constructs that aim at facilitating the integration of http-protocols. In particular, they take care of a fair amount of complexity related to handling `smithy.api#http*` traits (including the reconciliation of data coming from http metadata and http bodies).
* Overall, the amount of code in the `smithy4s-http4s` module has drastically diminished, as the constructs necessary for the generalisation of the http-related logic have been created. We (maintainers) love http4s, and are not planning on publicly maintaining any other integration, but we are responsible for other integrations in our work ecosystem. Therefore, generalising what we can makes our jobs easier, but also should allow for third parties to have an easier time integrating their http-libraries of choice with Smithy4s.

### Highlight : schema partitioning

The most ground-breaking change of 0.18, which is crucial for how things are now implemented, is the addition of a `smithy4s.schema.SchemaPartition` utility that allow to split schemas into sub-schemas that each take care of the subset of the data. This mechanism allows to completely decouple the (de)serialisation of http bodies from the decoding of http metadata. This means, for instance, that JSON serialisation no longer has to be aware of traits such as `httpHeader`, `httpQuery`, `httpLabel`. This greatly facilitates the integration of other serialisation technologies (XML, URL Form, etc) as these no longer has to contain convoluted logic related to which fields should be skipped during (de)-serialisation.

As a result, the **smithy4s-json** module has been rewritten. In particular, the code it contains is now held in the `smithy4s.json` package, since it is no longer coupled with http-semantics. The `smithy4s.json.Json` object has also been created to provide high-level methods facilitating the encoding/decoding of generated types into json, which is helpful for a number of usecases that fall out of the server/client bindings.

## Features

### AWS SDK support.

Smithy4s' coverage of the AWS protocols has increased drastically. Now, the vast majority of services and operations are supported. This does mean that Smithy4s can effectively be used as a cross-platform AWS SDK (with caveats), delegating to `http4s` for transport.

The Smithy4s build plugins now also come with utilities to facilitate the code-generation from AWS service specifications.

Please refer yourself to the relevant [documentation page](https://disneystreaming.github.io/smithy4s/docs/protocols/aws/aws).

### Build plugins

Smithy has support in IDE via the smithy-language-server. The language server uses a configuration file to understand your project. In 0.18, our build plugins for `sbt` and `mill` can generate that configuration file for you. Use the following commands depending on the build tool you use, for `sbt`: `sbt smithy4sUpdateLSPConfig` and for `mill`: `mill smithy4s.codegen.LSP/updateConfig`.


### Mill

The `mill` plugin is build for version `0.11.0`. The changes to the API are solely results of this migration.

The most important migration bits:

1. Change from `def smithy4sInputDirs: mill.define.Sources` to `def smithy4sInputDirs: mill.define.Target[Seq[PathRef]]`
2. Change from `def manifest: T[mill.modules.Jvm.JarManifest]` to `def manifest: T[mill.api.JarManifest]`
3. Change from `def smithy4sAllExternalDependencies: T[Agg[Dep]]` to `def smithy4sAllExternalDependencies: T[Agg[BoundDep]]`

### Cats Module

Addition of a cats module to contain `SchemaVisitor` implementations of commonly-used cats typeclasses. Currently included are `cats.Show` and `cats.Hash` (note that `cats.Eq` is provided by the `cats.Hash` implementation).

See https://github.com/disneystreaming/smithy4s/pull/921

### Structure Patterns

Allows for marking string types with the `alloy#structurePattern` trait. This trait indicates that a given pattern, with parameters, applies to a given string and that this string should
actually be parsed into a structure where the members of the structure are derived from the parameters in the string pattern.

See https://github.com/disneystreaming/smithy4s/pull/942

### Non-Orphan Typeclass Instances

Allows creating implicit typeclass instances in the companion objects in the smithy4s-generated code. This is useful for creating instances of
typeclasses such as `cats.Show`, `cats.Eq` or any others you may be using.

See https://github.com/disneystreaming/smithy4s/pull/912

### smithy4s.Blob

`smithy4s.ByteArray` has been deprecated in favor of `smithy4s.Blob`. This new type is more flexible, in that it can be backed by byte arrays and byte buffers alike.
Additionally, it allows for O(1) concatenation. This change is motivated by a desire to ease integration with third party libraries whilst reducing the need of copies of binary data.

### Smithy4s Optics Instances

When the smithy4sRenderOptics setting is enabled, Lenses and Prisms will be rendered in the companion objects of the generated code when appropriate.

See https://github.com/disneystreaming/smithy4s/pull/1103

### Open Enumerations

Introduces alternative code generation for enums and intEnums when they are marked with the `alloy#openEnum` trait.

See https://github.com/disneystreaming/smithy4s/pull/1137

### Union Projections and Visitors

Added convenient methods for working with unions including projectors for each union alternative and a visitor in union companion objects that can be passed to each union's new `accept` method.

See https://github.com/disneystreaming/smithy4s/pull/1144

### Sparse collections

The `sparse` trait is now supported, allowing for the modelling of collections with null values. Its presence leads to the code-generation of `List[Option[A]]` and `Map[String, Option[A]]`.

See https://github.com/disneystreaming/smithy4s/pull/993

### Xml support

The `smithy4s-xml` now exists, containing utilities to parse XML blobs into the generated data classes, and render XML from the generated data classes. This serde logic abides by the rules described in the the official [smithy documentation](https://smithy.io/2.0/spec/protocol-traits.html?highlight=xml#xml-bindings).

### application/x-www-form-urlencoded support

The `smithy4s-core` now contains utilities to parse [application/x-www-form-urlencoded](https://developer.mozilla.org/en-US/docs/Web/HTTP/Methods/POST) payloads into the generated data classes, and render those payloads same payloads the generated data classes. This encoding allows for a few customisation, driven by [alloy traits](https://github.com/disneystreaming/alloy#alloyurlformflattened).

See https://github.com/disneystreaming/smithy4s/pull/1113

# 0.17.20

* Add empty line separating generated case classes from their companion objects in [#1175](https://github.com/disneystreaming/smithy4s/pull/1175)

# 0.17.19

This release brings in a smithy-model update, which resolves some issues that would've prevented code generation from succeeding. [#1164](https://github.com/disneystreaming/smithy4s/pull/1164)

# 0.17.18

Fixes a `ClassCastException` in document encoding in [#1161](https://github.com/disneystreaming/smithy4s/pull/1161)

# 0.17.17

More permissive test for HEAD requests in [#1157](https://github.com/disneystreaming/smithy4s/pull/1157)

# 0.17.16

Fixes a bug where HEAD responses contained an empty {} in the body (where there should be no body present). [#1149](https://github.com/disneystreaming/smithy4s/pull/1149)

# 0.17.15

Updates to fix compile errors when intEnum shapes are used as traits. [#1139](https://github.com/disneystreaming/smithy4s/pull/1139)

# 0.17.14

* Only transform AWS shapes named after standard shapes in [#1127](https://github.com/disneystreaming/smithy4s/pull/1127)
* Fixes AWS AwsStandardTypesTransformer bug by in [1129](https://github.com/disneystreaming/smithy4s/pull/1129)

# 0.17.13

* Backports Service interpreter logic introduced in [#908](https://github.com/disneystreaming/smithy4s/pull/908).
* Fixes rendering of deprecated annotations in mixins in [#1123](https://github.com/disneystreaming/smithy4s/pull/1123)

# 0.17.12

* Remove reserved types in https://github.com/disneystreaming/smithy4s/pull/1052

Remove a legacy mechanism of dealing with name conflicts in generated types. Fixes [#1051](https://github.com/disneystreaming/smithy4s/issues/1051)

* Flatten AWS newtypes in https://github.com/disneystreaming/smithy4s/pull/1110

Adjusts the rendering of Smithy shapes from AWS specs, as it would've often been inconvenient due to the change above.

* Bump webjar dependency to 0.47 in https://github.com/disneystreaming/smithy4s/pull/1100

Updates a previously frozen dependency to alleviate potential security issues.

# 0.17.11

This is mostly a bugfix and cleanup release.

* [aws] Keep casing in file credential provider in https://github.com/disneystreaming/smithy4s/pull/1076

Resolves a case-sensitivity issue in the file-based AWS credentials provider.

* Deprecate `ClientBuilder.use`, add `.make` in https://github.com/disneystreaming/smithy4s/pull/1073

Deprecates a method - the migration path would be just to move to another one with the same shape.

* Error transformations as middleware in https://github.com/disneystreaming/smithy4s/pull/1084

Changes the error transformation logic in the http4s servers so that it's implemented using the (public) per-endpoint middleware construct.

# 0.17.10

* Revert original behavior where middleware get all errors in https://github.com/disneystreaming/smithy4s/pull/1034

This change adds a fix for an accidental behavior change around error handling/capture in middlewares.

## Other changes

* Adding a comment in flatMapErrors in https://github.com/disneystreaming/smithy4s/pull/1030

# 0.17.9

* Update smithy-model to 1.31.0, alloy to 0.2.2 in https://github.com/disneystreaming/smithy4s/pull/1022

# 0.17.8

* backport of [improve: fallback unspecified members of deprecated trait to N/A] in https://github.com/disneystreaming/smithy4s/pull/989
* Dynamic module guide in https://github.com/disneystreaming/smithy4s/pull/960
* Add an option to encode missing fields as nulls in https://github.com/disneystreaming/smithy4s/pull/995

# 0.17.7

Make sure error handling logic in routing is applied before and after middleware application .

* Add course link to learning resources in https://github.com/disneystreaming/smithy4s/pull/965
* Http4s: pre- and post-error handling middleware in https://github.com/disneystreaming/smithy4s/pull/877

# 0.17.6

This release is backward binary-compatible with the previous releases from the 0.17.x lineage.

## Bug fixes

* Fixes a [bug](https://github.com/disneystreaming/smithy4s/pull/898) related to swagger-ui redirects that would occur with empty paths.
* Fixes a [bug](https://github.com/disneystreaming/smithy4s/pull/904) related to the undocumented "dynamic" module not respecting the order of fields specified in smithy models

# 0.17.5

This release is backward binary-compatible with the previous releases from the 0.17.x lineage.
However, the generated code produced by this version is not entirely source-compatible with the previous version.
More info below.

## Possible breaking changes

This version introduces changes in how the code is rendered that may result in some breakage in userland. We've
carefully architected the changes to reduce the likelihood of breakage happening.

A number of constructs are now rendered not in the companion object of the generated service, but rather in the companion
object of the reified operation type. These constructs include the error types that get generated by operations.

This change has been performed in order to eliminate the risk of collision between the generated types and some type
members present in the `smithy4s.Service` interface. This collision, when it happened, was making the code impossible to
compile.

In order to reduce breakage around the error types (which are likely to be used in userland), we have decided to generate
aliases at the location where they used to live. The generated code should not break source compatibility in the large
majority of usage of Smithy4s.

A small minority of users may have to change how they access the generated constructs they may have depended on. **This is unlikely**,
as the constructs in question are used internally by interpreters via interfaces that haven't changed, and they are not constructs
that are advertised in our documentation. We only expect some possible breakage in advanced usage performed by a handful of
people.

See:
* https://github.com/disneystreaming/smithy4s/pull/859
* https://github.com/disneystreaming/smithy4s/pull/848
* https://github.com/disneystreaming/smithy4s/pull/847

## Behavioural changes

### Adjust encoding/decoding HTTP query parameters

Changed the handling of the `httpQueryParams` (plural) trait so that possible `httpQuery`-annotated fields do not take priority
over it **during decoding**. This means that `httpQueryParams` receive the whole set of query parameters, which may induce duplication
with the value contained by overlapping `httpQuery`-annotated fields.

On the encoding side, the behaviour is that `httpQuery` fields have priority over `httpQueryParams` fields.

This is a more faithful implementation of [the spec](https://smithy.io/2.0/spec/http-bindings.html?highlight=httpquery#httpqueryparams-trait).

See https://github.com/disneystreaming/smithy4s/pull/827


## Improvements

### Validate model for codegen after transformations

Adds logic to validate the model after pre-processing model transformations (before the code-generation)

See https://github.com/disneystreaming/smithy4s/pull/821

### Support time zones in `DATE_TIME` parsing

AWS has changed the Smithy specification of the `DATE_TIME` timestamp format to precise that numeric offsets should be handled.
This is now the case.

See https://github.com/disneystreaming/smithy4s/pull/844

### Dynamic: Add `metadata` method

The currently undocumented `dynamic` module has received an improvement allowing to access the metadata
of the loaded models via its platform-agnostic interface.

See https://github.com/disneystreaming/smithy4s/pull/823


## Bug fixes

### Http4s client body

Empty bodies are now correctly using the built-in `withEmptyBody` of Http4s, which correctly removes
the `Content-Type` header from the request upon usage. This solves issues when Smithy4s is being called
(or calling) strict clients/servers that check this type of thing.

See https://github.com/disneystreaming/smithy4s/pull/826

### Handle NaN and Infinity in AWS JSON codecs

The AWS Json protocols specify that `NaN`, `Infinity` and `-Infinity` are valid values for `Double` and `Float` types.
This is now handled.

See https://github.com/disneystreaming/smithy4s/pull/822

### Better handling of special characters when loading Smithy models from dependencies

A bug was preventing dependencies that would have special characters in their absolute paths to be loaded successfully.
This is now fixed.

See https://github.com/disneystreaming/smithy4s/pull/850

### Http4s client: Support `Byte` parameters in paths

`Byte` fields are now correctly supported when used by an `httpLabel` member.

See https://github.com/disneystreaming/smithy4s/pull/819

# 0.17.4

This release is backward binary-compatible with the previous releases from the 0.17.x lineage.

## Improvements

### More efficient Json parsing of ArraySeq

See https://github.com/disneystreaming/smithy4s/pull/806

### Fix parsing logic of AWS credentials file to allow for comments

See https://github.com/disneystreaming/smithy4s/pull/811

### Add documentation on how to point AWS clients to local environments

See https://github.com/disneystreaming/smithy4s/pull/812

# 0.17.3

This release is backward binary-compatible with the previous releases from the 0.17.x lineage.

## User-facing features

### Addition of an new `@adt` trait to streamline the inlining of structures as sealed-trait members

Under certain conditions, it is now possible to annotate union shapes with `@adt`, which has the effect of inlining
all the structure shapes under it directly in the companion object of the union, as opposed to create `Case`-suffixed
wrappers. Additionally, when a union is annotated with `@adt`, the intersection of mixin shapes that are applied to every member of the union is now used as Scala-level mixin traits. This facilitates object-oriented usage of Smithy4s.

Read the new docs for more info.

See https://github.com/disneystreaming/smithy4s/pull/787

### Scaladoc now gets generated

Smithy `@documentation` traits (which has syntactic sugar in the form of triple-slashes-prefixed comments) is now used to generate Scaladoc above the relevant data-types, interfaces and methods that get generated in Smithy4s.

https://github.com/disneystreaming/smithy4s/pull/731

Thank you @zetashift for this awesome contribution and @msosnicki for this valuable contribution !

### Scala 3 wildcards now get generated when relevant.

Under conditions which should automatically be propagated from the build-tool to the code-generation,
Scala 3 wildcards now get generated instead of Scala 2 wildcards. This makes user experience better on
Scala 3, as syntax deprecation warnings will no longer be issued.

Thank you @albertpchen for this awesome contribution !

See https://github.com/disneystreaming/smithy4s/pull/736

### Simpler AWS clients

It is now possible to directly instantiate AWS clients against a Monadic context, which makes for a better
UX when calling unary request/response operations. When using that mode, stream operations being called
such clients will fail with a raised exception.

See https://github.com/disneystreaming/smithy4s/pull/744

### AWS config file credentials providers

It is now possible to load credentials from an AWS-compliant configuration file (typically found under ~/.aws/credentials).
This is wired by default in the clients, and has lower precedence than the other providers.

### Improve docs

We've improved and added new sections to the documentation, in particular around AWS SDK usage and model pre-processing.
## Bug fixes

### Null default value traits are now correctly handled

The default trait allows for not setting a value. Now, the absence of value (ie null) in the
default trait at the smithy level translates to the correct "zero" value of the target type.

See https://github.com/disneystreaming/smithy4s/pull/782

### Decoding Document.DNull to Optional fields now works correctly

Null documents were not being decoded as `None`, but rather were leading to decoding failures
when decoding data types from `smithy4s.Document`

See https://github.com/disneystreaming/smithy4s/pull/725

### Fix the JS source-map URI

The URI was previously using the wrong relative path

See https://github.com/disneystreaming/smithy4s/pull/740

### Traits applied on collection members now leads to hints being correctly generated

See https://github.com/disneystreaming/smithy4s/pull/769

### Defaults are not ignored in refinements

Loading a smithy 1.0 model with smithy 2.0 tooling (which Smithy4s uses) leads to the automatic
addition of "default" traits on some shapes and members. When combined with refinements, this had
the side effect of treating the refined type as required when it should be in fact optional.
It's all the more confusing that there is no mechanism in place to reconcile refinement logic,
with default values, as refinement logic is expressed in run-time code whereas default value validation
is expressed in build-time code.

See https://github.com/disneystreaming/smithy4s/pull/795

## Other notable changes

### Performance improvements of the json parsing logic

Yet another awesome contribution from @plokhotnyuk to shave allocations off the Json parsing logic, leading
to performance improvements.

See https://github.com/disneystreaming/smithy4s/pull/764

### Compliance tests

Our implementation of our `alloy#simpleRestJson` protocol is now derived automatically from test specifications
written in [Smithy itself](https://github.com/disneystreaming/alloy/tree/main/modules/protocol-tests/resources/META-INF/smithy)

See:
* https://github.com/disneystreaming/smithy4s/pull/715
* https://github.com/disneystreaming/smithy4s/pull/747

This also paves the road for testing our implementation of the AWS protocols using official tests, which are located
[there]

### Generic logic against smithy4s-generated enumerations is now easier to write

Some tweaks were made to the `smithy4s.Enumeration.Value` interface to allow for more generic logic using enumerations.

See https://github.com/disneystreaming/smithy4s/pull/794

# 0.17.2

This release is backward binary-compatible with the previous releases from the 0.17.x lineage.

## User-facing features

### Scala 3 unions support for operation errors

See https://github.com/disneystreaming/smithy4s/pull/707

In order to render Operation errors as Scala 3 union types, a following metadata flag needs to be added: `metadata smithy4sErrorsAsScala3Unions = true` (in any of the smithy files that are used for code generation).

### Source-mapping github paths are now automatically added during scala-js compilation

This will make it easier to run front-end debuggers on webpage build with smithy4s-issued clients

See https://github.com/disneystreaming/smithy4s/pull/706

### Addition of Transformation.apply utilty method :

it's now possible to invoke transformations more conveniently in polymorhic code, via a method in the `Transformation` companion object

See https://github.com/disneystreaming/smithy4s/pull/681

## Bug fixes

### Static query params are now handled correctly

It is now possible to define static query parameters when using the http trait :

```smithy
@http(method: "GET", uri: "/foo?bar=baz)
operation Foo {}
```

### Service interfaces now receive the set of all operations tied to resources transitively tied to the service

For instance, when running the code-generator, the `Library` interface will now receive a `getBook` method, which
wasn't previously the case

```smithy
service Library {
  resources: [Book]
}

resource Book {
  read: GetBook
}

@readonly
operation GetBook {
}
```

### Other fixes and improvements :

See https://github.com/disneystreaming/smithy4s/pull/689

* Various codegen fixes and improvements  by @Baccata in https://github.com/disneystreaming/smithy4s/pull/677
* fix for timestamp format issue for aws tests by @yisraelU in https://github.com/disneystreaming/smithy4s/pull/675
* Make whitespace around colons consistent by @kubukoz in https://github.com/disneystreaming/smithy4s/pull/682
* Add resource operations to generated service by @Baccata in https://github.com/disneystreaming/smithy4s/pull/686
* fix path segment parsing when suffixed with query by @yisraelU in https://github.com/disneystreaming/smithy4s/pull/689
* Compliancetests fixes improvements by @yisraelU in https://github.com/disneystreaming/smithy4s/pull/680
* restructured timeout call and attemptNarrow by @yisraelU in https://github.com/disneystreaming/smithy4s/pull/708
* [compliance tests] addresses timeouts on the server side  by @yisraelU in https://github.com/disneystreaming/smithy4s/pull/712
* Fix ShapeId.parse not working for valid shapes by @kubukoz in https://github.com/disneystreaming/smithy4s/pull/714
* codegen cli should use a non-zero exit code when failing by @daddykotex in https://github.com/disneystreaming/smithy4s/pull/713



# 0.17.0

This 0.17.0 release of Smithy4s brings a number of improvements on the abstractions implemented by the generated code, in particular in terms of flexibility and user experience.

This release also aims at bringing inter-operability with other tools and projects that Disney Streaming is putting forward to reinforce the Smithy ecosystem, such as [smithy-translate](https://github.com/disneystreaming/smithy-translate/) and [alloy](https://github.com/disneystreaming/alloy).

In order to achieve these improvements, we've had to break a number of things at different levels. This release is therefore neither source nor binary compatible with the previous ones, and also forces the user to update their Smithy specifications.

## Breaking changes

### Smithy-level breaking changes

See https://github.com/disneystreaming/smithy4s/pull/561

The Smithy shapes that were previously residing under `smithy4s.api` namespace have moved to the `alloy` namespace. Alloy is a standalone library containing Smithy shapes and validators, defined [here](https://github.com/disneystreaming/alloy).

The reason for us to bring this change is to have a language specific location to define shapes that are relevant to the protocols/runtime-behaviours we're putting forward, that could be used by tooling working with other languages than Scala. It was important for us to lose the `4s` suffix, which is short for `for Scala`.

This change implies, for instance, that any use of `smithy4s.api#simpleRestJson` in your specification will have to be replaced by `alloy#simpleRestJson`.

Note that this change, in use cases that follow our documentation, should have no visible effect in the Scala code.

### Build-plugins breaking changes (SBT/mill)

#### Multiple input directories

See https://github.com/disneystreaming/smithy4s/pull/587

The `smithy4sInputDir` setting/task in SBT/mill has been replaced by `smithy4sInputDirs`, allowing the user to set several directories where the plugins should look for Smithy files.

#### Change in smithy-library dependency resolution

See https://github.com/disneystreaming/smithy4s/pull/607

We've changed the smithy-sharing mechanism to do two things:

1. By default, any dependency declared "normally" in SBT or mill, by means or `libraryDepedencies ++=` or `def ivyDeps`, will be inspected for Smithy files after being resolved. This means that, for instance, if your application has a runtime dependency on a library that was built with Smithy4s and contains Smithy files, your local specs can use the code defined in these Smithy files to create or annotate new shapes. You no longer need to declare those using `% Smithy4s` or `def smithy4sIvyDeps`: these are now reserved for libraries containing Smithy files that you **do not want your application's runtime to depend on**.
2. Libraries built by Smithy4s automatically track the dependencies that they used during their own code-generation, by storing some metadata in their Jar's manifests. By default, the Smithy4s plugins will also pull those dependencies (which will have been declared upstream using `% Smithy4s` in SBT or `def smithy4sIvyDeps` in mill), for your project's code generation. This facilitates the transitivity of specification-holding artifacts. This mechanism is used, for instance, to communicate to users projects the fact that Smithy4s depends on shapes that are defined in the [alloy](https://github.com/disneystreaming/alloy) library, and that these shapes should be made available to user projects, without impacting the user's application runtime, and without requiring any setup from the user.

### Normal-usage breaking changes in the generated code

See https://github.com/disneystreaming/smithy4s/pull/599

Depending on your setup, it may be a breaking change, but `@deprecated` Smithy-traits now translate to the `@deprectated` Scala annotation in the generated code. For instance, if you used `@enum` heavily, you'll probably deprecation warnings in your console when compiling. Depending on your `scalacOptions`, it is possible that these warnings turn into errors. If you want to silence these particular errors while upgrading, you can do the following:

```sbt
scalacOptions ++= Seq(
  "-Wconf:msg=object Enum in package api is deprecated:silent",
  "-Wconf:msg=type Enum in package api is deprecated:silent",
  // for Scala 3
  "-Wconf:msg=object Enum in package smithy.api is deprecated:silent",
  "-Wconf:msg=type Enum in package smithy.api is deprecated:silent"
)
```

### Normal-usage source breaking changes

See https://github.com/disneystreaming/smithy4s/pull/569

If you use Smithy4s in the ways that were previously advertised in the documentation, you may have to perform some small adjustments.

In particular, the `simpleRestJson` extension method that was added to implementations of service-interfaces generated by Smithy4s is now removed, in favour of the `SimpleRestJsonBuilder` construct (which now works for any `service` Smithy shape that will have been annotated with `alloy#simpleRestJson`).

Additionally, some methods that were deprecated in 0.16.x releases [have been removed](https://github.com/disneystreaming/smithy4s/pull/589).

### Advanced usage breaking changes

The abstractions that the generated code implements and that the runtime interpreters use have undergone some massive changes.

Non-exhaustive list of symbol renames :

| old                               | new                               |
| --------------------------------- | --------------------------------- |
| smithy4s.Monadic                  | smithy4s.kinds.FunctorAlgebra     |
| smithy4s.Interpreter              | smithy4s.kinds.FunctorInterpreter |
| smithy4s.Service#asTransformation | toPolyFunction                    |
| smithy4s.Service#transform        | fromPolyFunction                  |
| smithy4s.PolyFunction             | smithy4s.kinds.PolyFunction       |
| smithy4s.Transformation           | smithy4s.kinds.PolyFunction5      |
| smithy4s.GenLift[F]#λ             | smithy4s.kinds.Kind1[F]#toKind5   |

#### Unification of the natural-transformations/polymorphic functions.

* Smithy4s makes a lot of use of polymorphic functions of various kinds. Those are now code-generated (see the `project/Boilerplate.scala` file) to ensure the consistency of the various ways they are being used. This means that `smithy4s.PolyFunction` has moved to `smithy4s.kinds.PolyFunction`, and that the previous `smithy4s.Transformation` is now `smithy4s.kinds.PolyFunction5`. This decision ripples in the `smithy4s.Service` interface, which now sports `toPolyFunction` and `fromPolyFunction` methods, allowing to turn a finally-encoded implementation into a final one. `smithy4s.kinds.PolyFunction2` is also a thing, and may be used in bi-functor contexts.
* `kind`-specific types were created to facilitate the "lift" of constructs to the right kinds. For instance, when inspecting the internals of this library, you might see things like `Kind1[IO]#toKind5` where it was previously `GenLift[IO]#λ`. We're hoping to convey meaning better, although this code is definitely still not trivial (and never will).
* `smithy4s.Transformation` is now a typeclass-like construct, which expresses the fact that a construct can be applied like a function. This construct is used by the `transform` method that is generated on service interfaces, which allows to apply custom behaviour generically on all method invocations in these interfaces.
* The `Service` interface takes a single `Alg` type parameter, the `Op` parameter has moved to type-member position, facilitating implicit search in some contexts (as well as the writing of some logic).
* A bunch of path-dependent type aliases were created in the `Service` interface.
* The `compliancetest` module has changed drastically in UX. For those not aware, this module allows to run tests written in Smithy against your own implementation of protocols. This will be useful for third-party libraries that implement `simpleRestJson` (or any other http/rest like protocol), to virtually get tests for free. We don't think this module had any users so far, but we'll slowly be porting some of our tests away from the `smithy4s` repository and into the `alloy` repository.

## User facing improvements

### Stubs

See https://github.com/disneystreaming/smithy4s/pull/595

It is now possible to quickly stub a service with a default value (`IO.stub` being a good candidate), which can be helpful for testing purposes. The resulting code looks like this :

```scala
import smithy4s.hello._
import cats.effect._
val stubbedHelloWorld: HelloWorldService[IO] = new HelloWorldService.Default[IO](IO.stub)
```

### Transformations, including bi-functors

See https://github.com/disneystreaming/smithy4s/pull/584

`smithy4s.Transformation`  has been revised to facilitate the integration with various shapes of transformations. It allows, in particular, to transform a service implementation by applying generic (but polymorphic) behaviour in all of its methods. For instance, this can be used to apply a timeout on all of the methods of a service, or retrying behaviour, etc ...

In particular, the `smithy4s.Transformation` companion object contains in particular `AbsorbError` and `SurfaceError` interfaces that developers can leverage to get their services to go from mono-functor (where all errors are treated as `Throwable`) to bi-functor (where errors are surfaced on a per-endpoint basis, forcing the developers to handle them one way or another), and vice-versa.

### Bi-functor-specialised type aliases

See https://github.com/disneystreaming/smithy4s/pull/584/files#diff-064c6fb10e5927021c4fdb928e68fd8594443b767c54bec7d3b4a424e087401bR26

The generated code now contains bi-functor-specialised `ErrorAware`type-aliases. Those, combined with the transformations described above, should make it easier to interop with Bi-functor constructs such as `EitherT` or `ZIO`.

### Endpoint Specific Middleware

See https://github.com/disneystreaming/smithy4s/pull/614

Adds the ability to have smithy4s-level middleware that is made aware of the `Server` and `Endpoint` for use in creating middleware implementations. This unlocks creating middleware that is aware of the Smithy traits (`Hints` in smithy4s) and shapes in your specification. This means the middleware can apply transformations based on traits applied in a Smithy specification and it can return error responses defined in the Smithy specification. An example of this is authentication. You are now able to create middleware that will check authentication on only the endpoints that require it AND you can return a smithy-defined error response when the authentication is not valid. See the [endpoint specific middleware guide](https://disneystreaming.github.io/smithy4s/docs/guides/endpoint-middleware) for more.


### Error Response Handling Improvements

See https://github.com/disneystreaming/smithy4s/pull/570

Streamlines and improves how error responses are mapped to their corresponding smithy4s-generated types. It now works such that IF no `X-Error-Type` header is found AND the status code doesn't map precisely to an error annotated with `@httpCode` AND exactly one error happens to have `@error("client")` without `@httpCode`, that error will be selected (provided the status code is in the 4xx range). Same for `@error("server")` and 5xx range. See the [error handling documentation](https://disneystreaming.github.io/smithy4s/docs/protocols/simple-rest-json/client#error-handling) for more.

### Support for more HTTP methods

Previously, smithy4s's `HttpEndpoint` was limited to supporting just a small subset of HTTP methods (`POST`, `GET`, `PATCH`, `PUT` and `DELETE`). This is now mitigated, and all other methods are accepted by `HttpEndpoint`, by means of an open-enumeration.

### Configurable maximum arity during Json parsing

See https://github.com/disneystreaming/smithy4s/pull/569

In order to mitigate known security problems, our json parsing logic has hard-limits over the number of elements it will parse from arrays
or maps, resulting in an error when receiving payloads with larger collections. Previously, this limit was hardcoded to 1024 elements per collection. This is now configurable, 1024 being the default.

### Polymorphic refinements

See https://github.com/disneystreaming/smithy4s/pull/649

Refinements applied on list/map shapes can now produce parameterised types. This allows, for instance, to have generic
refinements on `list` shapes that produce `cats.data.NonEmptyList` containing the same types of elements.<|MERGE_RESOLUTION|>--- conflicted
+++ resolved
@@ -1,30 +1,29 @@
-<<<<<<< HEAD
-# 0.19.0
-
-## Documentation fix
-
-Prevent documentation from being generated for case class when the field are not generated because they're annotated with `@streaming`
-
-## Reworked enumerations / the EnumerationSchema to eliminate a OOM pitfall and improve ergonomics of SchemaVisitor
-
-## Remove localhost from default URI in [#1341](https://github.com/disneystreaming/smithy4s/pull/1341)
-
-Previously, URIs constructed with a base URI of `/` would have `localhost` as the host. In some cases, that may not be desirable, such as in the case of frontend clients that want to reuse the window's origin. This is now fixed: hostnames are optional in the smithy4s URI model, and default to `None`.
-
-## Smart constructors for `@adt` union members have been renamed in [#1370](https://github.com/disneystreaming/smithy4s/pull/1370)
-
-Previously they'd be named after the **member target**, now they will use the name of the member itself (same as in the case of non-ADT unions).
-
-## Made `EncoderK`'s second type parameter a type member in [#1519](https://github.com/disneystreaming/smithy4s/pull/1519)
-
-There's usually only one instance of `EncoderK[F, A]` for a particular `F[_]`, and interpreters don't need to know what `A` is. For convenience, the type parameter has been moved to a type member.
-=======
 ## Maintainers' notice
 
 This file serves as a template for release notes in GitHub releases.
 When adding entries, please treat them as if they could end up in a release any time. This makes it much easier for us to make frequent releases!
 
 Thank you!
+
+# 0.19.0
+
+## Documentation fix
+
+Prevent documentation from being generated for case class when the field are not generated because they're annotated with `@streaming`
+
+## Reworked enumerations / the EnumerationSchema to eliminate a OOM pitfall and improve ergonomics of SchemaVisitor
+
+## Remove localhost from default URI in [#1341](https://github.com/disneystreaming/smithy4s/pull/1341)
+
+Previously, URIs constructed with a base URI of `/` would have `localhost` as the host. In some cases, that may not be desirable, such as in the case of frontend clients that want to reuse the window's origin. This is now fixed: hostnames are optional in the smithy4s URI model, and default to `None`.
+
+## Smart constructors for `@adt` union members have been renamed in [#1370](https://github.com/disneystreaming/smithy4s/pull/1370)
+
+Previously they'd be named after the **member target**, now they will use the name of the member itself (same as in the case of non-ADT unions).
+
+## Made `EncoderK`'s second type parameter a type member in [#1519](https://github.com/disneystreaming/smithy4s/pull/1519)
+
+There's usually only one instance of `EncoderK[F, A]` for a particular `F[_]`, and interpreters don't need to know what `A` is. For convenience, the type parameter has been moved to a type member.
 
 # 0.18.19 - binary-breaking changes in `core`
 
@@ -42,7 +41,6 @@
 * Update smithy: 1.45.0 to 1.49.0 (binary breaking) in https://github.com/disneystreaming/smithy4s/pull/1485
 * Rendered type aliases are now sorted alphabetically in https://github.com/disneystreaming/smithy4s/pull/1523
 * Adds handlers construct to facilitate the decoupling of operation implementations in https://github.com/disneystreaming/smithy4s/pull/1522
->>>>>>> b96f736b
 
 # 0.18.18
 
