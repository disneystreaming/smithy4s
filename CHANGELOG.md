--- conflicted
+++ resolved
@@ -1,4 +1,3 @@
-<<<<<<< HEAD
 # 0.18.0 (in progress)
 
 ## Behavioural changes
@@ -55,55 +54,34 @@
 
 See https://github.com/disneystreaming/smithy4s/pull/1144
 
+# 0.17.20
+
+* Add empty line separating generated case classes from their companion objects in [#1175](https://github.com/disneystreaming/smithy4s/pull/1175)
+
 # 0.17.19
 
-This release brings in a smithy-model update, which resolves some issues that would've prevented code generation from succeeding. #1164
+This release brings in a smithy-model update, which resolves some issues that would've prevented code generation from succeeding. [#1164](https://github.com/disneystreaming/smithy4s/pull/1164)
 
 # 0.17.18
 
-Fixes a `ClassCastException` in document encoding in #1161
+Fixes a `ClassCastException` in document encoding in [#1161](https://github.com/disneystreaming/smithy4s/pull/1161)
 
 # 0.17.17
 
-More permissive test for HEAD requests in #1157
+More permissive test for HEAD requests in [#1157](https://github.com/disneystreaming/smithy4s/pull/1157)
 
 # 0.17.16
 
-Fixes a bug where HEAD responses contained an empty {} in the body (where there should be no body present). #1149
+Fixes a bug where HEAD responses contained an empty {} in the body (where there should be no body present). [#1149](https://github.com/disneystreaming/smithy4s/pull/1149)
 
 # 0.17.15
 
-Updates to fix compile errors when intEnum shapes are used as traits. #1139
+Updates to fix compile errors when intEnum shapes are used as traits. [#1139](https://github.com/disneystreaming/smithy4s/pull/1139)
 
 # 0.17.14
 
 * Only transform AWS shapes named after standard shapes in [#1127](https://github.com/disneystreaming/smithy4s/pull/1127)
 * Fixes AWS AwsStandardTypesTransformer bug by in [1129](https://github.com/disneystreaming/smithy4s/pull/1129)
-=======
-# 0.17.20
-
-* Add empty line separating generated case classes from their companion objects in [#1175](https://github.com/disneystreaming/smithy4s/pull/1175)
-
-# 0.17.19
-
-This release brings in a smithy-model update, which resolves some issues that would've prevented code generation from succeeding. [#1164](https://github.com/disneystreaming/smithy4s/pull/1164)
-
-# 0.17.18
-
-Fixes a `ClassCastException` in document encoding in [#1161](https://github.com/disneystreaming/smithy4s/pull/1161)
-
-# 0.17.17
-
-More permissive test for HEAD requests in [#1157](https://github.com/disneystreaming/smithy4s/pull/1157)
-
-# 0.17.16
-
-Fixes a bug where HEAD responses contained an empty {} in the body (where there should be no body present). [#1149](https://github.com/disneystreaming/smithy4s/pull/1149)
-
-# 0.17.15
-
-Updates to fix compile errors when intEnum shapes are used as traits. [#1139](https://github.com/disneystreaming/smithy4s/pull/1139)
->>>>>>> e1f2e31d
 
 # 0.17.13
 
