## Maintainers' notice

This file serves as a template for release notes in GitHub releases.
When adding entries, please treat them as if they could end up in a release any time. This makes it much easier for us to make frequent releases!

Thank you!

# 0.18.19 - binary-breaking changes in `core`

**WARNING**: This release includes binary-breaking changes in the `core` module. This is indirectly caused by an upstream change in [smithy-lang/smithy](https://github.com/smithy-lang/smithy/).

In the vast majority of applications using Smithy4s, it will not cause runtime issues. However, in the unlikely event that you have custom interpreters that query the `.breakingChanges` field of a `Trait` hint, or have that field populated by a non-stdlib trait/hint, you'll have to ensure that all the libraries pulled by your application are compiled against smithy4s 0.18.19 or above.

In sbt, you can check what versions of smithy4s are used by your dependencies using the `whatDependsOn` task.

We apologize for the inconvenience.

## Changes

* `smithy4sUpdateLSPConfig`: Replace `imports` with `sources` to be more in line with idiomatic smithy-build config in https://github.com/disneystreaming/smithy4s/pull/1518 (see https://github.com/disneystreaming/smithy4s/issues/1459)
* Update smithy: 1.45.0 to 1.49.0 (binary breaking) in https://github.com/disneystreaming/smithy4s/pull/1485
<<<<<<< HEAD
* Rendered type aliases are now sorted alphabetically
* Change semantics of `Blob.equals` - Blobs do not take underlying type into consideration, just bytes.
=======
* Rendered type aliases are now sorted alphabetically in https://github.com/disneystreaming/smithy4s/pull/1523
* Add handlers construct to facilitate the decoupling of operation implementations in https://github.com/disneystreaming/smithy4s/pull/1522
* Improve cache in code generation (sbt) in https://github.com/disneystreaming/smithy4s/pull/1499
>>>>>>> d7afe212

# 0.18.18

* Fix an issue in the ADT trait validators that would sometimes fail validation while they shouldn't. https://github.com/disneystreaming/smithy4s/pull/1514

# 0.18.17

* Constraints applied to list or map members are now correctly rendered in the generated code.
* Makes the json decoding of tagged-unions lenient for AWS
* Fix an issue with duplicated entries in generated smithy-build.json file (#1491)
* Add support for passing custom OpenAPI config via a `smithy-build.json` file
* Fix a bug when using `adt` with mixins, see #1457

# 0.18.16

* Fixes bug leading to refined case-class fields being rendered with default values of the wrong type
* Adds a `smithy4s-protobuf` module, containing derivation logic for protobuf codecs. See https://github.com/disneystreaming/smithy4s/pull/1455
* Add support for converting smithy4s services and schemas to smithy models
* Add `smithy4s.meta#only` annotation allowing to filter operations in
services, intended to reduce the amount of code generated from AWS specs

# 0.18.15

* Add support for injecting endpoint-specific middlewares in AWS clients
* Fixes a bug in the parsing of AWS credentials files

# 0.18.14

* Add support for decoding Document representations of untagged unions
* Update aws-http4s clients using json to have a maxArity of Int.MaxValue

# 0.18.13

* Enable generation of protobuf specifications from smithy specifications.
* modify logic to guarantee that rendered and dynamic enum values respect the ordering from the specification.

# 0.18.12

* fix issue where schemas for fields of generated big structs (over 22 fields in size) would not be ordered correctly

# 0.18.11

* smithy4s Structure schemas are now retaining the original order of fields, as per the specification.
* Added a utility method, `Schema.transformTransitivelyK`, to help in recursively transforming schemas.
In addition, the semantics of `transformHintsTransitively` have been changed: the transformation no longer modifies the hints on the result of the `total` function.
* smithy4s-core now contains the generated code for the alloy.proto namespace

# 0.18.10

* Bumps alloy to 0.3.1. This is required as otherwise the `alloy#nullable` hints get filtered out when using SimpleRestJsonBuilder.

# 0.18.9

* Fix bug that would lead to special characters being escaped in XML attributes, which are already quoted
* Generalise implementation of `@httpResponseCode` to later allow for its use in error responses.
* Fix in Bijection#identity which caused and infinite recursion, fixed in [1401](https://github.com/disneystreaming/smithy4s/pull/1401)
* Adds a `Field#addHints(hints: Hints)` method
* Adds a `Hints.dynamic(bindings: (String, Document)*)` hints creation method
* Adds a `smithy4s.Document.syntax` object, the contents of which can be imported to facilitate the instantiation of documents.

* Added support for `@nullable` on fields, to allow absent values to be handled differently from explicit null

# 0.18.8

* Fix collision avoidance algorithm to cover Scala 3 keywords

# 0.18.7

* Added support for `@httpResponseCode` on newtypes (integer shapes that aren't exactly `smithy.api#Integer`), as well as refinements (e.g. ints with a `@range` constraint).

# 0.18.6

* If a Smithy trait, being a structure shape, had a Scala keyword in its member names, compilation of the generated would fail. In addition, enumeration values that matched a known keyword would have their name erroneously escaped with an underscore in the string literal.
These are now fixed in [#1344](https://github.com/disneystreaming/smithy4s/pull/1344).

* Smithy4s specific logic to extract manifest from jars should not run on jar. Fixed in [#1351](https://github.com/disneystreaming/smithy4s/pull/1351).

* In some concurrent scenarios, especially those of concurrent initialization of objects (e.g. tests), your application would previously be at risk of deadlocking due to [#537](https://github.com/disneystreaming/smithy4s/issues/537). This is now fixed by suspending evaluation of hints in companion objects using the `.lazily` construct: see [#1326](https://github.com/disneystreaming/smithy4s/pull/1326).

* Allow to configure how the default values (and nulls for optional fields) are rendered. Fixed in [#1315](https://github.com/disneystreaming/smithy4s/pull/1315)

# 0.18.5

* When encoding to `application/x-www-form-urlencoded`, omit optional fields set to the field's default value.

# 0.18.4

* Changes the behaviour of `Field#getUnlessDefault` and `Field#foreachUnlessDefault` to always take the value into consideration when the `smithy.api#required` trait
is present on the field. This leads to field values being always serialised even when their values match their defaults, as this abides by least-surprise-principle.

* Fix sbt `smithy4sUpdateLSPConfig` and mill `smithy4s.codegen.LSP/updateConfig` rendering of repositories.


# 0.18.3

* Support constraint traits on members targeting enums

Although it's weird to allow it, it is actually supported in Smithy.

* Tweak operation schema `*Input` and `*Output` functions

Some schema visitor will adjust their behaviour if a shape is the input or the output of an operation. For this reason we have a `InputOutput` class with a `Input` and `Output` hint that you can add to schemas to adjust the behaviour. `OperationSchema` has functions to work on input schemas and output schemas of an operation. This change makes these functions automatically add the relevant hint.

* OptionDefaultVisitor supports bijection

When the schema for the member of a structure is a bijection, and the structure is meant to be decoded from metadata (like http headers), optionality was disregarded. This was making optional member required when decoding.

* Fixing AwsInstanceMetadata codec in [#1266](https://github.com/disneystreaming/smithy4s/pull/1266)

Resolves an issue in which AWS credentials would be decoded using the wrong timestamp format, affecting AWS clients on EC2/ECS.

* Render explicit type annotations for some methods that were missing them in [#1272](https://github.com/disneystreaming/smithy4s/pull/1272)

This resolves a problem in which type inference would have different results between Scala 2.13 and 3.x, causing an error on Scala 2.13 under the `-Xsource:3` flag.

* Override `toString` on error shapes

Default `toString` implementation on `Throwable` prints the class name, instead, we decided to rely on a custom `toString` implementation.

# 0.18.2

## Expose UrlForm.parse and UrlFormDecodeError

In 0.18.0, support was added for `application/x-www-form-urlencoded` data. But, many of its related constructs were private, they are now public for users to access them directly.
https://github.com/disneystreaming/smithy4s/pull/1254


# 0.18.1

## Open enum support in Dynamic module

In 0.18.0, support was added for [open enums](https://disneystreaming.github.io/smithy4s/docs/codegen/customisation/open-enums) in smithy4s-generated code. This release extends that support to runtime (dynamic) schemas.

## Fixed a bug preventing a model pre-processor from being exercised

This model-preprocessor aims at removing constraints from output types in AWS specs (as AWS doesn't seem to respect said constraints)
https://github.com/disneystreaming/smithy4s/pull/1251

# 0.18.0

## Behavioural changes

The default timestamp format in Json serialisation is now `EPOCH_SECONDS`. This change is motivated by a desire to align with AWS and to improve
our compatibility with their tooling. Timestamps shapes (or members pointing to timestamp shapes) now will need to be annotated with `@timestampFormat("DATE_TIME")`
in order to retrieve the previous behaviour.

## Significant rewrite of the abstractions.

The abstractions that power smithy4s have been overhauled to facilitate integration with other protocols than simpleRestJson and other http libraries than http4s.
Many levels of the library has been impacted in significant ways, which is likely to break a great many third-party integrations. The amount of breaking
changes is too large to list exhaustively, therefore only a highlight is provided in this changelog.

* `smithy4s.schema.Field` is no longer a GADT differentiating from required/optional fields. There is now a `smithy4s.schema.Schema.OptionSchema` GADT member instead, which was required to support some traits.
* `smithy4s.schema.Schema.UnionSchema` now references an ordinal function, as opposed to the previous dispatch function.
* `smithy4s.Endpoint` now contains a `smithy4s.schema.OperationSchema`, which is a construct gathering all schemas related to an operation.
* `smithy4s.Service` now allows to get an ordinal value out of a reified operation, thus making it easier to dispatch it to the correct handler.
* `smithy4s.Service` now contains some methods for instantiation of services from an endpoint compilers.
* Two new packages in `core` have appeared : `smithy4s.server` and `smithy4s.client`, each containing protocol-agnostic constructs that aim at taking care of some of the complexity of integrating libraries/protocols with smithy4s.
* A `smithy4s.capability.MonadThrowLike` and `smith4s.capability.Zipper` types have been created, unlocking the writing of generic functions that benefits integrations
with various third-party libraries.
* `smithy4s.http.HttpRequest` and `smithy4s.http.HttpResponse` types have been created.
* `smithy4s.http.HttpUnaryClientCodecs` and `smithy4s.http.HttpUnaryServerCodecs` are new constructs that aim at facilitating the integration of http-protocols. In particular, they take care of a fair amount of complexity related to handling `smithy.api#http*` traits (including the reconciliation of data coming from http metadata and http bodies).
* Overall, the amount of code in the `smithy4s-http4s` module has drastically diminished, as the constructs necessary for the generalisation of the http-related logic have been created. We (maintainers) love http4s, and are not planning on publicly maintaining any other integration, but we are responsible for other integrations in our work ecosystem. Therefore, generalising what we can makes our jobs easier, but also should allow for third parties to have an easier time integrating their http-libraries of choice with Smithy4s.

### Highlight : schema partitioning

The most ground-breaking change of 0.18, which is crucial for how things are now implemented, is the addition of a `smithy4s.schema.SchemaPartition` utility that allow to split schemas into sub-schemas that each take care of the subset of the data. This mechanism allows to completely decouple the (de)serialisation of http bodies from the decoding of http metadata. This means, for instance, that JSON serialisation no longer has to be aware of traits such as `httpHeader`, `httpQuery`, `httpLabel`. This greatly facilitates the integration of other serialisation technologies (XML, URL Form, etc) as these no longer has to contain convoluted logic related to which fields should be skipped during (de)-serialisation.

As a result, the **smithy4s-json** module has been rewritten. In particular, the code it contains is now held in the `smithy4s.json` package, since it is no longer coupled with http-semantics. The `smithy4s.json.Json` object has also been created to provide high-level methods facilitating the encoding/decoding of generated types into json, which is helpful for a number of usecases that fall out of the server/client bindings.

## Features

### AWS SDK support.

Smithy4s' coverage of the AWS protocols has increased drastically. Now, the vast majority of services and operations are supported. This does mean that Smithy4s can effectively be used as a cross-platform AWS SDK (with caveats), delegating to `http4s` for transport.

The Smithy4s build plugins now also come with utilities to facilitate the code-generation from AWS service specifications.

Please refer yourself to the relevant [documentation page](https://disneystreaming.github.io/smithy4s/docs/protocols/aws/aws).

### Build plugins

Smithy has support in IDE via the smithy-language-server. The language server uses a configuration file to understand your project. In 0.18, our build plugins for `sbt` and `mill` can generate that configuration file for you. Use the following commands depending on the build tool you use, for `sbt`: `sbt smithy4sUpdateLSPConfig` and for `mill`: `mill smithy4s.codegen.LSP/updateConfig`.


### Mill

The `mill` plugin is build for version `0.11.0`. The changes to the API are solely results of this migration.

The most important migration bits:

1. Change from `def smithy4sInputDirs: mill.define.Sources` to `def smithy4sInputDirs: mill.define.Target[Seq[PathRef]]`
2. Change from `def manifest: T[mill.modules.Jvm.JarManifest]` to `def manifest: T[mill.api.JarManifest]`
3. Change from `def smithy4sAllExternalDependencies: T[Agg[Dep]]` to `def smithy4sAllExternalDependencies: T[Agg[BoundDep]]`

### Cats Module

Addition of a cats module to contain `SchemaVisitor` implementations of commonly-used cats typeclasses. Currently included are `cats.Show` and `cats.Hash` (note that `cats.Eq` is provided by the `cats.Hash` implementation).

See https://github.com/disneystreaming/smithy4s/pull/921

### Structure Patterns

Allows for marking string types with the `alloy#structurePattern` trait. This trait indicates that a given pattern, with parameters, applies to a given string and that this string should
actually be parsed into a structure where the members of the structure are derived from the parameters in the string pattern.

See https://github.com/disneystreaming/smithy4s/pull/942

### Non-Orphan Typeclass Instances

Allows creating implicit typeclass instances in the companion objects in the smithy4s-generated code. This is useful for creating instances of
typeclasses such as `cats.Show`, `cats.Eq` or any others you may be using.

See https://github.com/disneystreaming/smithy4s/pull/912

### smithy4s.Blob

`smithy4s.ByteArray` has been deprecated in favor of `smithy4s.Blob`. This new type is more flexible, in that it can be backed by byte arrays and byte buffers alike.
Additionally, it allows for O(1) concatenation. This change is motivated by a desire to ease integration with third party libraries whilst reducing the need of copies of binary data.

### Smithy4s Optics Instances

When the smithy4sRenderOptics setting is enabled, Lenses and Prisms will be rendered in the companion objects of the generated code when appropriate.

See https://github.com/disneystreaming/smithy4s/pull/1103

### Open Enumerations

Introduces alternative code generation for enums and intEnums when they are marked with the `alloy#openEnum` trait.

See https://github.com/disneystreaming/smithy4s/pull/1137

### Union Projections and Visitors

Added convenient methods for working with unions including projectors for each union alternative and a visitor in union companion objects that can be passed to each union's new `accept` method.

See https://github.com/disneystreaming/smithy4s/pull/1144

### Sparse collections

The `sparse` trait is now supported, allowing for the modelling of collections with null values. Its presence leads to the code-generation of `List[Option[A]]` and `Map[String, Option[A]]`.

See https://github.com/disneystreaming/smithy4s/pull/993

### Xml support

The `smithy4s-xml` now exists, containing utilities to parse XML blobs into the generated data classes, and render XML from the generated data classes. This serde logic abides by the rules described in the the official [smithy documentation](https://smithy.io/2.0/spec/protocol-traits.html?highlight=xml#xml-bindings).

### application/x-www-form-urlencoded support

The `smithy4s-core` now contains utilities to parse [application/x-www-form-urlencoded](https://developer.mozilla.org/en-US/docs/Web/HTTP/Methods/POST) payloads into the generated data classes, and render those payloads same payloads the generated data classes. This encoding allows for a few customisation, driven by [alloy traits](https://github.com/disneystreaming/alloy#alloyurlformflattened).

See https://github.com/disneystreaming/smithy4s/pull/1113

# 0.17.20

* Add empty line separating generated case classes from their companion objects in [#1175](https://github.com/disneystreaming/smithy4s/pull/1175)

# 0.17.19

This release brings in a smithy-model update, which resolves some issues that would've prevented code generation from succeeding. [#1164](https://github.com/disneystreaming/smithy4s/pull/1164)

# 0.17.18

Fixes a `ClassCastException` in document encoding in [#1161](https://github.com/disneystreaming/smithy4s/pull/1161)

# 0.17.17

More permissive test for HEAD requests in [#1157](https://github.com/disneystreaming/smithy4s/pull/1157)

# 0.17.16

Fixes a bug where HEAD responses contained an empty {} in the body (where there should be no body present). [#1149](https://github.com/disneystreaming/smithy4s/pull/1149)

# 0.17.15

Updates to fix compile errors when intEnum shapes are used as traits. [#1139](https://github.com/disneystreaming/smithy4s/pull/1139)

# 0.17.14

* Only transform AWS shapes named after standard shapes in [#1127](https://github.com/disneystreaming/smithy4s/pull/1127)
* Fixes AWS AwsStandardTypesTransformer bug by in [1129](https://github.com/disneystreaming/smithy4s/pull/1129)

# 0.17.13

* Backports Service interpreter logic introduced in [#908](https://github.com/disneystreaming/smithy4s/pull/908).
* Fixes rendering of deprecated annotations in mixins in [#1123](https://github.com/disneystreaming/smithy4s/pull/1123)

# 0.17.12

* Remove reserved types in https://github.com/disneystreaming/smithy4s/pull/1052

Remove a legacy mechanism of dealing with name conflicts in generated types. Fixes [#1051](https://github.com/disneystreaming/smithy4s/issues/1051)

* Flatten AWS newtypes in https://github.com/disneystreaming/smithy4s/pull/1110

Adjusts the rendering of Smithy shapes from AWS specs, as it would've often been inconvenient due to the change above.

* Bump webjar dependency to 0.47 in https://github.com/disneystreaming/smithy4s/pull/1100

Updates a previously frozen dependency to alleviate potential security issues.

# 0.17.11

This is mostly a bugfix and cleanup release.

* [aws] Keep casing in file credential provider in https://github.com/disneystreaming/smithy4s/pull/1076

Resolves a case-sensitivity issue in the file-based AWS credentials provider.

* Deprecate `ClientBuilder.use`, add `.make` in https://github.com/disneystreaming/smithy4s/pull/1073

Deprecates a method - the migration path would be just to move to another one with the same shape.

* Error transformations as middleware in https://github.com/disneystreaming/smithy4s/pull/1084

Changes the error transformation logic in the http4s servers so that it's implemented using the (public) per-endpoint middleware construct.

# 0.17.10

* Revert original behavior where middleware get all errors in https://github.com/disneystreaming/smithy4s/pull/1034

This change adds a fix for an accidental behavior change around error handling/capture in middlewares.

## Other changes

* Adding a comment in flatMapErrors in https://github.com/disneystreaming/smithy4s/pull/1030

# 0.17.9

* Update smithy-model to 1.31.0, alloy to 0.2.2 in https://github.com/disneystreaming/smithy4s/pull/1022

# 0.17.8

* backport of [improve: fallback unspecified members of deprecated trait to N/A] in https://github.com/disneystreaming/smithy4s/pull/989
* Dynamic module guide in https://github.com/disneystreaming/smithy4s/pull/960
* Add an option to encode missing fields as nulls in https://github.com/disneystreaming/smithy4s/pull/995

# 0.17.7

Make sure error handling logic in routing is applied before and after middleware application .

* Add course link to learning resources in https://github.com/disneystreaming/smithy4s/pull/965
* Http4s: pre- and post-error handling middleware in https://github.com/disneystreaming/smithy4s/pull/877

# 0.17.6

This release is backward binary-compatible with the previous releases from the 0.17.x lineage.

## Bug fixes

* Fixes a [bug](https://github.com/disneystreaming/smithy4s/pull/898) related to swagger-ui redirects that would occur with empty paths.
* Fixes a [bug](https://github.com/disneystreaming/smithy4s/pull/904) related to the undocumented "dynamic" module not respecting the order of fields specified in smithy models

# 0.17.5

This release is backward binary-compatible with the previous releases from the 0.17.x lineage.
However, the generated code produced by this version is not entirely source-compatible with the previous version.
More info below.

## Possible breaking changes

This version introduces changes in how the code is rendered that may result in some breakage in userland. We've
carefully architected the changes to reduce the likelihood of breakage happening.

A number of constructs are now rendered not in the companion object of the generated service, but rather in the companion
object of the reified operation type. These constructs include the error types that get generated by operations.

This change has been performed in order to eliminate the risk of collision between the generated types and some type
members present in the `smithy4s.Service` interface. This collision, when it happened, was making the code impossible to
compile.

In order to reduce breakage around the error types (which are likely to be used in userland), we have decided to generate
aliases at the location where they used to live. The generated code should not break source compatibility in the large
majority of usage of Smithy4s.

A small minority of users may have to change how they access the generated constructs they may have depended on. **This is unlikely**,
as the constructs in question are used internally by interpreters via interfaces that haven't changed, and they are not constructs
that are advertised in our documentation. We only expect some possible breakage in advanced usage performed by a handful of
people.

See:
* https://github.com/disneystreaming/smithy4s/pull/859
* https://github.com/disneystreaming/smithy4s/pull/848
* https://github.com/disneystreaming/smithy4s/pull/847

## Behavioural changes

### Adjust encoding/decoding HTTP query parameters

Changed the handling of the `httpQueryParams` (plural) trait so that possible `httpQuery`-annotated fields do not take priority
over it **during decoding**. This means that `httpQueryParams` receive the whole set of query parameters, which may induce duplication
with the value contained by overlapping `httpQuery`-annotated fields.

On the encoding side, the behaviour is that `httpQuery` fields have priority over `httpQueryParams` fields.

This is a more faithful implementation of [the spec](https://smithy.io/2.0/spec/http-bindings.html?highlight=httpquery#httpqueryparams-trait).

See https://github.com/disneystreaming/smithy4s/pull/827


## Improvements

### Validate model for codegen after transformations

Adds logic to validate the model after pre-processing model transformations (before the code-generation)

See https://github.com/disneystreaming/smithy4s/pull/821

### Support time zones in `DATE_TIME` parsing

AWS has changed the Smithy specification of the `DATE_TIME` timestamp format to precise that numeric offsets should be handled.
This is now the case.

See https://github.com/disneystreaming/smithy4s/pull/844

### Dynamic: Add `metadata` method

The currently undocumented `dynamic` module has received an improvement allowing to access the metadata
of the loaded models via its platform-agnostic interface.

See https://github.com/disneystreaming/smithy4s/pull/823


## Bug fixes

### Http4s client body

Empty bodies are now correctly using the built-in `withEmptyBody` of Http4s, which correctly removes
the `Content-Type` header from the request upon usage. This solves issues when Smithy4s is being called
(or calling) strict clients/servers that check this type of thing.

See https://github.com/disneystreaming/smithy4s/pull/826

### Handle NaN and Infinity in AWS JSON codecs

The AWS Json protocols specify that `NaN`, `Infinity` and `-Infinity` are valid values for `Double` and `Float` types.
This is now handled.

See https://github.com/disneystreaming/smithy4s/pull/822

### Better handling of special characters when loading Smithy models from dependencies

A bug was preventing dependencies that would have special characters in their absolute paths to be loaded successfully.
This is now fixed.

See https://github.com/disneystreaming/smithy4s/pull/850

### Http4s client: Support `Byte` parameters in paths

`Byte` fields are now correctly supported when used by an `httpLabel` member.

See https://github.com/disneystreaming/smithy4s/pull/819

# 0.17.4

This release is backward binary-compatible with the previous releases from the 0.17.x lineage.

## Improvements

### More efficient Json parsing of ArraySeq

See https://github.com/disneystreaming/smithy4s/pull/806

### Fix parsing logic of AWS credentials file to allow for comments

See https://github.com/disneystreaming/smithy4s/pull/811

### Add documentation on how to point AWS clients to local environments

See https://github.com/disneystreaming/smithy4s/pull/812

# 0.17.3

This release is backward binary-compatible with the previous releases from the 0.17.x lineage.

## User-facing features

### Addition of an new `@adt` trait to streamline the inlining of structures as sealed-trait members

Under certain conditions, it is now possible to annotate union shapes with `@adt`, which has the effect of inlining
all the structure shapes under it directly in the companion object of the union, as opposed to create `Case`-suffixed
wrappers. Additionally, when a union is annotated with `@adt`, the intersection of mixin shapes that are applied to every member of the union is now used as Scala-level mixin traits. This facilitates object-oriented usage of Smithy4s.

Read the new docs for more info.

See https://github.com/disneystreaming/smithy4s/pull/787

### Scaladoc now gets generated

Smithy `@documentation` traits (which has syntactic sugar in the form of triple-slashes-prefixed comments) is now used to generate Scaladoc above the relevant data-types, interfaces and methods that get generated in Smithy4s.

https://github.com/disneystreaming/smithy4s/pull/731

Thank you @zetashift for this awesome contribution and @msosnicki for this valuable contribution !

### Scala 3 wildcards now get generated when relevant.

Under conditions which should automatically be propagated from the build-tool to the code-generation,
Scala 3 wildcards now get generated instead of Scala 2 wildcards. This makes user experience better on
Scala 3, as syntax deprecation warnings will no longer be issued.

Thank you @albertpchen for this awesome contribution !

See https://github.com/disneystreaming/smithy4s/pull/736

### Simpler AWS clients

It is now possible to directly instantiate AWS clients against a Monadic context, which makes for a better
UX when calling unary request/response operations. When using that mode, stream operations being called
such clients will fail with a raised exception.

See https://github.com/disneystreaming/smithy4s/pull/744

### AWS config file credentials providers

It is now possible to load credentials from an AWS-compliant configuration file (typically found under ~/.aws/credentials).
This is wired by default in the clients, and has lower precedence than the other providers.

### Improve docs

We've improved and added new sections to the documentation, in particular around AWS SDK usage and model pre-processing.
## Bug fixes

### Null default value traits are now correctly handled

The default trait allows for not setting a value. Now, the absence of value (ie null) in the
default trait at the smithy level translates to the correct "zero" value of the target type.

See https://github.com/disneystreaming/smithy4s/pull/782

### Decoding Document.DNull to Optional fields now works correctly

Null documents were not being decoded as `None`, but rather were leading to decoding failures
when decoding data types from `smithy4s.Document`

See https://github.com/disneystreaming/smithy4s/pull/725

### Fix the JS source-map URI

The URI was previously using the wrong relative path

See https://github.com/disneystreaming/smithy4s/pull/740

### Traits applied on collection members now leads to hints being correctly generated

See https://github.com/disneystreaming/smithy4s/pull/769

### Defaults are not ignored in refinements

Loading a smithy 1.0 model with smithy 2.0 tooling (which Smithy4s uses) leads to the automatic
addition of "default" traits on some shapes and members. When combined with refinements, this had
the side effect of treating the refined type as required when it should be in fact optional.
It's all the more confusing that there is no mechanism in place to reconcile refinement logic,
with default values, as refinement logic is expressed in run-time code whereas default value validation
is expressed in build-time code.

See https://github.com/disneystreaming/smithy4s/pull/795

## Other notable changes

### Performance improvements of the json parsing logic

Yet another awesome contribution from @plokhotnyuk to shave allocations off the Json parsing logic, leading
to performance improvements.

See https://github.com/disneystreaming/smithy4s/pull/764

### Compliance tests

Our implementation of our `alloy#simpleRestJson` protocol is now derived automatically from test specifications
written in [Smithy itself](https://github.com/disneystreaming/alloy/tree/main/modules/protocol-tests/resources/META-INF/smithy)

See:
* https://github.com/disneystreaming/smithy4s/pull/715
* https://github.com/disneystreaming/smithy4s/pull/747

This also paves the road for testing our implementation of the AWS protocols using official tests, which are located
[there]

### Generic logic against smithy4s-generated enumerations is now easier to write

Some tweaks were made to the `smithy4s.Enumeration.Value` interface to allow for more generic logic using enumerations.

See https://github.com/disneystreaming/smithy4s/pull/794

# 0.17.2

This release is backward binary-compatible with the previous releases from the 0.17.x lineage.

## User-facing features

### Scala 3 unions support for operation errors

See https://github.com/disneystreaming/smithy4s/pull/707

In order to render Operation errors as Scala 3 union types, a following metadata flag needs to be added: `metadata smithy4sErrorsAsScala3Unions = true` (in any of the smithy files that are used for code generation).

### Source-mapping github paths are now automatically added during scala-js compilation

This will make it easier to run front-end debuggers on webpage build with smithy4s-issued clients

See https://github.com/disneystreaming/smithy4s/pull/706

### Addition of Transformation.apply utilty method :

it's now possible to invoke transformations more conveniently in polymorhic code, via a method in the `Transformation` companion object

See https://github.com/disneystreaming/smithy4s/pull/681

## Bug fixes

### Static query params are now handled correctly

It is now possible to define static query parameters when using the http trait :

```smithy
@http(method: "GET", uri: "/foo?bar=baz)
operation Foo {}
```

### Service interfaces now receive the set of all operations tied to resources transitively tied to the service

For instance, when running the code-generator, the `Library` interface will now receive a `getBook` method, which
wasn't previously the case

```smithy
service Library {
  resources: [Book]
}

resource Book {
  read: GetBook
}

@readonly
operation GetBook {
}
```

### Other fixes and improvements :

See https://github.com/disneystreaming/smithy4s/pull/689

* Various codegen fixes and improvements  by @Baccata in https://github.com/disneystreaming/smithy4s/pull/677
* fix for timestamp format issue for aws tests by @yisraelU in https://github.com/disneystreaming/smithy4s/pull/675
* Make whitespace around colons consistent by @kubukoz in https://github.com/disneystreaming/smithy4s/pull/682
* Add resource operations to generated service by @Baccata in https://github.com/disneystreaming/smithy4s/pull/686
* fix path segment parsing when suffixed with query by @yisraelU in https://github.com/disneystreaming/smithy4s/pull/689
* Compliancetests fixes improvements by @yisraelU in https://github.com/disneystreaming/smithy4s/pull/680
* restructured timeout call and attemptNarrow by @yisraelU in https://github.com/disneystreaming/smithy4s/pull/708
* [compliance tests] addresses timeouts on the server side  by @yisraelU in https://github.com/disneystreaming/smithy4s/pull/712
* Fix ShapeId.parse not working for valid shapes by @kubukoz in https://github.com/disneystreaming/smithy4s/pull/714
* codegen cli should use a non-zero exit code when failing by @daddykotex in https://github.com/disneystreaming/smithy4s/pull/713



# 0.17.0

This 0.17.0 release of Smithy4s brings a number of improvements on the abstractions implemented by the generated code, in particular in terms of flexibility and user experience.

This release also aims at bringing inter-operability with other tools and projects that Disney Streaming is putting forward to reinforce the Smithy ecosystem, such as [smithy-translate](https://github.com/disneystreaming/smithy-translate/) and [alloy](https://github.com/disneystreaming/alloy).

In order to achieve these improvements, we've had to break a number of things at different levels. This release is therefore neither source nor binary compatible with the previous ones, and also forces the user to update their Smithy specifications.

## Breaking changes

### Smithy-level breaking changes

See https://github.com/disneystreaming/smithy4s/pull/561

The Smithy shapes that were previously residing under `smithy4s.api` namespace have moved to the `alloy` namespace. Alloy is a standalone library containing Smithy shapes and validators, defined [here](https://github.com/disneystreaming/alloy).

The reason for us to bring this change is to have a language specific location to define shapes that are relevant to the protocols/runtime-behaviours we're putting forward, that could be used by tooling working with other languages than Scala. It was important for us to lose the `4s` suffix, which is short for `for Scala`.

This change implies, for instance, that any use of `smithy4s.api#simpleRestJson` in your specification will have to be replaced by `alloy#simpleRestJson`.

Note that this change, in use cases that follow our documentation, should have no visible effect in the Scala code.

### Build-plugins breaking changes (SBT/mill)

#### Multiple input directories

See https://github.com/disneystreaming/smithy4s/pull/587

The `smithy4sInputDir` setting/task in SBT/mill has been replaced by `smithy4sInputDirs`, allowing the user to set several directories where the plugins should look for Smithy files.

#### Change in smithy-library dependency resolution

See https://github.com/disneystreaming/smithy4s/pull/607

We've changed the smithy-sharing mechanism to do two things:

1. By default, any dependency declared "normally" in SBT or mill, by means or `libraryDepedencies ++=` or `def ivyDeps`, will be inspected for Smithy files after being resolved. This means that, for instance, if your application has a runtime dependency on a library that was built with Smithy4s and contains Smithy files, your local specs can use the code defined in these Smithy files to create or annotate new shapes. You no longer need to declare those using `% Smithy4s` or `def smithy4sIvyDeps`: these are now reserved for libraries containing Smithy files that you **do not want your application's runtime to depend on**.
2. Libraries built by Smithy4s automatically track the dependencies that they used during their own code-generation, by storing some metadata in their Jar's manifests. By default, the Smithy4s plugins will also pull those dependencies (which will have been declared upstream using `% Smithy4s` in SBT or `def smithy4sIvyDeps` in mill), for your project's code generation. This facilitates the transitivity of specification-holding artifacts. This mechanism is used, for instance, to communicate to users projects the fact that Smithy4s depends on shapes that are defined in the [alloy](https://github.com/disneystreaming/alloy) library, and that these shapes should be made available to user projects, without impacting the user's application runtime, and without requiring any setup from the user.

### Normal-usage breaking changes in the generated code

See https://github.com/disneystreaming/smithy4s/pull/599

Depending on your setup, it may be a breaking change, but `@deprecated` Smithy-traits now translate to the `@deprectated` Scala annotation in the generated code. For instance, if you used `@enum` heavily, you'll probably deprecation warnings in your console when compiling. Depending on your `scalacOptions`, it is possible that these warnings turn into errors. If you want to silence these particular errors while upgrading, you can do the following:

```sbt
scalacOptions ++= Seq(
  "-Wconf:msg=object Enum in package api is deprecated:silent",
  "-Wconf:msg=type Enum in package api is deprecated:silent",
  // for Scala 3
  "-Wconf:msg=object Enum in package smithy.api is deprecated:silent",
  "-Wconf:msg=type Enum in package smithy.api is deprecated:silent"
)
```

### Normal-usage source breaking changes

See https://github.com/disneystreaming/smithy4s/pull/569

If you use Smithy4s in the ways that were previously advertised in the documentation, you may have to perform some small adjustments.

In particular, the `simpleRestJson` extension method that was added to implementations of service-interfaces generated by Smithy4s is now removed, in favour of the `SimpleRestJsonBuilder` construct (which now works for any `service` Smithy shape that will have been annotated with `alloy#simpleRestJson`).

Additionally, some methods that were deprecated in 0.16.x releases [have been removed](https://github.com/disneystreaming/smithy4s/pull/589).

### Advanced usage breaking changes

The abstractions that the generated code implements and that the runtime interpreters use have undergone some massive changes.

Non-exhaustive list of symbol renames :

| old                               | new                               |
| --------------------------------- | --------------------------------- |
| smithy4s.Monadic                  | smithy4s.kinds.FunctorAlgebra     |
| smithy4s.Interpreter              | smithy4s.kinds.FunctorInterpreter |
| smithy4s.Service#asTransformation | toPolyFunction                    |
| smithy4s.Service#transform        | fromPolyFunction                  |
| smithy4s.PolyFunction             | smithy4s.kinds.PolyFunction       |
| smithy4s.Transformation           | smithy4s.kinds.PolyFunction5      |
| smithy4s.GenLift[F]#λ             | smithy4s.kinds.Kind1[F]#toKind5   |

#### Unification of the natural-transformations/polymorphic functions.

* Smithy4s makes a lot of use of polymorphic functions of various kinds. Those are now code-generated (see the `project/Boilerplate.scala` file) to ensure the consistency of the various ways they are being used. This means that `smithy4s.PolyFunction` has moved to `smithy4s.kinds.PolyFunction`, and that the previous `smithy4s.Transformation` is now `smithy4s.kinds.PolyFunction5`. This decision ripples in the `smithy4s.Service` interface, which now sports `toPolyFunction` and `fromPolyFunction` methods, allowing to turn a finally-encoded implementation into a final one. `smithy4s.kinds.PolyFunction2` is also a thing, and may be used in bi-functor contexts.
* `kind`-specific types were created to facilitate the "lift" of constructs to the right kinds. For instance, when inspecting the internals of this library, you might see things like `Kind1[IO]#toKind5` where it was previously `GenLift[IO]#λ`. We're hoping to convey meaning better, although this code is definitely still not trivial (and never will).
* `smithy4s.Transformation` is now a typeclass-like construct, which expresses the fact that a construct can be applied like a function. This construct is used by the `transform` method that is generated on service interfaces, which allows to apply custom behaviour generically on all method invocations in these interfaces.
* The `Service` interface takes a single `Alg` type parameter, the `Op` parameter has moved to type-member position, facilitating implicit search in some contexts (as well as the writing of some logic).
* A bunch of path-dependent type aliases were created in the `Service` interface.
* The `compliancetest` module has changed drastically in UX. For those not aware, this module allows to run tests written in Smithy against your own implementation of protocols. This will be useful for third-party libraries that implement `simpleRestJson` (or any other http/rest like protocol), to virtually get tests for free. We don't think this module had any users so far, but we'll slowly be porting some of our tests away from the `smithy4s` repository and into the `alloy` repository.

## User facing improvements

### Stubs

See https://github.com/disneystreaming/smithy4s/pull/595

It is now possible to quickly stub a service with a default value (`IO.stub` being a good candidate), which can be helpful for testing purposes. The resulting code looks like this :

```scala
import smithy4s.hello._
import cats.effect._
val stubbedHelloWorld: HelloWorldService[IO] = new HelloWorldService.Default[IO](IO.stub)
```

### Transformations, including bi-functors

See https://github.com/disneystreaming/smithy4s/pull/584

`smithy4s.Transformation`  has been revised to facilitate the integration with various shapes of transformations. It allows, in particular, to transform a service implementation by applying generic (but polymorphic) behaviour in all of its methods. For instance, this can be used to apply a timeout on all of the methods of a service, or retrying behaviour, etc ...

In particular, the `smithy4s.Transformation` companion object contains in particular `AbsorbError` and `SurfaceError` interfaces that developers can leverage to get their services to go from mono-functor (where all errors are treated as `Throwable`) to bi-functor (where errors are surfaced on a per-endpoint basis, forcing the developers to handle them one way or another), and vice-versa.

### Bi-functor-specialised type aliases

See https://github.com/disneystreaming/smithy4s/pull/584/files#diff-064c6fb10e5927021c4fdb928e68fd8594443b767c54bec7d3b4a424e087401bR26

The generated code now contains bi-functor-specialised `ErrorAware`type-aliases. Those, combined with the transformations described above, should make it easier to interop with Bi-functor constructs such as `EitherT` or `ZIO`.

### Endpoint Specific Middleware

See https://github.com/disneystreaming/smithy4s/pull/614

Adds the ability to have smithy4s-level middleware that is made aware of the `Server` and `Endpoint` for use in creating middleware implementations. This unlocks creating middleware that is aware of the Smithy traits (`Hints` in smithy4s) and shapes in your specification. This means the middleware can apply transformations based on traits applied in a Smithy specification and it can return error responses defined in the Smithy specification. An example of this is authentication. You are now able to create middleware that will check authentication on only the endpoints that require it AND you can return a smithy-defined error response when the authentication is not valid. See the [endpoint specific middleware guide](https://disneystreaming.github.io/smithy4s/docs/guides/endpoint-middleware) for more.


### Error Response Handling Improvements

See https://github.com/disneystreaming/smithy4s/pull/570

Streamlines and improves how error responses are mapped to their corresponding smithy4s-generated types. It now works such that IF no `X-Error-Type` header is found AND the status code doesn't map precisely to an error annotated with `@httpCode` AND exactly one error happens to have `@error("client")` without `@httpCode`, that error will be selected (provided the status code is in the 4xx range). Same for `@error("server")` and 5xx range. See the [error handling documentation](https://disneystreaming.github.io/smithy4s/docs/protocols/simple-rest-json/client#error-handling) for more.

### Support for more HTTP methods

Previously, smithy4s's `HttpEndpoint` was limited to supporting just a small subset of HTTP methods (`POST`, `GET`, `PATCH`, `PUT` and `DELETE`). This is now mitigated, and all other methods are accepted by `HttpEndpoint`, by means of an open-enumeration.

### Configurable maximum arity during Json parsing

See https://github.com/disneystreaming/smithy4s/pull/569

In order to mitigate known security problems, our json parsing logic has hard-limits over the number of elements it will parse from arrays
or maps, resulting in an error when receiving payloads with larger collections. Previously, this limit was hardcoded to 1024 elements per collection. This is now configurable, 1024 being the default.

### Polymorphic refinements

See https://github.com/disneystreaming/smithy4s/pull/649

Refinements applied on list/map shapes can now produce parameterised types. This allows, for instance, to have generic
refinements on `list` shapes that produce `cats.data.NonEmptyList` containing the same types of elements.<|MERGE_RESOLUTION|>--- conflicted
+++ resolved
@@ -5,6 +5,10 @@
 
 Thank you!
 
+# 0.18.20 
+
+* Change semantics of `Blob.equals` - Blobs do not take underlying type into consideration, just bytes in https://github.com/disneystreaming/smithy4s/pull/1526
+
 # 0.18.19 - binary-breaking changes in `core`
 
 **WARNING**: This release includes binary-breaking changes in the `core` module. This is indirectly caused by an upstream change in [smithy-lang/smithy](https://github.com/smithy-lang/smithy/).
@@ -19,14 +23,9 @@
 
 * `smithy4sUpdateLSPConfig`: Replace `imports` with `sources` to be more in line with idiomatic smithy-build config in https://github.com/disneystreaming/smithy4s/pull/1518 (see https://github.com/disneystreaming/smithy4s/issues/1459)
 * Update smithy: 1.45.0 to 1.49.0 (binary breaking) in https://github.com/disneystreaming/smithy4s/pull/1485
-<<<<<<< HEAD
-* Rendered type aliases are now sorted alphabetically
-* Change semantics of `Blob.equals` - Blobs do not take underlying type into consideration, just bytes.
-=======
 * Rendered type aliases are now sorted alphabetically in https://github.com/disneystreaming/smithy4s/pull/1523
 * Add handlers construct to facilitate the decoupling of operation implementations in https://github.com/disneystreaming/smithy4s/pull/1522
 * Improve cache in code generation (sbt) in https://github.com/disneystreaming/smithy4s/pull/1499
->>>>>>> d7afe212
 
 # 0.18.18
 
